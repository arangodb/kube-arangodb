---
# Source: kube-arangodb/templates/service-account.yaml
apiVersion: v1
kind: ServiceAccount
metadata:
  name: arango-deployment-operator
  namespace: default
  labels:
      app.kubernetes.io/name: kube-arangodb
      helm.sh/chart: kube-arangodb-1.0.3
      app.kubernetes.io/managed-by: Tiller
      app.kubernetes.io/instance: deployment
      release: deployment
---
# Source: kube-arangodb/templates/deployment-operator/cluster-role.yaml
apiVersion: rbac.authorization.k8s.io/v1
kind: ClusterRole
metadata:
    name: arango-deployment-operator-rbac-deployment
    namespace: default
    labels:
        app.kubernetes.io/name: kube-arangodb
        helm.sh/chart: kube-arangodb-1.0.3
        app.kubernetes.io/managed-by: Tiller
        app.kubernetes.io/instance: deployment
        release: deployment
rules:
    - apiGroups: ["apiextensions.k8s.io"]
      resources: ["customresourcedefinitions"]
      verbs: ["get", "list", "watch"]
    - apiGroups: [""]
      resources: ["namespaces", "nodes", "persistentvolumes"]
      verbs: ["get", "list"]
    - apiGroups: ["storage.k8s.io"]
      resources: ["storageclasses"]
      verbs: ["get", "list"]
    - apiGroups: ["database.arangodb.com"]
      resources: ["arangodeployments"]
      verbs: ["*"]
    - apiGroups: [""]
      resources: ["pods", "services", "endpoints", "persistentvolumeclaims", "events", "secrets", "serviceaccounts"]
      verbs: ["*"]
    - apiGroups: ["apps"]
      resources: ["deployments", "replicasets"]
      verbs: ["get"]
    - apiGroups: ["policy"]
      resources: ["poddisruptionbudgets"]
      verbs: ["*"]
    - apiGroups: ["backup.arangodb.com"]
      resources: ["arangobackuppolicies", "arangobackups"]
      verbs: ["get", "list", "watch"]
    - apiGroups: ["monitoring.coreos.com"]
      resources: ["servicemonitors"]
      verbs: ["get", "create", "delete"]
---
# Source: kube-arangodb/templates/deployment-operator/cluster-role-binding.yaml
apiVersion: rbac.authorization.k8s.io/v1
kind: ClusterRoleBinding
metadata:
    name: arango-deployment-operator-rbac-deployment
    namespace: default
    labels:
        app.kubernetes.io/name: kube-arangodb
        helm.sh/chart: kube-arangodb-1.0.3
        app.kubernetes.io/managed-by: Tiller
        app.kubernetes.io/instance: deployment
        release: deployment
roleRef:
    apiGroup: rbac.authorization.k8s.io
    kind: ClusterRole
    name: arango-deployment-operator-rbac-deployment
subjects:
    - kind: ServiceAccount
      name: arango-deployment-operator
      namespace: default
---
# Source: kube-arangodb/templates/deployment-operator/default-role.yaml
apiVersion: rbac.authorization.k8s.io/v1
kind: ClusterRole
metadata:
    name: arango-deployment-operator-rbac-default
    namespace: default
    labels:
        app.kubernetes.io/name: kube-arangodb
        helm.sh/chart: kube-arangodb-1.0.3
        app.kubernetes.io/managed-by: Tiller
        app.kubernetes.io/instance: deployment
        release: deployment
rules:
    - apiGroups: [""]
      resources: ["pods"]
      verbs: ["get"]
---
<<<<<<< HEAD
=======
# Source: kube-arangodb/templates/deployment-operator/role.yaml
apiVersion: rbac.authorization.k8s.io/v1
kind: Role
metadata:
    name: arango-deployment-operator-rbac-deployment
    namespace: default
    labels:
        app.kubernetes.io/name: kube-arangodb
        helm.sh/chart: kube-arangodb-1.0.3
        app.kubernetes.io/managed-by: Tiller
        app.kubernetes.io/instance: deployment
        release: deployment
rules:
    - apiGroups: ["database.arangodb.com"]
      resources: ["arangodeployments"]
      verbs: ["*"]
    - apiGroups: [""]
      resources: ["pods", "services", "endpoints", "persistentvolumeclaims", "events", "secrets", "serviceaccounts"]
      verbs: ["*"]
    - apiGroups: ["apps"]
      resources: ["deployments", "replicasets"]
      verbs: ["get"]
    - apiGroups: ["policy"]
      resources: ["poddisruptionbudgets"]
      verbs: ["*"]
    - apiGroups: ["backup.arangodb.com"]
      resources: ["arangobackuppolicies", "arangobackups"]
      verbs: ["get", "list", "watch"]
    - apiGroups: ["monitoring.coreos.com"]
      resources: ["servicemonitors"]
      verbs: ["get", "create", "delete", "update"]
---
>>>>>>> 4d1b1e77
# Source: kube-arangodb/templates/deployment-operator/default-role-binding.yaml
apiVersion: rbac.authorization.k8s.io/v1
kind: ClusterRoleBinding
metadata:
    name: arango-deployment-operator-rbac-default
    namespace: default
    labels:
        app.kubernetes.io/name: kube-arangodb
        helm.sh/chart: kube-arangodb-1.0.3
        app.kubernetes.io/managed-by: Tiller
        app.kubernetes.io/instance: deployment
        release: deployment
roleRef:
    apiGroup: rbac.authorization.k8s.io
    kind: ClusterRole
    name: arango-deployment-operator-rbac-default
subjects:
    - kind: ServiceAccount
      name: default
      namespace: default
---
<<<<<<< HEAD
=======
# Source: kube-arangodb/templates/deployment-operator/role-binding.yaml
apiVersion: rbac.authorization.k8s.io/v1
kind: RoleBinding
metadata:
    name: arango-deployment-operator-rbac-deployment
    namespace: default
    labels:
        app.kubernetes.io/name: kube-arangodb
        helm.sh/chart: kube-arangodb-1.0.3
        app.kubernetes.io/managed-by: Tiller
        app.kubernetes.io/instance: deployment
        release: deployment
roleRef:
    apiGroup: rbac.authorization.k8s.io
    kind: Role
    name: arango-deployment-operator-rbac-deployment
subjects:
    - kind: ServiceAccount
      name: arango-deployment-operator
      namespace: default
---
>>>>>>> 4d1b1e77
# Source: kube-arangodb/templates/service.yaml
apiVersion: v1
kind: Service
metadata:
  name: arango-deployment-operator
  namespace: default
  labels:
    app.kubernetes.io/name: kube-arangodb
    helm.sh/chart: kube-arangodb-1.0.3
    app.kubernetes.io/managed-by: Tiller
    app.kubernetes.io/instance: deployment
    release: deployment
spec:
  ports:
    - name: server
      port: 8528
      protocol: TCP
      targetPort: 8528
  selector:
    app.kubernetes.io/name: kube-arangodb
    app.kubernetes.io/managed-by: Tiller
    app.kubernetes.io/instance: deployment
    release: deployment
    role: leader
  type: ClusterIP
---
# Source: kube-arangodb/templates/deployment.yaml
apiVersion: apps/v1
kind: Deployment
metadata:
    name: arango-deployment-operator
    namespace: default
    labels:
        app.kubernetes.io/name: kube-arangodb
        helm.sh/chart: kube-arangodb-1.0.3
        app.kubernetes.io/managed-by: Tiller
        app.kubernetes.io/instance: deployment
        release: deployment
spec:
    replicas: 2
    strategy:
        type: Recreate
        
    selector:
        matchLabels:
            app.kubernetes.io/name: kube-arangodb
            app.kubernetes.io/managed-by: Tiller
            app.kubernetes.io/instance: deployment
            release: deployment
    template:
        metadata:
            labels:
                app.kubernetes.io/name: kube-arangodb
                helm.sh/chart: kube-arangodb-1.0.3
                app.kubernetes.io/managed-by: Tiller
                app.kubernetes.io/instance: deployment
                release: deployment
        spec:
            serviceAccountName: arango-deployment-operator
            affinity:
              nodeAffinity:
                requiredDuringSchedulingIgnoredDuringExecution:
                  nodeSelectorTerms:
                    - matchExpressions:
                        - key: beta.kubernetes.io/arch
                          operator: In
                          values:
                            - amd64
              podAntiAffinity:
                preferredDuringSchedulingIgnoredDuringExecution:
                  - weight: 100
                    podAffinityTerm:
                      topologyKey: "kubernetes.io/hostname"
                      labelSelector:
                        matchExpressions:
                          - key: app.kubernetes.io/name
                            operator: In
                            values:
                              - kube-arangodb
                          - key: app.kubernetes.io/instance
                            operator: In
                            values:
                              - deployment
            hostNetwork: false
            hostPID: false
            hostIPC: false
            securityContext:
                runAsNonRoot: true
                runAsUser: 1000
            containers:
                - name: operator
                  imagePullPolicy: Always
                  image: arangodb/kube-arangodb:1.0.3
                  args:
                    - --operator.deployment

                    - --chaos.allowed=false
                  env:
                      - name: MY_POD_NAMESPACE
                        valueFrom:
                            fieldRef:
                                fieldPath: metadata.namespace
                      - name: MY_POD_NAME
                        valueFrom:
                            fieldRef:
                                fieldPath: metadata.name
                      - name: MY_POD_IP
                        valueFrom:
                            fieldRef:
                                fieldPath: status.podIP
                      - name: RELATED_IMAGE_UBI
                        value: "alpine:3.11"
                      - name: RELATED_IMAGE_METRICSEXPORTER
                        value: "arangodb/arangodb-exporter:0.1.7"
                      - name: RELATED_IMAGE_DATABASE
                        value: "arangodb/arangodb:latest"
                  ports:
                      - name: metrics
                        containerPort: 8528
                  securityContext:
                      privileged: false
                      allowPrivilegeEscalation: false
                      readOnlyRootFilesystem: true
                      capabilities:
                          drop:
                              - 'ALL'
                  livenessProbe:
                      httpGet:
                          path: /health
                          port: 8528
                          scheme: HTTPS
                      initialDelaySeconds: 5
                      periodSeconds: 10
                  readinessProbe:
                      httpGet:
                          path: /ready
                          port: 8528
                          scheme: HTTPS
                      initialDelaySeconds: 5
                      periodSeconds: 10
            tolerations:
                - key: "node.kubernetes.io/unreachable"
                  operator: "Exists"
                  effect: "NoExecute"
                  tolerationSeconds: 5
                - key: "node.kubernetes.io/not-ready"
                  operator: "Exists"
                  effect: "NoExecute"
                  tolerationSeconds: 5

---
# Source: kube-arangodb/templates/backup-operator/cluster-role-binding.yaml

---
# Source: kube-arangodb/templates/backup-operator/cluster-role.yaml

---
# Source: kube-arangodb/templates/backup-operator/role-binding.yaml

---
# Source: kube-arangodb/templates/backup-operator/role.yaml

---
# Source: kube-arangodb/templates/deployment-replications-operator/cluster-role-binding.yaml

---
# Source: kube-arangodb/templates/deployment-replications-operator/cluster-role.yaml

---
# Source: kube-arangodb/templates/deployment-replications-operator/role-binding.yaml

---
# Source: kube-arangodb/templates/deployment-replications-operator/role.yaml

---
# Source: kube-arangodb/templates/storage-operator/cluster-role-binding.yaml

---
# Source: kube-arangodb/templates/storage-operator/cluster-role.yaml

---
# Source: kube-arangodb/templates/storage-operator/crd.yaml

---
# Source: kube-arangodb/templates/storage-operator/role-binding.yaml

---
# Source: kube-arangodb/templates/storage-operator/role.yaml
<|MERGE_RESOLUTION|>--- conflicted
+++ resolved
@@ -91,41 +91,6 @@
       resources: ["pods"]
       verbs: ["get"]
 ---
-<<<<<<< HEAD
-=======
-# Source: kube-arangodb/templates/deployment-operator/role.yaml
-apiVersion: rbac.authorization.k8s.io/v1
-kind: Role
-metadata:
-    name: arango-deployment-operator-rbac-deployment
-    namespace: default
-    labels:
-        app.kubernetes.io/name: kube-arangodb
-        helm.sh/chart: kube-arangodb-1.0.3
-        app.kubernetes.io/managed-by: Tiller
-        app.kubernetes.io/instance: deployment
-        release: deployment
-rules:
-    - apiGroups: ["database.arangodb.com"]
-      resources: ["arangodeployments"]
-      verbs: ["*"]
-    - apiGroups: [""]
-      resources: ["pods", "services", "endpoints", "persistentvolumeclaims", "events", "secrets", "serviceaccounts"]
-      verbs: ["*"]
-    - apiGroups: ["apps"]
-      resources: ["deployments", "replicasets"]
-      verbs: ["get"]
-    - apiGroups: ["policy"]
-      resources: ["poddisruptionbudgets"]
-      verbs: ["*"]
-    - apiGroups: ["backup.arangodb.com"]
-      resources: ["arangobackuppolicies", "arangobackups"]
-      verbs: ["get", "list", "watch"]
-    - apiGroups: ["monitoring.coreos.com"]
-      resources: ["servicemonitors"]
-      verbs: ["get", "create", "delete", "update"]
----
->>>>>>> 4d1b1e77
 # Source: kube-arangodb/templates/deployment-operator/default-role-binding.yaml
 apiVersion: rbac.authorization.k8s.io/v1
 kind: ClusterRoleBinding
@@ -147,30 +112,7 @@
       name: default
       namespace: default
 ---
-<<<<<<< HEAD
-=======
-# Source: kube-arangodb/templates/deployment-operator/role-binding.yaml
-apiVersion: rbac.authorization.k8s.io/v1
-kind: RoleBinding
-metadata:
-    name: arango-deployment-operator-rbac-deployment
-    namespace: default
-    labels:
-        app.kubernetes.io/name: kube-arangodb
-        helm.sh/chart: kube-arangodb-1.0.3
-        app.kubernetes.io/managed-by: Tiller
-        app.kubernetes.io/instance: deployment
-        release: deployment
-roleRef:
-    apiGroup: rbac.authorization.k8s.io
-    kind: Role
-    name: arango-deployment-operator-rbac-deployment
-subjects:
-    - kind: ServiceAccount
-      name: arango-deployment-operator
-      namespace: default
----
->>>>>>> 4d1b1e77
+
 # Source: kube-arangodb/templates/service.yaml
 apiVersion: v1
 kind: Service
