--- conflicted
+++ resolved
@@ -6,11 +6,7 @@
   restartPolicy: Never
   serviceAccountName: arango-deployment-operator-reboot
   containers:
-<<<<<<< HEAD
-    - image: 'arangodb/kube-arangodb:1.1.7'
-=======
     - image: arangodb/kube-arangodb:1.1.7
->>>>>>> 34138b5e
       name: reboot
       command: ["arangodb_operator", "reboot"]
       args:
