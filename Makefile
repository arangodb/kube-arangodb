PROJECT := arangodb_operator
SCRIPTDIR := $(shell pwd)
ROOTDIR := $(shell cd $(SCRIPTDIR) && pwd)
VERSION := $(shell cat $(ROOTDIR)/VERSION)
VERSION_MAJOR_MINOR_PATCH := $(shell echo $(VERSION) | cut -f 1 -d '+')
VERSION_MAJOR_MINOR := $(shell echo $(VERSION_MAJOR_MINOR_PATCH) | cut -f 1,2 -d '.')
VERSION_MAJOR := $(shell echo $(VERSION_MAJOR_MINOR) | cut -f 1 -d '.')
COMMIT := $(shell git rev-parse --short HEAD)
DOCKERCLI := $(shell which docker)

GOBUILDDIR := $(SCRIPTDIR)/.gobuild
SRCDIR := $(SCRIPTDIR)
BINDIR := $(ROOTDIR)/bin
VENDORDIR := $(ROOTDIR)/deps

ORGPATH := github.com/arangodb
ORGDIR := $(GOBUILDDIR)/src/$(ORGPATH)
REPONAME := kube-arangodb
REPODIR := $(ORGDIR)/$(REPONAME)
REPOPATH := $(ORGPATH)/$(REPONAME)

GOPATH := $(GOBUILDDIR)
GOVERSION := 1.10.0-alpine

PULSAR := $(GOBUILDDIR)/bin/pulsar$(shell go env GOEXE)

DOCKERFILE := Dockerfile 
DOCKERTESTFILE := Dockerfile.test

ifndef LOCALONLY 
	PUSHIMAGES := 1
	IMAGESHA256 := true
else
	IMAGESHA256 := false
endif

ifdef IMAGETAG 
	IMAGESUFFIX := :$(IMAGETAG)
else 
	IMAGESUFFIX := :dev
endif

ifeq ($(MANIFESTSUFFIX),-)
	# Release setting
	MANIFESTSUFFIX :=
else
ifndef MANIFESTSUFFIX
	MANIFESTSUFFIX := -dev
endif
endif
MANIFESTPATHDEPLOYMENT := manifests/arango-deployment$(MANIFESTSUFFIX).yaml
MANIFESTPATHSTORAGE := manifests/arango-storage$(MANIFESTSUFFIX).yaml
MANIFESTPATHTEST := manifests/arango-test$(MANIFESTSUFFIX).yaml
ifndef DEPLOYMENTNAMESPACE
	DEPLOYMENTNAMESPACE := default
endif

ifndef OPERATORIMAGE
	OPERATORIMAGE := $(DOCKERNAMESPACE)/kube-arangodb$(IMAGESUFFIX)
endif
ifndef TESTIMAGE
	TESTIMAGE := $(DOCKERNAMESPACE)/kube-arangodb-test$(IMAGESUFFIX)
endif
ifndef ENTERPRISEIMAGE
	ENTERPRISEIMAGE := $(DEFAULTENTERPRISEIMAGE)
endif

BINNAME := $(PROJECT)
BIN := $(BINDIR)/$(BINNAME)
TESTBINNAME := $(PROJECT)_test
TESTBIN := $(BINDIR)/$(TESTBINNAME)
RELEASE := $(GOBUILDDIR)/bin/release 
GHRELEASE := $(GOBUILDDIR)/bin/github-release 

TESTLENGTHOPTIONS := -test.short
TESTTIMEOUT := 20m
ifeq ($(LONG), 1)
	TESTLENGTHOPTIONS :=
	TESTTIMEOUT := 60m
endif
ifdef VERBOSE
	TESTVERBOSEOPTIONS := -v 
endif

SOURCES := $(shell find $(SRCDIR) -name '*.go' -not -path './test/*')

.PHONY: all
all: verify-generated build

#
# Tip: Run `eval $(minikube docker-env)` before calling make if you're developing on minikube.
#

.PHONY: build
build: check-vars docker manifests

.PHONY: clean
clean:
	rm -Rf $(BIN) $(BINDIR) $(GOBUILDDIR)

.PHONY: check-vars
check-vars:
ifndef DOCKERNAMESPACE
	@echo "DOCKERNAMESPACE must be set"
	@exit 1
endif
	@echo "Using docker namespace: $(DOCKERNAMESPACE)"

.PHONY: deps
deps:
	@${MAKE} -B -s $(GOBUILDDIR)

$(GOBUILDDIR):
	# Build pulsar from vendor
	@mkdir -p $(GOBUILDDIR)
	@ln -sf $(VENDORDIR) $(GOBUILDDIR)/src
	@GOPATH=$(GOBUILDDIR) go install github.com/pulcy/pulsar
	@rm -Rf $(GOBUILDDIR)/src
	# Prepare .gobuild directory
	@mkdir -p $(ORGDIR)
	@rm -f $(REPODIR) && ln -sf ../../../.. $(REPODIR)
	GOPATH=$(GOBUILDDIR) $(PULSAR) go flatten -V $(VENDORDIR)

.PHONY: update-vendor
update-vendor:
	@mkdir -p $(GOBUILDDIR)
	@GOPATH=$(GOBUILDDIR) go get github.com/pulcy/pulsar
	@rm -Rf $(VENDORDIR)
	@mkdir -p $(VENDORDIR)
	@git clone https://github.com/kubernetes/code-generator.git $(VENDORDIR)/k8s.io/code-generator
	@rm -Rf $(VENDORDIR)/k8s.io/code-generator/.git
	@$(PULSAR) go vendor -V $(VENDORDIR) \
		k8s.io/client-go/... \
		k8s.io/gengo/args \
		k8s.io/apiextensions-apiserver \
		github.com/aktau/github-release \
		github.com/arangodb-helper/go-certificates \
		github.com/arangodb/go-driver \
		github.com/cenkalti/backoff \
		github.com/coreos/go-semver/semver \
		github.com/dchest/uniuri \
		github.com/dgrijalva/jwt-go \
		github.com/julienschmidt/httprouter \
		github.com/pkg/errors \
		github.com/prometheus/client_golang/prometheus \
		github.com/pulcy/pulsar \
		github.com/rs/zerolog \
		github.com/spf13/cobra \
		github.com/stretchr/testify
	@$(PULSAR) go flatten -V $(VENDORDIR) $(VENDORDIR)
	@${MAKE} -B -s clean

.PHONY: update-generated
update-generated: $(GOBUILDDIR) 
	@docker build $(SRCDIR)/tools/codegen --build-arg GOVERSION=$(GOVERSION) -t k8s-codegen
	docker run \
		--rm \
		-v $(SRCDIR):/usr/code \
		-e GOPATH=/usr/code/.gobuild \
		-e GOBIN=/usr/code/.gobuild/bin \
		-w /usr/code/ \
		k8s-codegen \
		"./deps/k8s.io/code-generator/generate-groups.sh"  \
		"all" \
		"github.com/arangodb/kube-arangodb/pkg/generated" \
		"github.com/arangodb/kube-arangodb/pkg/apis" \
		"deployment:v1alpha storage:v1alpha" \
		--go-header-file "./tools/codegen/boilerplate.go.txt" \
		$(VERIFYARGS)

.PHONY: verify-generated
verify-generated:
	@${MAKE} -B -s VERIFYARGS=--verify-only update-generated

$(BIN): $(GOBUILDDIR) $(SOURCES)
	@mkdir -p $(BINDIR)
	docker run \
		--rm \
		-v $(SRCDIR):/usr/code \
		-e GOPATH=/usr/code/.gobuild \
		-e GOOS=linux \
		-e GOARCH=amd64 \
		-e CGO_ENABLED=0 \
		-w /usr/code/ \
		golang:$(GOVERSION) \
		go build -installsuffix cgo -ldflags "-X main.projectVersion=$(VERSION) -X main.projectBuild=$(COMMIT)" -o /usr/code/bin/$(BINNAME) $(REPOPATH)

.PHONY: docker
docker: check-vars $(BIN)
	docker build -f $(DOCKERFILE) -t $(OPERATORIMAGE) .
ifdef PUSHIMAGES
	docker push $(OPERATORIMAGE)
endif

# Manifests 

.PHONY: manifests
manifests: $(GOBUILDDIR)
	GOPATH=$(GOBUILDDIR) go run $(ROOTDIR)/tools/manifests/manifest_builder.go \
		--output-suffix=$(MANIFESTSUFFIX) \
		--image=$(OPERATORIMAGE) \
		--image-sha256=$(IMAGESHA256) \
		--namespace=$(DEPLOYMENTNAMESPACE)

# Testing

.PHONY: run-unit-tests
run-unit-tests: $(GOBUILDDIR) $(SOURCES)
	docker run \
		--rm \
		-v $(SRCDIR):/usr/code \
		-e GOPATH=/usr/code/.gobuild \
		-e GOOS=linux \
		-e GOARCH=amd64 \
		-e CGO_ENABLED=0 \
		-w /usr/code/ \
		golang:$(GOVERSION) \
		go test $(TESTVERBOSEOPTIONS) \
			$(REPOPATH)/pkg/apis/deployment/v1alpha \
			$(REPOPATH)/pkg/apis/storage/v1alpha \
			$(REPOPATH)/pkg/deployment/reconcile \
			$(REPOPATH)/pkg/deployment/resources \
			$(REPOPATH)/pkg/util/k8sutil \
			$(REPOPATH)/pkg/util/k8sutil/test

$(TESTBIN): $(GOBUILDDIR) $(SOURCES)
	@mkdir -p $(BINDIR)
	docker run \
		--rm \
		-v $(SRCDIR):/usr/code \
		-e GOPATH=/usr/code/.gobuild \
		-e GOOS=linux \
		-e GOARCH=amd64 \
		-e CGO_ENABLED=0 \
		-w /usr/code/ \
		golang:$(GOVERSION) \
		go test -c -installsuffix cgo -ldflags "-X main.projectVersion=$(VERSION) -X main.projectBuild=$(COMMIT)" -o /usr/code/bin/$(TESTBINNAME) $(REPOPATH)/tests

.PHONY: docker-test
docker-test: $(TESTBIN)
	docker build --quiet -f $(DOCKERTESTFILE) -t $(TESTIMAGE) .

.PHONY: run-tests
run-tests: docker-test
ifdef PUSHIMAGES
	docker push $(OPERATORIMAGE)
	docker push $(TESTIMAGE)
endif
ifneq ($(DEPLOYMENTNAMESPACE), default)
	$(ROOTDIR)/scripts/kube_delete_namespace.sh $(DEPLOYMENTNAMESPACE)
	kubectl create namespace $(DEPLOYMENTNAMESPACE)
endif
	kubectl apply -f manifests/crd.yaml
	kubectl apply -f $(MANIFESTPATHSTORAGE)
	kubectl apply -f $(MANIFESTPATHDEPLOYMENT)
	kubectl apply -f $(MANIFESTPATHTEST)
	$(ROOTDIR)/scripts/kube_create_storage.sh $(DEPLOYMENTNAMESPACE)
	$(ROOTDIR)/scripts/kube_run_tests.sh $(DEPLOYMENTNAMESPACE) $(TESTIMAGE) "$(ENTERPRISEIMAGE)" $(TESTTIMEOUT) $(TESTLENGTHOPTIONS)
ifneq ($(DEPLOYMENTNAMESPACE), default)
	kubectl delete namespace $(DEPLOYMENTNAMESPACE) --ignore-not-found --now
endif

.PHONY: cleanup-tests
cleanup-tests:
ifneq ($(DEPLOYMENTNAMESPACE), default)
	$(ROOTDIR)/scripts/kube_delete_namespace.sh $(DEPLOYMENTNAMESPACE)
endif

# Release building

<<<<<<< HEAD
.PHONY: patch-readme
patch-readme:
	$(ROOTDIR)/scripts/patch_readme.sh $(VERSION_MAJOR_MINOR_PATCH)
=======
.PHONY: update-changelog
changelog:
	docker run -it --rm \
		-e CHANGELOG_GITHUB_TOKEN=$(shell cat ~/.arangodb/github-token) \
		-v "$(ROOTDIR)":/usr/local/src/your-app \
		ferrarimarco/github-changelog-generator \
		--user arangodb \
		--project kube-arangodb \
		--no-author
>>>>>>> add81b77

.PHONY: docker-push
docker-push: docker
ifneq ($(DOCKERNAMESPACE), arangodb)
	docker tag $(OPERATORIMAGE) $(DOCKERNAMESPACE)/arangodb-operator
endif
	docker push $(DOCKERNAMESPACE)/arangodb-operator

.PHONY: docker-push-version
docker-push-version: docker
	docker tag arangodb/arangodb-operator arangodb/arangodb-operator:$(VERSION)
	docker tag arangodb/arangodb-operator arangodb/arangodb-operator:$(VERSION_MAJOR_MINOR)
	docker tag arangodb/arangodb-operator arangodb/arangodb-operator:$(VERSION_MAJOR)
	docker tag arangodb/arangodb-operator arangodb/arangodb-operator:latest
	docker push arangodb/arangodb-operator:$(VERSION)
	docker push arangodb/arangodb-operator:$(VERSION_MAJOR_MINOR)
	docker push arangodb/arangodb-operator:$(VERSION_MAJOR)
	docker push arangodb/arangodb-operator:latest

$(RELEASE): $(GOBUILDDIR) $(SOURCES) $(GHRELEASE)
	GOPATH=$(GOBUILDDIR) go build -o $(RELEASE) $(REPOPATH)/tools/release

.PHONY: build-ghrelease
build-ghrelease: $(GHRELEASE)

$(GHRELEASE): $(GOBUILDDIR) 
	GOPATH=$(GOBUILDDIR) go build -o $(GHRELEASE) github.com/aktau/github-release

.PHONY: release-patch
release-patch: $(RELEASE)
	GOPATH=$(GOBUILDDIR) $(RELEASE) -type=patch 

.PHONY: release-minor
release-minor: $(RELEASE)
	GOPATH=$(GOBUILDDIR) $(RELEASE) -type=minor

.PHONY: release-major
release-major: $(RELEASE)
	GOPATH=$(GOBUILDDIR) $(RELEASE) -type=major 

## Kubernetes utilities

.PHONY: minikube-start
minikube-start:
	minikube start --cpus=4 --memory=6144

.PHONY: delete-operator
delete-operator:
	kubectl delete -f $(MANIFESTPATHTEST) --ignore-not-found
	kubectl delete -f $(MANIFESTPATHDEPLOYMENT) --ignore-not-found
	kubectl delete -f $(MANIFESTPATHSTORAGE) --ignore-not-found

.PHONY: redeploy-operator
redeploy-operator: delete-operator manifests
	kubectl apply -f manifests/crd.yaml
	kubectl apply -f $(MANIFESTPATHSTORAGE)
	kubectl apply -f $(MANIFESTPATHDEPLOYMENT)
	kubectl apply -f $(MANIFESTPATHTEST)
	kubectl get pods <|MERGE_RESOLUTION|>--- conflicted
+++ resolved
@@ -268,11 +268,10 @@
 
 # Release building
 
-<<<<<<< HEAD
 .PHONY: patch-readme
 patch-readme:
 	$(ROOTDIR)/scripts/patch_readme.sh $(VERSION_MAJOR_MINOR_PATCH)
-=======
+
 .PHONY: update-changelog
 changelog:
 	docker run -it --rm \
@@ -282,7 +281,6 @@
 		--user arangodb \
 		--project kube-arangodb \
 		--no-author
->>>>>>> add81b77
 
 .PHONY: docker-push
 docker-push: docker
