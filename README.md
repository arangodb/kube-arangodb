# ArangoDB Kubernetes Operator

[![Docker Pulls](https://img.shields.io/docker/pulls/arangodb/kube-arangodb.svg)](https://hub.docker.com/r/arangodb/kube-arangodb/)

ArangoDB Kubernetes Operator helps to run ArangoDB deployments
on Kubernetes clusters.

To get started, follow the Installation instructions below and/or
read the [tutorial](https://www.arangodb.com/docs/stable/tutorials-kubernetes.html).

## State

The ArangoDB Kubernetes Operator is Production ready.

[Documentation](./docs/README.md)

### Production readiness state

Beginning with Version 0.3.11 we maintain a production readiness
state for individual new features, since we expect that new
features will first be released with an "alpha" or "beta" readiness
state and over time move to full "production readiness".

Operator will supports versions supported on providers and maintained by Kubernetes.
Once version is not supported anymore it will go into "Deprecating" state and will be marked as deprecated on Minor release.

Kubernetes versions starting from 1.18 are supported and tested, charts and manifests can use API Versions which are not present in older versions.

The following table has the general readiness state, the table below
covers individual newer features separately.

| Platform            | Kubernetes Version | ArangoDB Version | State      | Remarks                                                          | Provider Remarks                   |
|---------------------|--------------------|------------------|------------|------------------------------------------------------------------|------------------------------------|
| Google GKE          | 1.17               | >= 3.6.0         | Deprecated | Don't use micro nodes. Support will be dropped in Operator 1.5.0 |                                    |
| Google GKE          | 1.18               | >= 3.6.0         | Production | Don't use micro nodes                                            |                                    |
| Google GKE          | 1.19               | >= 3.6.0         | Production | Don't use micro nodes                                            |                                    |
| Google GKE          | 1.20               | >= 3.6.0         | Production | Don't use micro nodes                                            |                                    |
| Google GKE          | 1.21               | >= 3.6.0         | Production | Don't use micro nodes                                            |                                    |
| Google GKE          | 1.22               | >= 3.6.0         | Production | Don't use micro nodes                                            |                                    |
| Azure AKS           | 1.19               | >= 3.6.0         | Production |                                                                  |                                    |
| Azure AKS           | 1.20               | >= 3.6.0         | Production |                                                                  |                                    |
| Azure AKS           | 1.21               | >= 3.6.0         | Production |                                                                  |                                    |
| Azure AKS           | 1.22               | >= 3.6.0         | Production |                                                                  |                                    |
| Amazon EKS          | 1.16               | >= 3.6.0         | Deprecated | Support will be dropped in Operator 1.5.0                        | [Amazon EKS](./docs/providers/eks) |
| Amazon EKS          | 1.17               | >= 3.6.0         | Deprecated | Support will be dropped in Operator 1.5.0                        | [Amazon EKS](./docs/providers/eks) |
| Amazon EKS          | 1.18               | >= 3.6.0         | Production |                                                                  | [Amazon EKS](./docs/providers/eks) |
| Amazon EKS          | 1.19               | >= 3.6.0         | Production |                                                                  | [Amazon EKS](./docs/providers/eks) |
| Amazon EKS          | 1.20               | >= 3.6.0         | Production |                                                                  | [Amazon EKS](./docs/providers/eks) |
| Amazon EKS          | 1.21               | >= 3.6.0         | Production |                                                                  | [Amazon EKS](./docs/providers/eks) |
| IBM Cloud           | 1.17               | >= 3.6.0         | Deprecated | Support will be dropped in Operator 1.5.0                        |                                    |
| IBM Cloud           | 1.18               | >= 3.6.0         | Production |                                                                  |                                    |
| IBM Cloud           | 1.19               | >= 3.6.0         | Production |                                                                  |                                    |
| IBM Cloud           | 1.20               | >= 3.6.0         | Production |                                                                  |                                    |
| IBM Cloud           | 1.21               | >= 3.6.0         | Production |                                                                  |                                    |
| OpenShift           | 3.11               | >= 3.6.0         | Deprecated | Support will be dropped in Operator 1.5.0                        |                                    |
| OpenShift           | 4.2-4.9            | >= 3.6.0         | Production |                                                                  |                                    |
| BareMetal (kubeadm) | 1.16               | >= 3.6.0         | Deprecated | Support will be dropped in Operator 1.5.0                        |                                    |
| BareMetal (kubeadm) | 1.17               | >= 3.6.0         | Deprecated | Support will be dropped in Operator 1.5.0                        |                                    |
| BareMetal (kubeadm) | 1.18               | >= 3.6.0         | Production |                                                                  |                                    |
| BareMetal (kubeadm) | 1.19               | >= 3.6.0         | Production |                                                                  |                                    |
| BareMetal (kubeadm) | 1.20               | >= 3.6.0         | Production |                                                                  |                                    |
| BareMetal (kubeadm) | 1.21               | >= 3.6.0         | Production |                                                                  |                                    |
| BareMetal (kubeadm) | 1.22               | >= 3.6.0         | Production |                                                                  |                                    |
| BareMetal (kubeadm) | 1.23               | >= 3.6.0         | Production |                                                                  |                                    |
| Minikube            | 1.18+              | >= 3.6.0         | Devel Only |                                                                  |                                    |
| Other               | 1.18+              | >= 3.6.0         | Devel Only |                                                                  |                                    |

Feature-wise production readiness table:

| Feature                                 | Operator Version | ArangoDB Version | ArangoDB Edition      | State        | Enabled | Flag                                       | Remarks                                                                  |
|-----------------------------------------|------------------|------------------|-----------------------|--------------|---------|--------------------------------------------|--------------------------------------------------------------------------|
| Pod Disruption Budgets                  | 0.3.10           | Any              | Community, Enterprise | Alpha        | True    | N/A                                        | N/A                                                                      |
| Pod Disruption Budgets                  | 0.3.11           | Any              | Community, Enterprise | Production   | True    | N/A                                        | N/A                                                                      |
| Volume Resizing                         | 0.3.10           | Any              | Community, Enterprise | Alpha        | True    | N/A                                        | N/A                                                                      |
| Volume Resizing                         | 0.3.11           | Any              | Community, Enterprise | Production   | True    | N/A                                        | N/A                                                                      |
| Disabling of liveness probes            | 0.3.10           | Any              | Community, Enterprise | Alpha        | True    | N/A                                        | N/A                                                                      |
| Disabling of liveness probes            | 0.3.11           | Any              | Community, Enterprise | Production   | True    | N/A                                        | N/A                                                                      |
| Volume Claim Templates                  | 0.3.11           | Any              | Community, Enterprise | Alpha        | True    | N/A                                        | N/A                                                                      |
| Volume Claim Templates                  | 1.0.0            | Any              | Community, Enterprise | Production   | True    | N/A                                        | N/A                                                                      |
| Prometheus Metrics Exporter             | 0.3.11           | Any              | Community, Enterprise | Alpha        | True    | N/A                                        | Prometheus required                                                      |
| Prometheus Metrics Exporter             | 1.0.0            | Any              | Community, Enterprise | Production   | True    | N/A                                        | Prometheus required                                                      |
| Sidecar Containers                      | 0.3.11           | Any              | Community, Enterprise | Alpha        | True    | N/A                                        | N/A                                                                      |
| Sidecar Containers                      | 1.0.0            | Any              | Community, Enterprise | Production   | True    | N/A                                        | N/A                                                                      |
| Operator Single Mode                    | 1.0.4            | Any              | Community, Enterprise | Production   | False   | --mode.single                              | Only 1 instance of Operator allowed in namespace when feature is enabled |
| TLS SNI Support                         | 1.0.3            | >= 3.7.0         | Enterprise            | Production   | True    | --deployment.feature.tls-sni               | N/A                                                                      |
| TLS Runtime Rotation Support            | 1.0.4            | > 3.7.0          | Enterprise            | Alpha        | False   | --deployment.feature.tls-rotation          | N/A                                                                      |
| TLS Runtime Rotation Support            | 1.1.0            | > 3.7.0          | Enterprise            | Production   | True    | --deployment.feature.tls-rotation          | N/A                                                                      |
| JWT Rotation Support                    | 1.0.4            | > 3.7.0          | Enterprise            | Alpha        | False   | --deployment.feature.jwt-rotation          | N/A                                                                      |
| JWT Rotation Support                    | 1.1.0            | > 3.7.0          | Enterprise            | Production   | True    | --deployment.feature.jwt-rotation          | N/A                                                                      |
| Encryption Key Rotation Support         | 1.0.4            | > 3.7.0          | Enterprise            | Alpha        | False   | --deployment.feature.encryption-rotation   | N/A                                                                      |
| Encryption Key Rotation Support         | 1.1.0            | > 3.7.0          | Enterprise            | Production   | True    | --deployment.feature.encryption-rotation   | N/A                                                                      |
| Encryption Key Rotation Support         | 1.2.0            | > 3.7.0          | Enterprise            | NotSupported | False   | --deployment.feature.encryption-rotation   | N/A                                                                      |
| Version Check                           | 1.1.4            | >= 3.7.0         | Community, Enterprise | Alpha        | False   | --deployment.feature.upgrade-version-check | N/A                                                                      |
| Operator Maintenance Management Support | 1.0.7            | >= 3.7.0         | Community, Enterprise | Alpha        | False   | --deployment.feature.maintenance           | N/A                                                                      |
| Operator Maintenance Management Support | 1.2.0            | >= 3.7.0         | Community, Enterprise | Production   | True    | --deployment.feature.maintenance           | N/A                                                                      |
| Operator Internal Metrics Exporter      | 1.1.9            | >= 3.7.0         | Community, Enterprise | Alpha        | False   | --deployment.feature.metrics-exporter      | N/A                                                                      |
| Operator Internal Metrics Exporter      | 1.2.0            | >= 3.7.0         | Community, Enterprise | Production   | True    | --deployment.feature.metrics-exporter      | N/A                                                                      |
| Operator Internal Metrics Exporter      | 1.2.3            | >= 3.7.0         | Community, Enterprise | Production   | True    | --deployment.feature.metrics-exporter      | It is always enabled                                                     |
| Operator Ephemeral Volumes              | 1.2.2            | >= 3.7.0         | Community, Enterprise | Alpha        | False   | --deployment.feature.ephemeral-volumes     | N/A                                                                      |
<<<<<<< HEAD
| Active fail-over leadership             | 1.2.13           | >= 3.7.0         | Community, Enterprise | Production   | False   | --deployment.feature.failover-leadership   |                                                                          |
=======
| Pod RestartPolicyAlways                 | 1.2.13           | >= 3.7.0         | Community, Enterprise | Alpha        | False   | --deployment.feature.restart-policy-always | N/A                                                                      |
>>>>>>> 4ff879f4

## Release notes for 0.3.16

In this release we have reworked the Helm charts. One notable change is
that we now create a new service account specifically for the operator.
The actual deployment still runs by default under the `default` service
account unless one changes that. Note that the service account under
which the ArangoDB runs needs a small set of extra permissions. For
the `default` service account we grant them when the operator is
deployed. If you use another service account you have to grant these
permissions yourself. See
[here](docs/Manual/Deployment/Kubernetes/DeploymentResource.md#specgroupserviceaccountname-string)
for details.

## Installation of latest release using Kubectl

```bash
kubectl apply -f https://raw.githubusercontent.com/arangodb/kube-arangodb/1.2.13/manifests/arango-crd.yaml
kubectl apply -f https://raw.githubusercontent.com/arangodb/kube-arangodb/1.2.13/manifests/arango-deployment.yaml
# To use `ArangoLocalStorage`, also run
kubectl apply -f https://raw.githubusercontent.com/arangodb/kube-arangodb/1.2.13/manifests/arango-storage.yaml
# To use `ArangoDeploymentReplication`, also run
kubectl apply -f https://raw.githubusercontent.com/arangodb/kube-arangodb/1.2.13/manifests/arango-deployment-replication.yaml
```

This procedure can also be used for upgrades and will not harm any
running ArangoDB deployments.

## Installation of latest release using kustomize

Installation using [kustomize](https://kubernetes.io/docs/tasks/manage-kubernetes-objects/kustomization/) looks like installation from yaml files,
but user is allowed to modify namespace or resource names without yaml modifications.

IT is recommended to use kustomization instead of handcrafting namespace in yaml files - kustomization will replace not only resource namespaces,
but also namespace references in resources like ClusterRoleBinding.

Example kustomization file:
```
apiVersion: kustomize.config.k8s.io/v1beta1
kind: Kustomization

namespace: my-custom-namespace

bases:
  - https://github.com/arangodb/kube-arangodb/manifests/kustomize/deployment/?ref=1.0.3
```

## Installation of latest release using Helm

Only use this procedure for a new install of the operator. See below for
upgrades.

```bash
# The following will install the custom resources required by the operators.
helm install https://github.com/arangodb/kube-arangodb/releases/download/1.2.13/kube-arangodb-crd-1.2.13.tgz
# The following will install the operator for `ArangoDeployment` &
# `ArangoDeploymentReplication` resources.
helm install https://github.com/arangodb/kube-arangodb/releases/download/1.2.13/kube-arangodb-1.2.13.tgz
# To use `ArangoLocalStorage`, set field `operator.features.storage` to true
helm install https://github.com/arangodb/kube-arangodb/releases/download/1.2.13/kube-arangodb-1.2.13.tgz --set "operator.features.storage=true"
```

## Upgrading the operator using Helm

To upgrade the operator to the latest version with Helm, you have to
delete the previous deployment and then install the latest. **HOWEVER**:
You *must not delete* the deployment of the custom resource definitions
(CRDs), or your ArangoDB deployments will be deleted!

Therefore, you have to use `helm list` to find the deployments for the
operator (`kube-arangodb`) and of the storage operator
(`kube-arangodb-storage`) and use `helm delete` to delete them using the
automatically generated deployment names. Here is an example of a `helm
list` output:

```
% helm list
NAME            	REVISION	UPDATED                 	STATUS  	CHART                               	APP VERSION	NAMESPACE
steely-mule     	1       	Sun Mar 31 21:11:07 2019	DEPLOYED	kube-arangodb-crd-0.3.9             	           	default  
vetoed-ladybird 	1       	Mon Apr  8 11:36:58 2019	DEPLOYED	kube-arangodb-0.3.10-preview        	           	default  
```

So here, you would have to do

```bash
helm delete vetoed-ladybird
```

but **not delete `steely-mule`**. Then you could install the new version
with `helm install` as normal:

```bash
# The following will install the operator for `ArangoDeployment` &
# `ArangoDeploymentReplication` resources.
helm install https://github.com/arangodb/kube-arangodb/releases/download/1.2.13/kube-arangodb-1.2.13.tgz
# To use `ArangoLocalStorage`, set field `operator.features.storage` to true
helm install https://github.com/arangodb/kube-arangodb/releases/download/1.2.13/kube-arangodb-1.2.13.tgz --set "operator.features.storage=true"
```

## Building

```bash
DOCKERNAMESPACE=<your dockerhub account> make
kubectl apply -f manifests/arango-deployment-dev.yaml
# To use `ArangoLocalStorage`, also run
kubectl apply -f manifests/arango-storage-dev.yaml
# To use `ArangoDeploymentReplication`, also run
kubectl apply -f manifests/arango-deployment-replication-dev.yaml
```

## ArangoExporter

[ArangoExporter](https://github.com/arangodb-helper/arangodb-exporter) project has been merged with ArangoOperator.
Starting from ArangoDB 3.6 Servers expose metrics endpoint with prometheus compatible format. From this point Exporter
is used only for TLS and/or Authentication termination to be compatible with all Prometheus installations.

ArangoExporter documentation can be found [here](./docs/design/exporter.md)<|MERGE_RESOLUTION|>--- conflicted
+++ resolved
@@ -97,11 +97,8 @@
 | Operator Internal Metrics Exporter      | 1.2.0            | >= 3.7.0         | Community, Enterprise | Production   | True    | --deployment.feature.metrics-exporter      | N/A                                                                      |
 | Operator Internal Metrics Exporter      | 1.2.3            | >= 3.7.0         | Community, Enterprise | Production   | True    | --deployment.feature.metrics-exporter      | It is always enabled                                                     |
 | Operator Ephemeral Volumes              | 1.2.2            | >= 3.7.0         | Community, Enterprise | Alpha        | False   | --deployment.feature.ephemeral-volumes     | N/A                                                                      |
-<<<<<<< HEAD
+| Pod RestartPolicyAlways                 | 1.2.13           | >= 3.7.0         | Community, Enterprise | Alpha        | False   | --deployment.feature.restart-policy-always | N/A                                                                      |
 | Active fail-over leadership             | 1.2.13           | >= 3.7.0         | Community, Enterprise | Production   | False   | --deployment.feature.failover-leadership   |                                                                          |
-=======
-| Pod RestartPolicyAlways                 | 1.2.13           | >= 3.7.0         | Community, Enterprise | Alpha        | False   | --deployment.feature.restart-policy-always | N/A                                                                      |
->>>>>>> 4ff879f4
 
 ## Release notes for 0.3.16
 
