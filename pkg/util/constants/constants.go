--- conflicted
+++ resolved
@@ -44,18 +44,11 @@
 
 	SecretAccessPackageYaml = "accessPackage.yaml" // Key in Secret.data used to store a YAML encoded access package
 
-<<<<<<< HEAD
-	FinalizerPodDrainDBServer          = "dbserver.database.arangodb.com/drain"          // Finalizer added to DBServers, indicating the need for draining that dbserver
-	FinalizerPodAgencyServing          = "agent.database.arangodb.com/agency-serving"    // Finalizer added to Agents, indicating the need for keeping enough agents alive
-	FinalizerPVCMemberExists           = "pvc.database.arangodb.com/member-exists"       // Finalizer added to PVCs, indicating the need to keep is as long as its member exists
 	FinalizerDeplRemoveChildFinalizers = "database.arangodb.com/remove-child-finalizers" // Finalizer added to ArangoDeployment, indicating the need to remove finalizers from all children
 	FinalizerDeplReplStopSync          = "replication.database.arangodb.com/stop-sync"   // Finalizer added to ArangoDeploymentReplication, indicating the need to stop synchronization
-=======
-	FinalizerPodDrainDBServer = "dbserver.database.arangodb.com/drain"        // Finalizer added to DBServers, indicating the need for draining that dbserver
-	FinalizerPodAgencyServing = "agent.database.arangodb.com/agency-serving"  // Finalizer added to Agents, indicating the need for keeping enough agents alive
-	FinalizerPVCMemberExists  = "pvc.database.arangodb.com/member-exists"     // Finalizer added to PVCs, indicating the need to keep is as long as its member exists
-	FinalizerDeplReplStopSync = "replication.database.arangodb.com/stop-sync" // Finalizer added to ArangoDeploymentReplication, indicating the need to stop synchronization
+	FinalizerPodAgencyServing          = "agent.database.arangodb.com/agency-serving"    // Finalizer added to Agents, indicating the need for keeping enough agents alive
+	FinalizerPodDrainDBServer          = "dbserver.database.arangodb.com/drain"          // Finalizer added to DBServers, indicating the need for draining that dbserver
+	FinalizerPVCMemberExists           = "pvc.database.arangodb.com/member-exists"       // Finalizer added to PVCs, indicating the need to keep is as long as its member exists
 
 	AnnotationEnforceAntiAffinity = "database.arangodb.com/enforce-anti-affinity" // Key of annotation added to PVC. Value is a boolean "true" or "false"
->>>>>>> c68289f7
 )