//
// DISCLAIMER
//
// Copyright 2018 ArangoDB GmbH, Cologne, Germany
//
// Licensed under the Apache License, Version 2.0 (the "License");
// you may not use this file except in compliance with the License.
// You may obtain a copy of the License at
//
// http://www.apache.org/licenses/LICENSE-2.0
//
// Unless required by applicable law or agreed to in writing, software
// distributed under the License is distributed on an "AS IS" BASIS,
// WITHOUT WARRANTIES OR CONDITIONS OF ANY KIND, either express or implied.
// See the License for the specific language governing permissions and
// limitations under the License.
//
// Copyright holder is ArangoDB GmbH, Cologne, Germany
//
// Author Ewout Prangsma
//

package k8sutil

import (
	"fmt"
	"path/filepath"

	"k8s.io/api/core/v1"
	metav1 "k8s.io/apimachinery/pkg/apis/meta/v1"
	"k8s.io/client-go/kubernetes"
)

const (
	alpineImage                     = "alpine"
	arangodVolumeName               = "arangod-data"
	tlsKeyfileVolumeName            = "tls-keyfile"
	rocksdbEncryptionVolumeName     = "rocksdb-encryption"
	ArangodVolumeMountDir           = "/data"
	RocksDBEncryptionVolumeMountDir = "/secrets/rocksdb/encryption"
	TLSKeyfileVolumeMountDir        = "/secrets/tls"
)

// EnvValue is a helper structure for environment variable sources.
type EnvValue struct {
	Value      string // If set, the environment value gets this value
	SecretName string // If set, the environment value gets its value from a secret with this name
	SecretKey  string // Key inside secret to fill into the envvar. Only relevant is SecretName is set.
}

// CreateEnvVar creates an EnvVar structure for given key from given EnvValue.
func (v EnvValue) CreateEnvVar(key string) v1.EnvVar {
	ev := v1.EnvVar{
		Name: key,
	}
	if ev.Value != "" {
		ev.Value = v.Value
	} else if v.SecretName != "" {
		ev.ValueFrom = &v1.EnvVarSource{
			SecretKeyRef: &v1.SecretKeySelector{
				LocalObjectReference: v1.LocalObjectReference{
					Name: v.SecretName,
				},
				Key: v.SecretKey,
			},
		}
	}
	return ev
}

// IsPodReady returns true if the PodReady condition on
// the given pod is set to true.
func IsPodReady(pod *v1.Pod) bool {
	condition := getPodCondition(&pod.Status, v1.PodReady)
	return condition != nil && condition.Status == v1.ConditionTrue
}

// IsPodSucceeded returns true if all containers of the pod
// have terminated with exit code 0.
func IsPodSucceeded(pod *v1.Pod) bool {
	return pod.Status.Phase == v1.PodSucceeded
}

// IsPodFailed returns true if all containers of the pod
// have terminated and at least one of them wih a non-zero exit code.
func IsPodFailed(pod *v1.Pod) bool {
	return pod.Status.Phase == v1.PodFailed
}

// getPodCondition returns the condition of given type in the given status.
// If not found, nil is returned.
func getPodCondition(status *v1.PodStatus, condType v1.PodConditionType) *v1.PodCondition {
	for i := range status.Conditions {
		if status.Conditions[i].Type == condType {
			return &status.Conditions[i]
		}
	}
	return nil
}

// CreatePodName returns the name of the pod for a member with
// a given id in a deployment with a given name.
func CreatePodName(deploymentName, role, id, suffix string) string {
	if len(suffix) > 0 && suffix[0] != '-' {
		suffix = "-" + suffix
	}
	return CreatePodHostName(deploymentName, role, id) + suffix
}

// CreatePodHostName returns the hostname of the pod for a member with
// a given id in a deployment with a given name.
func CreatePodHostName(deploymentName, role, id string) string {
	return deploymentName + "-" + role + "-" + stripArangodPrefix(id)
}

// CreateTLSKeyfileSecretName returns the name of the Secret that holds the TLS keyfile for a member with
// a given id in a deployment with a given name.
func CreateTLSKeyfileSecretName(deploymentName, role, id string) string {
	return CreatePodName(deploymentName, role, id, "-tls-keyfile")
}

// arangodVolumeMounts creates a volume mount structure for arangod.
func arangodVolumeMounts() []v1.VolumeMount {
	return []v1.VolumeMount{
		{Name: arangodVolumeName, MountPath: ArangodVolumeMountDir},
	}
}

// tlsKeyfileVolumeMounts creates a volume mount structure for a TLS keyfile.
func tlsKeyfileVolumeMounts() []v1.VolumeMount {
	return []v1.VolumeMount{
		{
			Name:      tlsKeyfileVolumeName,
			MountPath: TLSKeyfileVolumeMountDir,
		},
	}
}

// rocksdbEncryptionVolumeMounts creates a volume mount structure for a RocksDB encryption key.
func rocksdbEncryptionVolumeMounts() []v1.VolumeMount {
	return []v1.VolumeMount{
		{
			Name:      rocksdbEncryptionVolumeName,
			MountPath: RocksDBEncryptionVolumeMountDir,
		},
	}
}

// arangodInitContainer creates a container configured to
// initalize a UUID file.
func arangodInitContainer(name, id string) v1.Container {
	uuidFile := filepath.Join(ArangodVolumeMountDir, "UUID")
	c := v1.Container{
		Command: []string{
			"/bin/sh",
			"-c",
			fmt.Sprintf("test -f %s || echo '%s' > %s", uuidFile, id, uuidFile),
		},
		Name:         name,
		Image:        alpineImage,
		VolumeMounts: arangodVolumeMounts(),
	}
	return c
}

// arangodContainer creates a container configured to run `arangod`.
func arangodContainer(name string, image string, imagePullPolicy v1.PullPolicy, args []string, env map[string]EnvValue, livenessProbe *HTTPProbeConfig, readinessProbe *HTTPProbeConfig) v1.Container {
	c := v1.Container{
		Command:         append([]string{"/usr/sbin/arangod"}, args...),
		Name:            name,
		Image:           image,
		ImagePullPolicy: imagePullPolicy,
		Ports: []v1.ContainerPort{
			{
				Name:          "server",
				ContainerPort: int32(ArangoPort),
				Protocol:      v1.ProtocolTCP,
			},
		},
		VolumeMounts: arangodVolumeMounts(),
	}
	for k, v := range env {
		c.Env = append(c.Env, v.CreateEnvVar(k))
	}
	if livenessProbe != nil {
		c.LivenessProbe = livenessProbe.Create()
	}
	if readinessProbe != nil {
		c.ReadinessProbe = readinessProbe.Create()
	}

	return c
}

// arangosyncContainer creates a container configured to run `arangosync`.
func arangosyncContainer(name string, image string, imagePullPolicy v1.PullPolicy, args []string, env map[string]EnvValue, livenessProbe *HTTPProbeConfig) v1.Container {
	c := v1.Container{
		Command:         append([]string{"/usr/sbin/arangosync"}, args...),
		Name:            name,
		Image:           image,
		ImagePullPolicy: imagePullPolicy,
		Ports: []v1.ContainerPort{
			{
				Name:          "server",
				ContainerPort: int32(ArangoPort),
				Protocol:      v1.ProtocolTCP,
			},
		},
	}
	for k, v := range env {
		c.Env = append(c.Env, v.CreateEnvVar(k))
	}
	if livenessProbe != nil {
		c.LivenessProbe = livenessProbe.Create()
	}

	return c
}

// newPod creates a basic Pod for given settings.
func newPod(deploymentName, ns, role, id, podName string) v1.Pod {
	hostname := CreatePodHostName(deploymentName, role, id)
	p := v1.Pod{
		ObjectMeta: metav1.ObjectMeta{
			Name:   podName,
			Labels: LabelsForDeployment(deploymentName, role),
		},
		Spec: v1.PodSpec{
			Hostname:      hostname,
			Subdomain:     CreateHeadlessServiceName(deploymentName),
			RestartPolicy: v1.RestartPolicyNever,
		},
	}
	return p
}

// CreateArangodPod creates a Pod that runs `arangod`.
// If the pod already exists, nil is returned.
// If another error occurs, that error is returned.
func CreateArangodPod(kubecli kubernetes.Interface, developmentMode bool, deployment APIObject,
	role, id, podName, pvcName, image string, imagePullPolicy v1.PullPolicy,
	args []string, env map[string]EnvValue,
	livenessProbe *HTTPProbeConfig, readinessProbe *HTTPProbeConfig,
	tlsKeyfileSecretName, rocksdbEncryptionSecretName string) error {
	// Prepare basic pod
	p := newPod(deployment.GetName(), deployment.GetNamespace(), role, id, podName)

	// Add arangod container
<<<<<<< HEAD
	c := arangodContainer("server", image, imagePullPolicy, args, env, livenessProbe, readinessProbe)
=======
	c := arangodContainer("arangod", image, imagePullPolicy, args, env, livenessProbe, readinessProbe)
>>>>>>> 653160c4
	if tlsKeyfileSecretName != "" {
		c.VolumeMounts = append(c.VolumeMounts, tlsKeyfileVolumeMounts()...)
	}
	if rocksdbEncryptionSecretName != "" {
		c.VolumeMounts = append(c.VolumeMounts, rocksdbEncryptionVolumeMounts()...)
	}
	p.Spec.Containers = append(p.Spec.Containers, c)

	// Add UUID init container
	p.Spec.InitContainers = append(p.Spec.InitContainers, arangodInitContainer("uuid", id))

	// Add volume
	if pvcName != "" {
		// Create PVC
		vol := v1.Volume{
			Name: arangodVolumeName,
			VolumeSource: v1.VolumeSource{
				PersistentVolumeClaim: &v1.PersistentVolumeClaimVolumeSource{
					ClaimName: pvcName,
				},
			},
		}
		p.Spec.Volumes = append(p.Spec.Volumes, vol)
	} else {
		// Create emptydir volume
		vol := v1.Volume{
			Name: arangodVolumeName,
			VolumeSource: v1.VolumeSource{
				EmptyDir: &v1.EmptyDirVolumeSource{},
			},
		}
		p.Spec.Volumes = append(p.Spec.Volumes, vol)
	}

	// TLS keyfile secret mount (if any)
	if tlsKeyfileSecretName != "" {
		vol := v1.Volume{
			Name: tlsKeyfileVolumeName,
			VolumeSource: v1.VolumeSource{
				Secret: &v1.SecretVolumeSource{
					SecretName: tlsKeyfileSecretName,
				},
			},
		}
		p.Spec.Volumes = append(p.Spec.Volumes, vol)
	}

	// RocksDB encryption secret mount (if any)
	if rocksdbEncryptionSecretName != "" {
		vol := v1.Volume{
			Name: rocksdbEncryptionVolumeName,
			VolumeSource: v1.VolumeSource{
				Secret: &v1.SecretVolumeSource{
					SecretName: rocksdbEncryptionSecretName,
				},
			},
		}
		p.Spec.Volumes = append(p.Spec.Volumes, vol)
	}

	// Add (anti-)affinity
	p.Spec.Affinity = createAffinity(deployment.GetName(), role, !developmentMode, "")

	if err := createPod(kubecli, &p, deployment.GetNamespace(), deployment.AsOwner()); err != nil {
		return maskAny(err)
	}
	return nil
}

// CreateArangoSyncPod creates a Pod that runs `arangosync`.
// If the pod already exists, nil is returned.
// If another error occurs, that error is returned.
func CreateArangoSyncPod(kubecli kubernetes.Interface, developmentMode bool, deployment APIObject, role, id, podName, image string, imagePullPolicy v1.PullPolicy,
	args []string, env map[string]EnvValue, livenessProbe *HTTPProbeConfig, affinityWithRole string) error {
	// Prepare basic pod
	p := newPod(deployment.GetName(), deployment.GetNamespace(), role, id, podName)

	// Add arangosync container
	c := arangosyncContainer("arangosync", image, imagePullPolicy, args, env, livenessProbe)
	p.Spec.Containers = append(p.Spec.Containers, c)

	// Add (anti-)affinity
	p.Spec.Affinity = createAffinity(deployment.GetName(), role, !developmentMode, affinityWithRole)

	if err := createPod(kubecli, &p, deployment.GetNamespace(), deployment.AsOwner()); err != nil {
		return maskAny(err)
	}
	return nil
}

// createPod adds an owner to the given pod and calls the k8s api-server to created it.
// If the pod already exists, nil is returned.
// If another error occurs, that error is returned.
func createPod(kubecli kubernetes.Interface, pod *v1.Pod, ns string, owner metav1.OwnerReference) error {
	addOwnerRefToObject(pod.GetObjectMeta(), &owner)
	if _, err := kubecli.CoreV1().Pods(ns).Create(pod); err != nil && !IsAlreadyExists(err) {
		return maskAny(err)
	}
	return nil
}<|MERGE_RESOLUTION|>--- conflicted
+++ resolved
@@ -246,11 +246,7 @@
 	p := newPod(deployment.GetName(), deployment.GetNamespace(), role, id, podName)
 
 	// Add arangod container
-<<<<<<< HEAD
-	c := arangodContainer("server", image, imagePullPolicy, args, env, livenessProbe, readinessProbe)
-=======
 	c := arangodContainer("arangod", image, imagePullPolicy, args, env, livenessProbe, readinessProbe)
->>>>>>> 653160c4
 	if tlsKeyfileSecretName != "" {
 		c.VolumeMounts = append(c.VolumeMounts, tlsKeyfileVolumeMounts()...)
 	}
