//
// DISCLAIMER
//
// Copyright 2018 ArangoDB GmbH, Cologne, Germany
//
// Licensed under the Apache License, Version 2.0 (the "License");
// you may not use this file except in compliance with the License.
// You may obtain a copy of the License at
//
// http://www.apache.org/licenses/LICENSE-2.0
//
// Unless required by applicable law or agreed to in writing, software
// distributed under the License is distributed on an "AS IS" BASIS,
// WITHOUT WARRANTIES OR CONDITIONS OF ANY KIND, either express or implied.
// See the License for the specific language governing permissions and
// limitations under the License.
//
// Copyright holder is ArangoDB GmbH, Cologne, Germany
//
// Author Ewout Prangsma
//

package k8sutil

import (
	"fmt"
	"math"
	"os"
	"path/filepath"
	"strings"
	"time"

	"github.com/arangodb/kube-arangodb/pkg/util/constants"
	"k8s.io/api/core/v1"
	metav1 "k8s.io/apimachinery/pkg/apis/meta/v1"
	"k8s.io/client-go/kubernetes"
)

const (
	InitDataContainerName           = "init-data"
	InitLifecycleContainerName      = "init-lifecycle"
	ServerContainerName             = "server"
	ExporterContainerName           = "exporter"
	arangodVolumeName               = "arangod-data"
	tlsKeyfileVolumeName            = "tls-keyfile"
	lifecycleVolumeName             = "lifecycle"
	clientAuthCAVolumeName          = "client-auth-ca"
	clusterJWTSecretVolumeName      = "cluster-jwt"
	masterJWTSecretVolumeName       = "master-jwt"
	rocksdbEncryptionVolumeName     = "rocksdb-encryption"
	exporterJWTVolumeName           = "exporter-jwt"
	ArangodVolumeMountDir           = "/data"
	RocksDBEncryptionVolumeMountDir = "/secrets/rocksdb/encryption"
	JWTSecretFileVolumeMountDir     = "/secrets/jwt"
	TLSKeyfileVolumeMountDir        = "/secrets/tls"
	LifecycleVolumeMountDir         = "/lifecycle/tools"
	ClientAuthCAVolumeMountDir      = "/secrets/client-auth/ca"
	ClusterJWTSecretVolumeMountDir  = "/secrets/cluster/jwt"
	ExporterJWTVolumeMountDir       = "/secrets/exporter/jwt"
	MasterJWTSecretVolumeMountDir   = "/secrets/master/jwt"
)

// EnvValue is a helper structure for environment variable sources.
type EnvValue struct {
	Value      string // If set, the environment value gets this value
	SecretName string // If set, the environment value gets its value from a secret with this name
	SecretKey  string // Key inside secret to fill into the envvar. Only relevant is SecretName is set.
}

// CreateEnvVar creates an EnvVar structure for given key from given EnvValue.
func (v EnvValue) CreateEnvVar(key string) v1.EnvVar {
	ev := v1.EnvVar{
		Name: key,
	}
	if ev.Value != "" {
		ev.Value = v.Value
	} else if v.SecretName != "" {
		ev.ValueFrom = &v1.EnvVarSource{
			SecretKeyRef: &v1.SecretKeySelector{
				LocalObjectReference: v1.LocalObjectReference{
					Name: v.SecretName,
				},
				Key: v.SecretKey,
			},
		}
	}
	return ev
}

// IsPodReady returns true if the PodReady condition on
// the given pod is set to true.
func IsPodReady(pod *v1.Pod) bool {
	condition := getPodCondition(&pod.Status, v1.PodReady)
	return condition != nil && condition.Status == v1.ConditionTrue
}

// IsPodSucceeded returns true if all containers of the pod
// have terminated with exit code 0.
func IsPodSucceeded(pod *v1.Pod) bool {
	if pod.Status.Phase == v1.PodSucceeded {
		return true
	} else {
		for _, c := range pod.Status.ContainerStatuses {
			if c.Name != ServerContainerName {
				continue
			}

			t := c.State.Terminated
			if t != nil {
				return t.ExitCode == 0
			}
		}
		return false
	}
}

// IsPodFailed returns true if all containers of the pod
// have terminated and at least one of them wih a non-zero exit code.
func IsPodFailed(pod *v1.Pod) bool {
	if pod.Status.Phase == v1.PodFailed {
		return true
	} else {
		for _, c := range pod.Status.ContainerStatuses {
			if c.Name != ServerContainerName {
				continue
			}

			t := c.State.Terminated
			if t != nil {
				return t.ExitCode != 0
			}
		}

		return false
	}
}

// IsPodScheduled returns true if the pod has been scheduled.
func IsPodScheduled(pod *v1.Pod) bool {
	condition := getPodCondition(&pod.Status, v1.PodScheduled)
	return condition != nil && condition.Status == v1.ConditionTrue
}

// IsPodNotScheduledFor returns true if the pod has not been scheduled
// for longer than the given duration.
func IsPodNotScheduledFor(pod *v1.Pod, timeout time.Duration) bool {
	condition := getPodCondition(&pod.Status, v1.PodScheduled)
	return condition != nil &&
		condition.Status == v1.ConditionFalse &&
		condition.LastTransitionTime.Time.Add(timeout).Before(time.Now())
}

// IsPodMarkedForDeletion returns true if the pod has been marked for deletion.
func IsPodMarkedForDeletion(pod *v1.Pod) bool {
	return pod.DeletionTimestamp != nil
}

// IsPodTerminating returns true if the pod has been marked for deletion
// but is still running.
func IsPodTerminating(pod *v1.Pod) bool {
	return IsPodMarkedForDeletion(pod) && pod.Status.Phase == v1.PodRunning
}

// IsArangoDBImageIDAndVersionPod returns true if the given pod is used for fetching image ID and ArangoDB version of an image
func IsArangoDBImageIDAndVersionPod(p v1.Pod) bool {
	role, found := p.GetLabels()[LabelKeyRole]
	return found && role == ImageIDAndVersionRole
}

// getPodCondition returns the condition of given type in the given status.
// If not found, nil is returned.
func getPodCondition(status *v1.PodStatus, condType v1.PodConditionType) *v1.PodCondition {
	for i := range status.Conditions {
		if status.Conditions[i].Type == condType {
			return &status.Conditions[i]
		}
	}
	return nil
}

// CreatePodName returns the name of the pod for a member with
// a given id in a deployment with a given name.
func CreatePodName(deploymentName, role, id, suffix string) string {
	if len(suffix) > 0 && suffix[0] != '-' {
		suffix = "-" + suffix
	}
	return CreatePodHostName(deploymentName, role, id) + suffix
}

// CreatePodHostName returns the hostname of the pod for a member with
// a given id in a deployment with a given name.
func CreatePodHostName(deploymentName, role, id string) string {
	return deploymentName + "-" + role + "-" + stripArangodPrefix(id)
}

// CreateTLSKeyfileSecretName returns the name of the Secret that holds the TLS keyfile for a member with
// a given id in a deployment with a given name.
func CreateTLSKeyfileSecretName(deploymentName, role, id string) string {
	return CreatePodName(deploymentName, role, id, "-tls-keyfile")
}

// lifecycleVolumeMounts creates a volume mount structure for shared lifecycle emptyDir.
func lifecycleVolumeMounts() []v1.VolumeMount {
	return []v1.VolumeMount{
		{Name: lifecycleVolumeName, MountPath: LifecycleVolumeMountDir},
	}
}

// arangodVolumeMounts creates a volume mount structure for arangod.
func arangodVolumeMounts() []v1.VolumeMount {
	return []v1.VolumeMount{
		{Name: arangodVolumeName, MountPath: ArangodVolumeMountDir},
	}
}

// tlsKeyfileVolumeMounts creates a volume mount structure for a TLS keyfile.
func tlsKeyfileVolumeMounts() []v1.VolumeMount {
	return []v1.VolumeMount{
		{
			Name:      tlsKeyfileVolumeName,
			MountPath: TLSKeyfileVolumeMountDir,
		},
	}
}

// clientAuthCACertificateVolumeMounts creates a volume mount structure for a client-auth CA certificate (ca.crt).
func clientAuthCACertificateVolumeMounts() []v1.VolumeMount {
	return []v1.VolumeMount{
		{
			Name:      clientAuthCAVolumeName,
			MountPath: ClientAuthCAVolumeMountDir,
		},
	}
}

// masterJWTVolumeMounts creates a volume mount structure for a master JWT secret (token).
func masterJWTVolumeMounts() []v1.VolumeMount {
	return []v1.VolumeMount{
		{
			Name:      masterJWTSecretVolumeName,
			MountPath: MasterJWTSecretVolumeMountDir,
		},
	}
}

// clusterJWTVolumeMounts creates a volume mount structure for a cluster JWT secret (token).
func clusterJWTVolumeMounts() []v1.VolumeMount {
	return []v1.VolumeMount{
		{
			Name:      clusterJWTSecretVolumeName,
			MountPath: ClusterJWTSecretVolumeMountDir,
		},
	}
}

func exporterJWTVolumeMounts() []v1.VolumeMount {
	return []v1.VolumeMount{
		{
			Name:      exporterJWTVolumeName,
			MountPath: ExporterJWTVolumeMountDir,
		},
	}
}

// rocksdbEncryptionVolumeMounts creates a volume mount structure for a RocksDB encryption key.
func rocksdbEncryptionVolumeMounts() []v1.VolumeMount {
	return []v1.VolumeMount{
		{
			Name:      rocksdbEncryptionVolumeName,
			MountPath: RocksDBEncryptionVolumeMountDir,
		},
	}
}

// arangodInitContainer creates a container configured to
// initalize a UUID file.
func arangodInitContainer(name, id, engine, alpineImage string, requireUUID bool) v1.Container {
	uuidFile := filepath.Join(ArangodVolumeMountDir, "UUID")
	engineFile := filepath.Join(ArangodVolumeMountDir, "ENGINE")
	var command string
	if requireUUID {
		command = strings.Join([]string{
			// Files must exist
			fmt.Sprintf("test -f %s", uuidFile),
			fmt.Sprintf("test -f %s", engineFile),
			// Content must match
			fmt.Sprintf("grep -q %s %s", id, uuidFile),
			fmt.Sprintf("grep -q %s %s", engine, engineFile),
		}, " && ")

	} else {
		command = fmt.Sprintf("test -f %s || echo '%s' > %s", uuidFile, id, uuidFile)
	}
	c := v1.Container{
		Command: []string{
			"/bin/sh",
			"-c",
			command,
		},
		Name:         name,
		Image:        alpineImage,
		VolumeMounts: arangodVolumeMounts(),
	}
	return c
}

// FilterStorageResourceRequirement filters resource requirements for Storage.
func FilterStorageResourceRequirement(resources v1.ResourceRequirements) v1.ResourceRequirements {

	filterStorage := func(list v1.ResourceList) v1.ResourceList {
		newlist := make(v1.ResourceList)
		for k, v := range list {
			if k == v1.ResourceStorage {
				continue
			}
			newlist[k] = v
		}
		return newlist
	}

	return v1.ResourceRequirements{
		Limits:   filterStorage(resources.Limits),
		Requests: filterStorage(resources.Requests),
	}
}

// arangodContainer creates a container configured to run `arangod`.
func arangodContainer(image string, imagePullPolicy v1.PullPolicy, args []string, env map[string]EnvValue, livenessProbe *HTTPProbeConfig, readinessProbe *HTTPProbeConfig,
	lifecycle *v1.Lifecycle, lifecycleEnvVars []v1.EnvVar, resources v1.ResourceRequirements) v1.Container {
	c := v1.Container{
		Command:         append([]string{"/usr/sbin/arangod"}, args...),
		Name:            ServerContainerName,
		Image:           image,
		ImagePullPolicy: imagePullPolicy,
		Lifecycle:       lifecycle,
		Ports: []v1.ContainerPort{
			{
				Name:          "server",
				ContainerPort: int32(ArangoPort),
				Protocol:      v1.ProtocolTCP,
			},
		},
		Resources:    FilterStorageResourceRequirement(resources), // Storage is handled via pvcs
		VolumeMounts: arangodVolumeMounts(),
	}
	for k, v := range env {
		c.Env = append(c.Env, v.CreateEnvVar(k))
	}
	if livenessProbe != nil {
		c.LivenessProbe = livenessProbe.Create()
	}
	if readinessProbe != nil {
		c.ReadinessProbe = readinessProbe.Create()
	}
	if lifecycle != nil {
		c.Env = append(c.Env, lifecycleEnvVars...)
		c.VolumeMounts = append(c.VolumeMounts, lifecycleVolumeMounts()...)
	}

	return c
}

// arangosyncContainer creates a container configured to run `arangosync`.
func arangosyncContainer(image string, imagePullPolicy v1.PullPolicy, args []string, env map[string]EnvValue, livenessProbe *HTTPProbeConfig,
	lifecycle *v1.Lifecycle, lifecycleEnvVars []v1.EnvVar, resources v1.ResourceRequirements) v1.Container {
	c := v1.Container{
		Command:         append([]string{"/usr/sbin/arangosync"}, args...),
		Name:            ServerContainerName,
		Image:           image,
		ImagePullPolicy: imagePullPolicy,
		Lifecycle:       lifecycle,
		Ports: []v1.ContainerPort{
			{
				Name:          "server",
				ContainerPort: int32(ArangoPort),
				Protocol:      v1.ProtocolTCP,
			},
		},
		Resources: FilterStorageResourceRequirement(resources), // Storage is handled via pvcs
	}
	for k, v := range env {
		c.Env = append(c.Env, v.CreateEnvVar(k))
	}
	if livenessProbe != nil {
		c.LivenessProbe = livenessProbe.Create()
	}
	if lifecycle != nil {
		c.Env = append(c.Env, lifecycleEnvVars...)
		c.VolumeMounts = append(c.VolumeMounts, lifecycleVolumeMounts()...)
	}

	return c
}

func arangodbexporterContainer(image string, imagePullPolicy v1.PullPolicy, args []string, env map[string]EnvValue, livenessProbe *HTTPProbeConfig) v1.Container {
	c := v1.Container{
		Command:         append([]string{"/app/arangodb-exporter"}, args...),
		Name:            ExporterContainerName,
		Image:           image,
		ImagePullPolicy: v1.PullIfNotPresent,
		Ports: []v1.ContainerPort{
			{
				Name:          "exporter",
				ContainerPort: int32(ArangoExporterPort),
				Protocol:      v1.ProtocolTCP,
			},
		},
	}
	for k, v := range env {
		c.Env = append(c.Env, v.CreateEnvVar(k))
	}
	if livenessProbe != nil {
		c.LivenessProbe = livenessProbe.Create()
	}
	return c
}

// newLifecycle creates a lifecycle structure with preStop handler.
func newLifecycle() (*v1.Lifecycle, []v1.EnvVar, []v1.Volume, error) {
	binaryPath, err := os.Executable()
	if err != nil {
		return nil, nil, nil, maskAny(err)
	}
	exePath := filepath.Join(LifecycleVolumeMountDir, filepath.Base(binaryPath))
	lifecycle := &v1.Lifecycle{
		PreStop: &v1.Handler{
			Exec: &v1.ExecAction{
				Command: append([]string{exePath}, "lifecycle", "preStop"),
			},
		},
	}
	envVars := []v1.EnvVar{
		v1.EnvVar{
			Name: constants.EnvOperatorPodName,
			ValueFrom: &v1.EnvVarSource{
				FieldRef: &v1.ObjectFieldSelector{
					FieldPath: "metadata.name",
				},
			},
		},
		v1.EnvVar{
			Name: constants.EnvOperatorPodNamespace,
			ValueFrom: &v1.EnvVarSource{
				FieldRef: &v1.ObjectFieldSelector{
					FieldPath: "metadata.namespace",
				},
			},
		},
		v1.EnvVar{
			Name: constants.EnvOperatorNodeName,
			ValueFrom: &v1.EnvVarSource{
				FieldRef: &v1.ObjectFieldSelector{
					FieldPath: "spec.nodeName",
				},
			},
		},
		v1.EnvVar{
			Name: constants.EnvOperatorNodeNameArango,
			ValueFrom: &v1.EnvVarSource{
				FieldRef: &v1.ObjectFieldSelector{
					FieldPath: "spec.nodeName",
				},
			},
		},
	}
	vols := []v1.Volume{
		v1.Volume{
			Name: lifecycleVolumeName,
			VolumeSource: v1.VolumeSource{
				EmptyDir: &v1.EmptyDirVolumeSource{},
			},
		},
	}
	return lifecycle, envVars, vols, nil
}

// initLifecycleContainer creates an init-container to copy the lifecycle binary
// to a shared volume.
func initLifecycleContainer(image string) (v1.Container, error) {
	binaryPath, err := os.Executable()
	if err != nil {
		return v1.Container{}, maskAny(err)
	}
	c := v1.Container{
		Command:         append([]string{binaryPath}, "lifecycle", "copy", "--target", LifecycleVolumeMountDir),
		Name:            InitLifecycleContainerName,
		Image:           image,
		ImagePullPolicy: v1.PullIfNotPresent,
		VolumeMounts:    lifecycleVolumeMounts(),
	}
	return c, nil
}

// newPod creates a basic Pod for given settings.
func newPod(deploymentName, ns, role, id, podName string, finalizers []string, tolerations []v1.Toleration, serviceAccountName string, nodeSelector map[string]string) v1.Pod {
	hostname := CreatePodHostName(deploymentName, role, id)
	p := v1.Pod{
		ObjectMeta: metav1.ObjectMeta{
			Name:       podName,
			Labels:     LabelsForDeployment(deploymentName, role),
			Finalizers: finalizers,
		},
		Spec: v1.PodSpec{
			Hostname:           hostname,
			Subdomain:          CreateHeadlessServiceName(deploymentName),
			RestartPolicy:      v1.RestartPolicyNever,
			Tolerations:        tolerations,
			ServiceAccountName: serviceAccountName,
			NodeSelector:       nodeSelector,
		},
	}
	return p
}

// ArangodbExporterContainerConf contains configuration of the exporter container
type ArangodbExporterContainerConf struct {
	Args               []string
	Env                map[string]EnvValue
	JWTTokenSecretName string
	LivenessProbe      *HTTPProbeConfig
	Image              string
}

// CreateArangodPod creates a Pod that runs `arangod`.
// If the pod already exists, nil is returned.
// If another error occurs, that error is returned.
func CreateArangodPod(kubecli kubernetes.Interface, developmentMode bool, deployment APIObject,
	role, id, podName, pvcName, image, lifecycleImage, alpineImage string, imagePullPolicy v1.PullPolicy,
	engine string, requireUUID bool, terminationGracePeriod time.Duration,
	args []string, env map[string]EnvValue, finalizers []string,
	livenessProbe *HTTPProbeConfig, readinessProbe *HTTPProbeConfig, tolerations []v1.Toleration, serviceAccountName string,
	tlsKeyfileSecretName, rocksdbEncryptionSecretName string, clusterJWTSecretName string, nodeSelector map[string]string,
<<<<<<< HEAD
	exporter *ArangodbExporterContainerConf) error {
=======
	podPriorityClassName string, resources v1.ResourceRequirements) error {

>>>>>>> 90784a08
	// Prepare basic pod
	p := newPod(deployment.GetName(), deployment.GetNamespace(), role, id, podName, finalizers, tolerations, serviceAccountName, nodeSelector)
	terminationGracePeriodSeconds := int64(math.Ceil(terminationGracePeriod.Seconds()))
	p.Spec.TerminationGracePeriodSeconds = &terminationGracePeriodSeconds

	// Add lifecycle container
	var lifecycle *v1.Lifecycle
	var lifecycleEnvVars []v1.EnvVar
	var lifecycleVolumes []v1.Volume
	if lifecycleImage != "" {
		c, err := initLifecycleContainer(lifecycleImage)
		if err != nil {
			return maskAny(err)
		}
		p.Spec.InitContainers = append(p.Spec.InitContainers, c)
		lifecycle, lifecycleEnvVars, lifecycleVolumes, err = newLifecycle()
		if err != nil {
			return maskAny(err)
		}
	}

	// Add arangod container
	c := arangodContainer(image, imagePullPolicy, args, env, livenessProbe, readinessProbe, lifecycle, lifecycleEnvVars, resources)
	if tlsKeyfileSecretName != "" {
		c.VolumeMounts = append(c.VolumeMounts, tlsKeyfileVolumeMounts()...)
	}
	if rocksdbEncryptionSecretName != "" {
		c.VolumeMounts = append(c.VolumeMounts, rocksdbEncryptionVolumeMounts()...)
	}
	if clusterJWTSecretName != "" {
		c.VolumeMounts = append(c.VolumeMounts, clusterJWTVolumeMounts()...)
	}

	p.Spec.Containers = append(p.Spec.Containers, c)

<<<<<<< HEAD
	// Add arangodb exporter container
	if exporter != nil {
		c = arangodbexporterContainer(exporter.Image, imagePullPolicy, exporter.Args, exporter.Env, exporter.LivenessProbe)
		if exporter.JWTTokenSecretName != "" {
			c.VolumeMounts = append(c.VolumeMounts, exporterJWTVolumeMounts()...)
		}
		if tlsKeyfileSecretName != "" {
			c.VolumeMounts = append(c.VolumeMounts, tlsKeyfileVolumeMounts()...)
		}
		p.Spec.Containers = append(p.Spec.Containers, c)
		p.Labels[LabelKeyArangoExporter] = "yes"
	}
=======
	// Add priorityClassName
	p.Spec.PriorityClassName = podPriorityClassName
>>>>>>> 90784a08

	// Add UUID init container
	if alpineImage != "" {
		p.Spec.InitContainers = append(p.Spec.InitContainers, arangodInitContainer("uuid", id, engine, alpineImage, requireUUID))
	}

	// Add volume
	if pvcName != "" {
		// Create PVC
		vol := v1.Volume{
			Name: arangodVolumeName,
			VolumeSource: v1.VolumeSource{
				PersistentVolumeClaim: &v1.PersistentVolumeClaimVolumeSource{
					ClaimName: pvcName,
				},
			},
		}
		p.Spec.Volumes = append(p.Spec.Volumes, vol)
	} else {
		// Create emptydir volume
		vol := v1.Volume{
			Name: arangodVolumeName,
			VolumeSource: v1.VolumeSource{
				EmptyDir: &v1.EmptyDirVolumeSource{},
			},
		}
		p.Spec.Volumes = append(p.Spec.Volumes, vol)
	}

	// TLS keyfile secret mount (if any)
	if tlsKeyfileSecretName != "" {
		vol := v1.Volume{
			Name: tlsKeyfileVolumeName,
			VolumeSource: v1.VolumeSource{
				Secret: &v1.SecretVolumeSource{
					SecretName: tlsKeyfileSecretName,
				},
			},
		}
		p.Spec.Volumes = append(p.Spec.Volumes, vol)
	}

	// RocksDB encryption secret mount (if any)
	if rocksdbEncryptionSecretName != "" {
		vol := v1.Volume{
			Name: rocksdbEncryptionVolumeName,
			VolumeSource: v1.VolumeSource{
				Secret: &v1.SecretVolumeSource{
					SecretName: rocksdbEncryptionSecretName,
				},
			},
		}
		p.Spec.Volumes = append(p.Spec.Volumes, vol)
	}

	// Exporter Token Mount
	if exporter != nil && exporter.JWTTokenSecretName != "" {
		vol := v1.Volume{
			Name: exporterJWTVolumeName,
			VolumeSource: v1.VolumeSource{
				Secret: &v1.SecretVolumeSource{
					SecretName: exporter.JWTTokenSecretName,
				},
			},
		}
		p.Spec.Volumes = append(p.Spec.Volumes, vol)
	}

	// Cluster JWT secret mount (if any)
	if clusterJWTSecretName != "" {
		vol := v1.Volume{
			Name: clusterJWTSecretVolumeName,
			VolumeSource: v1.VolumeSource{
				Secret: &v1.SecretVolumeSource{
					SecretName: clusterJWTSecretName,
				},
			},
		}
		p.Spec.Volumes = append(p.Spec.Volumes, vol)
	}

	// Lifecycle volumes (if any)
	p.Spec.Volumes = append(p.Spec.Volumes, lifecycleVolumes...)

	// Add (anti-)affinity
	p.Spec.Affinity = createAffinity(deployment.GetName(), role, !developmentMode, "")

	if err := createPod(kubecli, &p, deployment.GetNamespace(), deployment.AsOwner()); err != nil {
		return maskAny(err)
	}
	return nil
}

// CreateArangoSyncPod creates a Pod that runs `arangosync`.
// If the pod already exists, nil is returned.
// If another error occurs, that error is returned.
func CreateArangoSyncPod(kubecli kubernetes.Interface, developmentMode bool, deployment APIObject, role, id, podName, image, lifecycleImage string, imagePullPolicy v1.PullPolicy,
	terminationGracePeriod time.Duration, args []string, env map[string]EnvValue, livenessProbe *HTTPProbeConfig, tolerations []v1.Toleration, serviceAccountName string,
	tlsKeyfileSecretName, clientAuthCASecretName, masterJWTSecretName, clusterJWTSecretName, affinityWithRole string, nodeSelector map[string]string,
	podPriorityClassName string, resources v1.ResourceRequirements) error {
	// Prepare basic pod
	p := newPod(deployment.GetName(), deployment.GetNamespace(), role, id, podName, nil, tolerations, serviceAccountName, nodeSelector)
	terminationGracePeriodSeconds := int64(math.Ceil(terminationGracePeriod.Seconds()))
	p.Spec.TerminationGracePeriodSeconds = &terminationGracePeriodSeconds

	// Add lifecycle container
	var lifecycle *v1.Lifecycle
	var lifecycleEnvVars []v1.EnvVar
	var lifecycleVolumes []v1.Volume
	if lifecycleImage != "" {
		c, err := initLifecycleContainer(lifecycleImage)
		if err != nil {
			return maskAny(err)
		}
		p.Spec.InitContainers = append(p.Spec.InitContainers, c)
		lifecycle, lifecycleEnvVars, lifecycleVolumes, err = newLifecycle()
		if err != nil {
			return maskAny(err)
		}
	}

	// Lifecycle volumes (if any)
	p.Spec.Volumes = append(p.Spec.Volumes, lifecycleVolumes...)

	// Add arangosync container
	c := arangosyncContainer(image, imagePullPolicy, args, env, livenessProbe, lifecycle, lifecycleEnvVars, resources)
	if tlsKeyfileSecretName != "" {
		c.VolumeMounts = append(c.VolumeMounts, tlsKeyfileVolumeMounts()...)
	}
	if clientAuthCASecretName != "" {
		c.VolumeMounts = append(c.VolumeMounts, clientAuthCACertificateVolumeMounts()...)
	}
	if masterJWTSecretName != "" {
		c.VolumeMounts = append(c.VolumeMounts, masterJWTVolumeMounts()...)
	}
	if clusterJWTSecretName != "" {
		c.VolumeMounts = append(c.VolumeMounts, clusterJWTVolumeMounts()...)
	}
	p.Spec.Containers = append(p.Spec.Containers, c)

	// Add priorityClassName
	p.Spec.PriorityClassName = podPriorityClassName

	// TLS keyfile secret mount (if any)
	if tlsKeyfileSecretName != "" {
		vol := v1.Volume{
			Name: tlsKeyfileVolumeName,
			VolumeSource: v1.VolumeSource{
				Secret: &v1.SecretVolumeSource{
					SecretName: tlsKeyfileSecretName,
				},
			},
		}
		p.Spec.Volumes = append(p.Spec.Volumes, vol)
	}

	// Client Authentication certificate secret mount (if any)
	if clientAuthCASecretName != "" {
		vol := v1.Volume{
			Name: clientAuthCAVolumeName,
			VolumeSource: v1.VolumeSource{
				Secret: &v1.SecretVolumeSource{
					SecretName: clientAuthCASecretName,
				},
			},
		}
		p.Spec.Volumes = append(p.Spec.Volumes, vol)
	}

	// Master JWT secret mount (if any)
	if masterJWTSecretName != "" {
		vol := v1.Volume{
			Name: masterJWTSecretVolumeName,
			VolumeSource: v1.VolumeSource{
				Secret: &v1.SecretVolumeSource{
					SecretName: masterJWTSecretName,
				},
			},
		}
		p.Spec.Volumes = append(p.Spec.Volumes, vol)
	}

	// Cluster JWT secret mount (if any)
	if clusterJWTSecretName != "" {
		vol := v1.Volume{
			Name: clusterJWTSecretVolumeName,
			VolumeSource: v1.VolumeSource{
				Secret: &v1.SecretVolumeSource{
					SecretName: clusterJWTSecretName,
				},
			},
		}
		p.Spec.Volumes = append(p.Spec.Volumes, vol)
	}

	// Add (anti-)affinity
	p.Spec.Affinity = createAffinity(deployment.GetName(), role, !developmentMode, affinityWithRole)

	if err := createPod(kubecli, &p, deployment.GetNamespace(), deployment.AsOwner()); err != nil {
		return maskAny(err)
	}
	return nil
}

// createPod adds an owner to the given pod and calls the k8s api-server to created it.
// If the pod already exists, nil is returned.
// If another error occurs, that error is returned.
func createPod(kubecli kubernetes.Interface, pod *v1.Pod, ns string, owner metav1.OwnerReference) error {
	addOwnerRefToObject(pod.GetObjectMeta(), &owner)
	if _, err := kubecli.CoreV1().Pods(ns).Create(pod); err != nil && !IsAlreadyExists(err) {
		return maskAny(err)
	}
	return nil
}<|MERGE_RESOLUTION|>--- conflicted
+++ resolved
@@ -530,12 +530,7 @@
 	args []string, env map[string]EnvValue, finalizers []string,
 	livenessProbe *HTTPProbeConfig, readinessProbe *HTTPProbeConfig, tolerations []v1.Toleration, serviceAccountName string,
 	tlsKeyfileSecretName, rocksdbEncryptionSecretName string, clusterJWTSecretName string, nodeSelector map[string]string,
-<<<<<<< HEAD
-	exporter *ArangodbExporterContainerConf) error {
-=======
-	podPriorityClassName string, resources v1.ResourceRequirements) error {
-
->>>>>>> 90784a08
+	podPriorityClassName string, resources v1.ResourceRequirements, exporter *ArangodbExporterContainerConf) error {
 	// Prepare basic pod
 	p := newPod(deployment.GetName(), deployment.GetNamespace(), role, id, podName, finalizers, tolerations, serviceAccountName, nodeSelector)
 	terminationGracePeriodSeconds := int64(math.Ceil(terminationGracePeriod.Seconds()))
@@ -571,7 +566,6 @@
 
 	p.Spec.Containers = append(p.Spec.Containers, c)
 
-<<<<<<< HEAD
 	// Add arangodb exporter container
 	if exporter != nil {
 		c = arangodbexporterContainer(exporter.Image, imagePullPolicy, exporter.Args, exporter.Env, exporter.LivenessProbe)
@@ -584,10 +578,9 @@
 		p.Spec.Containers = append(p.Spec.Containers, c)
 		p.Labels[LabelKeyArangoExporter] = "yes"
 	}
-=======
+
 	// Add priorityClassName
 	p.Spec.PriorityClassName = podPriorityClassName
->>>>>>> 90784a08
 
 	// Add UUID init container
 	if alpineImage != "" {
