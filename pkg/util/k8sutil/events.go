//
// DISCLAIMER
//
// Copyright 2018 ArangoDB GmbH, Cologne, Germany
//
// Licensed under the Apache License, Version 2.0 (the "License");
// you may not use this file except in compliance with the License.
// You may obtain a copy of the License at
//
// http://www.apache.org/licenses/LICENSE-2.0
//
// Unless required by applicable law or agreed to in writing, software
// distributed under the License is distributed on an "AS IS" BASIS,
// WITHOUT WARRANTIES OR CONDITIONS OF ANY KIND, either express or implied.
// See the License for the specific language governing permissions and
// limitations under the License.
//
// Copyright holder is ArangoDB GmbH, Cologne, Germany
//
// Author Ewout Prangsma
//

package k8sutil

import (
	"fmt"
	"os"
	"strings"
	"time"

	"k8s.io/api/core/v1"
	metav1 "k8s.io/apimachinery/pkg/apis/meta/v1"

	"github.com/arangodb/kube-arangodb/pkg/util/constants"
)

// APIObject helps to abstract an object from our custom API.
type APIObject interface {
	metav1.Object
	// AsOwner creates an OwnerReference for the given deployment
	AsOwner() metav1.OwnerReference
}

// NewMemberAddEvent creates an event indicating that a member was added.
func NewMemberAddEvent(memberName, role string, apiObject APIObject) *v1.Event {
	event := newDeploymentEvent(apiObject)
	event.Type = v1.EventTypeNormal
	event.Reason = fmt.Sprintf("New %s Added", strings.Title(role))
	event.Message = fmt.Sprintf("New %s %s added to deployment", role, memberName)
	return event
}

// NewMemberRemoveEvent creates an event indicating that an existing member was removed.
func NewMemberRemoveEvent(memberName, role string, apiObject APIObject) *v1.Event {
	event := newDeploymentEvent(apiObject)
	event.Type = v1.EventTypeNormal
	event.Reason = fmt.Sprintf("%s Removed", strings.Title(role))
	event.Message = fmt.Sprintf("Existing %s %s removed from the deployment", role, memberName)
	return event
}

// NewPodGoneEvent creates an event indicating that a pod is missing
func NewPodGoneEvent(podName, role string, apiObject APIObject) *v1.Event {
	event := newDeploymentEvent(apiObject)
	event.Type = v1.EventTypeNormal
	event.Reason = fmt.Sprintf("Pod Of %s Gone", strings.Title(role))
	event.Message = fmt.Sprintf("Pod %s of member %s is gone", podName, role)
	return event
}

// NewImmutableFieldEvent creates an event indicating that an attempt was made to change a field
// that is immutable.
func NewImmutableFieldEvent(fieldName string, apiObject APIObject) *v1.Event {
	event := newDeploymentEvent(apiObject)
	event.Type = v1.EventTypeNormal
	event.Reason = "Immutable Field Change"
	event.Message = fmt.Sprintf("Changing field %s is not possible. It has been reset to its original value.", fieldName)
	return event
}

<<<<<<< HEAD
// NewPodsSchedulingFailureEvent creates an event indicating that one of more cannot be scheduled.
func NewPodsSchedulingFailureEvent(unscheduledPodNames []string, apiObject APIObject) *v1.Event {
	event := newDeploymentEvent(apiObject)
	event.Type = v1.EventTypeNormal
	event.Reason = "Pods Scheduling Failure"
	event.Message = fmt.Sprintf("One or more pods are not scheduled in time. Pods: %v", unscheduledPodNames)
	return event
}

// NewPodsSchedulingResolvedEvent creates an event indicating that an earlier problem with
// pod scheduling has been resolved.
func NewPodsSchedulingResolvedEvent(apiObject APIObject) *v1.Event {
	event := newDeploymentEvent(apiObject)
	event.Type = v1.EventTypeNormal
	event.Reason = "Pods Scheduling Resolved"
	event.Message = "All pods have been scheduled"
=======
// NewSecretsChangedEvent creates an event indicating that one of more secrets have changed.
func NewSecretsChangedEvent(changedSecretNames []string, apiObject APIObject) *v1.Event {
	event := newDeploymentEvent(apiObject)
	event.Type = v1.EventTypeNormal
	event.Reason = "Secrets changed"
	event.Message = fmt.Sprintf("Found %d changed secrets. You must revert them before the operator can continue. Secrets: %v", len(changedSecretNames), changedSecretNames)
	return event
}

// NewSecretsRestoredEvent creates an event indicating that all secrets have been restored
// to their original values.
func NewSecretsRestoredEvent(apiObject APIObject) *v1.Event {
	event := newDeploymentEvent(apiObject)
	event.Type = v1.EventTypeNormal
	event.Reason = "Secrets restored"
	event.Message = "All secrets have been restored to their original value"
>>>>>>> d981d312
	return event
}

// NewErrorEvent creates an even of type error.
func NewErrorEvent(reason string, err error, apiObject APIObject) *v1.Event {
	event := newDeploymentEvent(apiObject)
	event.Type = v1.EventTypeWarning
	event.Reason = strings.Title(reason)
	event.Message = err.Error()
	return event
}

// newDeploymentEvent creates a new event for the given api object & owner.
func newDeploymentEvent(apiObject APIObject) *v1.Event {
	t := time.Now()
	owner := apiObject.AsOwner()
	return &v1.Event{
		ObjectMeta: metav1.ObjectMeta{
			GenerateName: apiObject.GetName() + "-",
			Namespace:    apiObject.GetNamespace(),
		},
		InvolvedObject: v1.ObjectReference{
			APIVersion:      owner.APIVersion,
			Kind:            owner.Kind,
			Name:            owner.Name,
			Namespace:       apiObject.GetNamespace(),
			UID:             owner.UID,
			ResourceVersion: apiObject.GetResourceVersion(),
		},
		Source: v1.EventSource{
			Component: os.Getenv(constants.EnvOperatorPodName),
		},
		// Each deployment event is unique so it should not be collapsed with other events
		FirstTimestamp: metav1.Time{Time: t},
		LastTimestamp:  metav1.Time{Time: t},
		Count:          int32(1),
	}
}<|MERGE_RESOLUTION|>--- conflicted
+++ resolved
@@ -78,7 +78,6 @@
 	return event
 }
 
-<<<<<<< HEAD
 // NewPodsSchedulingFailureEvent creates an event indicating that one of more cannot be scheduled.
 func NewPodsSchedulingFailureEvent(unscheduledPodNames []string, apiObject APIObject) *v1.Event {
 	event := newDeploymentEvent(apiObject)
@@ -95,7 +94,9 @@
 	event.Type = v1.EventTypeNormal
 	event.Reason = "Pods Scheduling Resolved"
 	event.Message = "All pods have been scheduled"
-=======
+	return event
+}
+
 // NewSecretsChangedEvent creates an event indicating that one of more secrets have changed.
 func NewSecretsChangedEvent(changedSecretNames []string, apiObject APIObject) *v1.Event {
 	event := newDeploymentEvent(apiObject)
@@ -112,7 +113,6 @@
 	event.Type = v1.EventTypeNormal
 	event.Reason = "Secrets restored"
 	event.Message = "All secrets have been restored to their original value"
->>>>>>> d981d312
 	return event
 }
 
