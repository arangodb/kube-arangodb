--- conflicted
+++ resolved
@@ -50,15 +50,6 @@
 
 // AsOwner creates an OwnerReference for the given deployment
 func (d *ArangoDeployment) AsOwner() metav1.OwnerReference {
-<<<<<<< HEAD
-	isControllerOf := true
-	return metav1.OwnerReference{
-		APIVersion: SchemeGroupVersion.String(),
-		Kind:       ArangoDeploymentResourceKind,
-		Name:       d.Name,
-		UID:        d.UID,
-		Controller: &isControllerOf,
-=======
 	trueVar := true
 	return metav1.OwnerReference{
 		APIVersion:         SchemeGroupVersion.String(),
@@ -67,7 +58,6 @@
 		UID:                d.UID,
 		Controller:         &trueVar,
 		BlockOwnerDeletion: &trueVar,
->>>>>>> 4dcf8f8d
 	}
 }
 
