//
// DISCLAIMER
//
// Copyright 2018 ArangoDB GmbH, Cologne, Germany
//
// Licensed under the Apache License, Version 2.0 (the "License");
// you may not use this file except in compliance with the License.
// You may obtain a copy of the License at
//
// http://www.apache.org/licenses/LICENSE-2.0
//
// Unless required by applicable law or agreed to in writing, software
// distributed under the License is distributed on an "AS IS" BASIS,
// WITHOUT WARRANTIES OR CONDITIONS OF ANY KIND, either express or implied.
// See the License for the specific language governing permissions and
// limitations under the License.
//
// Copyright holder is ArangoDB GmbH, Cologne, Germany
//
// Author Ewout Prangsma
//

package v1alpha

import (
	"k8s.io/api/core/v1"
	metav1 "k8s.io/apimachinery/pkg/apis/meta/v1"
)

// ConditionType is a strongly typed condition name
type ConditionType string

const (
	// ConditionTypeReady indicates that the member or entire deployment is ready and running normally.
	ConditionTypeReady ConditionType = "Ready"
	// ConditionTypeTerminated indicates that the member has terminated and will not restart.
	ConditionTypeTerminated ConditionType = "Terminated"
	// ConditionTypeAutoUpgrade indicates that the member has to be started with `--database.auto-upgrade` once.
	ConditionTypeAutoUpgrade ConditionType = "AutoUpgrade"
<<<<<<< HEAD
	// ConditionTypePodSchedulingFailure indicates that one or more pods belonging to the deployment cannot be schedule.
	ConditionTypePodSchedulingFailure ConditionType = "PodSchedulingFailure"
=======
	// ConditionTypeSecretsChanged indicates that the value of one of more secrets used by
	// the deployment have changed. Once that is the case, the operator will no longer
	// touch the deployment, until the original secrets have been restored.
	ConditionTypeSecretsChanged ConditionType = "SecretsChanged"
>>>>>>> d981d312
)

// Condition represents one current condition of a deployment or deployment member.
// A condition might not show up if it is not happening.
// For example, if a cluster is not upgrading, the Upgrading condition would not show up.
type Condition struct {
	// Type of  condition.
	Type ConditionType `json:"type"`
	// Status of the condition, one of True, False, Unknown.
	Status v1.ConditionStatus `json:"status"`
	// The last time this condition was updated.
	LastUpdateTime metav1.Time `json:"lastUpdateTime,omitempty"`
	// Last time the condition transitioned from one status to another.
	LastTransitionTime metav1.Time `json:"lastTransitionTime,omitempty"`
	// The reason for the condition's last transition.
	Reason string `json:"reason,omitempty"`
	// A human readable message indicating details about the transition.
	Message string `json:"message,omitempty"`
}

// ConditionList is a list of conditions.
// Each type is allowed only once.
type ConditionList []Condition

// IsTrue return true when a condition with given type exists and its status is `True`.
func (list ConditionList) IsTrue(conditionType ConditionType) bool {
	c, found := list.Get(conditionType)
	return found && c.Status == v1.ConditionTrue
}

// Get a condition by type.
// Returns true if found, false if not found.
func (list ConditionList) Get(conditionType ConditionType) (Condition, bool) {
	for _, x := range list {
		if x.Type == conditionType {
			return x, true
		}
	}
	// Not found
	return Condition{}, false
}

// Update the condition, replacing an old condition with same type (if any)
// Returns true when changes were made, false otherwise.
func (list *ConditionList) Update(conditionType ConditionType, status bool, reason, message string) bool {
	src := *list
	statusX := v1.ConditionFalse
	if status {
		statusX = v1.ConditionTrue
	}
	for i, x := range src {
		if x.Type == conditionType {
			if x.Status != statusX {
				// Transition to another status
				src[i].Status = statusX
				now := metav1.Now()
				src[i].LastTransitionTime = now
				src[i].LastUpdateTime = now
				src[i].Reason = reason
				src[i].Message = message
			} else if x.Reason != reason || x.Message != message {
				src[i].LastUpdateTime = metav1.Now()
				src[i].Reason = reason
				src[i].Message = message
			} else {
				return false
			}
			return true
		}
	}
	// Not found
	now := metav1.Now()
	*list = append(src, Condition{
		Type:               conditionType,
		LastUpdateTime:     now,
		LastTransitionTime: now,
		Status:             statusX,
		Reason:             reason,
		Message:            message,
	})
	return true
}

// Remove the condition with given type.
// Returns true if removed, or false if not found.
func (list *ConditionList) Remove(conditionType ConditionType) bool {
	src := *list
	for i, x := range src {
		if x.Type == conditionType {
			*list = append(src[:i], src[i+1:]...)
			return true
		}
	}
	// Not found
	return false
}<|MERGE_RESOLUTION|>--- conflicted
+++ resolved
@@ -37,15 +37,12 @@
 	ConditionTypeTerminated ConditionType = "Terminated"
 	// ConditionTypeAutoUpgrade indicates that the member has to be started with `--database.auto-upgrade` once.
 	ConditionTypeAutoUpgrade ConditionType = "AutoUpgrade"
-<<<<<<< HEAD
 	// ConditionTypePodSchedulingFailure indicates that one or more pods belonging to the deployment cannot be schedule.
 	ConditionTypePodSchedulingFailure ConditionType = "PodSchedulingFailure"
-=======
 	// ConditionTypeSecretsChanged indicates that the value of one of more secrets used by
 	// the deployment have changed. Once that is the case, the operator will no longer
 	// touch the deployment, until the original secrets have been restored.
 	ConditionTypeSecretsChanged ConditionType = "SecretsChanged"
->>>>>>> d981d312
 )
 
 // Condition represents one current condition of a deployment or deployment member.
