--- conflicted
+++ resolved
@@ -115,22 +115,6 @@
 	f.lock.Lock()
 	defer f.lock.Unlock()
 
-<<<<<<< HEAD
-	if newLevel, ok := in[TopicAll]; ok {
-		for topic, oldLogger := range f.loggers {
-			if oldLogger.GetLevel() != zerolog.Level(newLevel) {
-				l := f.root.Level(zerolog.Level(newLevel))
-				f.loggers[topic] = &l
-			}
-		}
-	}
-	for topic, oldLogger := range f.loggers {
-		if newLevel, ok := in[topic]; ok {
-			if oldLogger.GetLevel() != zerolog.Level(newLevel) {
-				l := f.root.Level(zerolog.Level(newLevel))
-				f.loggers[topic] = &l
-			}
-=======
 	z := make(map[string]Level, len(in))
 
 	for k, v := range in {
@@ -145,7 +129,7 @@
 }
 
 func (f *factory) applyForLogger(name string) {
-	if def, ok := f.levels[AllLevels]; ok {
+	if def, ok := f.levels[TopicAll]; ok {
 		if ov, ok := f.levels[name]; ok {
 			// override on logger level
 			l := f.root.Level(zerolog.Level(ov))
@@ -164,7 +148,6 @@
 			// override on global level
 			l := f.root.Level(zerolog.Level(f.defaults[name]))
 			f.loggers[name] = &l
->>>>>>> f86b88a8
 		}
 	}
 }
