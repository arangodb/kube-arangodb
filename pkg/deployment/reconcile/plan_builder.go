--- conflicted
+++ resolved
@@ -345,15 +345,15 @@
 		return true, "ServiceAccountName changed"
 	}
 
-<<<<<<< HEAD
 	// Check priorities
 	if groupSpec.PriorityClassName != p.Spec.PriorityClassName {
 		return true, "Pod priority changed"
-=======
+	}
+
 	// Check resource requirements
 	if resourcesRequireRotation(spec.GetServerGroupSpec(group).Resources, k8sutil.GetArangoDBContainerFromPod(&p).Resources) {
 		return true, "Resource Requirements changed"
->>>>>>> fd917007
+
 	}
 
 	return false, ""
