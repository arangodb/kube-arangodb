--- conflicted
+++ resolved
@@ -342,24 +342,7 @@
 	checksum, err := resources.ChecksumArangoPod(groupSpec, renderedPod)
 	if err != nil {
 		log.Err(err).Msg("Error while getting pod checksum")
-<<<<<<< HEAD
-		return false, ""
-	}
-
-	if m.PodSpecVersion != checksum {
-		if _, err := json.Marshal(renderedPod); err == nil {
-			log.Info().Str("id", m.ID).Str("Before", m.PodSpecVersion).Str("After", checksum).Msgf("Pod needs rotation - checksum does not match")
-		}
-		return true, "Pod needs rotation - checksum does not match"
-	}
-
-	endpoint, err := pod.GenerateMemberEndpoint(cachedStatus, apiObject, spec, group, m)
-	if err != nil {
-		log.Err(err).Msg("Error while getting pod endpoint")
-		return false, ""
-=======
 		return "", nil, nil, false
->>>>>>> a2a55530
 	}
 
 	return checksum, renderedPod, member, true
