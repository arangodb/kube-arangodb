//
// DISCLAIMER
//
// Copyright 2018 ArangoDB GmbH, Cologne, Germany
//
// Licensed under the Apache License, Version 2.0 (the "License");
// you may not use this file except in compliance with the License.
// You may obtain a copy of the License at
//
// http://www.apache.org/licenses/LICENSE-2.0
//
// Unless required by applicable law or agreed to in writing, software
// distributed under the License is distributed on an "AS IS" BASIS,
// WITHOUT WARRANTIES OR CONDITIONS OF ANY KIND, either express or implied.
// See the License for the specific language governing permissions and
// limitations under the License.
//
// Copyright holder is ArangoDB GmbH, Cologne, Germany
//
// Author Ewout Prangsma
//

package reconcile

import (
	"context"
	"time"

	driver "github.com/arangodb/go-driver"
	"github.com/arangodb/go-driver/agency"
	"github.com/pkg/errors"
	"github.com/rs/zerolog"

	api "github.com/arangodb/kube-arangodb/pkg/apis/deployment/v1alpha"
)

// NewWaitForMemberUpAction creates a new Action that implements the given
// planned WaitForMemberUp action.
func NewWaitForMemberUpAction(log zerolog.Logger, action api.Action, actionCtx ActionContext) Action {
	return &actionWaitForMemberUp{
		log:       log,
		action:    action,
		actionCtx: actionCtx,
	}
}

// actionWaitForMemberUp implements an WaitForMemberUp.
type actionWaitForMemberUp struct {
	log       zerolog.Logger
	action    api.Action
	actionCtx ActionContext
}

// Start performs the start of the action.
// Returns true if the action is completely finished, false in case
// the start time needs to be recorded and a ready condition needs to be checked.
func (a *actionWaitForMemberUp) Start(ctx context.Context) (bool, error) {
	ready, _, err := a.CheckProgress(ctx)
	if err != nil {
		return false, maskAny(err)
	}
	return ready, nil
}

// CheckProgress checks the progress of the action.
// Returns true if the action is completely finished, false otherwise.
func (a *actionWaitForMemberUp) CheckProgress(ctx context.Context) (bool, bool, error) {
	if a.action.Group.IsArangosync() {
		return a.checkProgressArangoSync(ctx)
	}
	switch a.actionCtx.GetMode() {
	case api.DeploymentModeSingle:
		return a.checkProgressSingle(ctx)
	case api.DeploymentModeActiveFailover:
		if a.action.Group == api.ServerGroupAgents {
			return a.checkProgressAgent(ctx)
		}
		return a.checkProgressSingleInActiveFailover(ctx)
	default:
		if a.action.Group == api.ServerGroupAgents {
			return a.checkProgressAgent(ctx)
		}
		return a.checkProgressCluster(ctx)
	}
}

// checkProgressSingle checks the progress of the action in the case
// of a single server.
func (a *actionWaitForMemberUp) checkProgressSingle(ctx context.Context) (bool, bool, error) {
	log := a.log
	c, err := a.actionCtx.GetDatabaseClient(ctx)
	if err != nil {
		log.Debug().Err(err).Msg("Failed to create database client")
		return false, false, maskAny(err)
	}
	if _, err := c.Version(ctx); err != nil {
		log.Debug().Err(err).Msg("Failed to get version")
		return false, false, maskAny(err)
	}
	return true, false, nil
}

// checkProgressSingleInActiveFailover checks the progress of the action in the case
// of a single server as part of an active failover deployment.
func (a *actionWaitForMemberUp) checkProgressSingleInActiveFailover(ctx context.Context) (bool, bool, error) {
	log := a.log
	c, err := a.actionCtx.GetDatabaseClient(ctx)
	if err != nil {
		log.Debug().Err(err).Msg("Failed to create database client")
		return false, false, maskAny(err)
	}
	if _, err := c.Version(ctx); err != nil {
		log.Debug().Err(err).Msg("Failed to get version")
		return false, false, maskAny(err)
	}
	if _, err := c.Databases(ctx); err != nil {
		log.Debug().Err(err).Msg("Failed to get databases")
		return false, false, maskAny(err)
	}
	return true, false, nil
}

// checkProgressAgent checks the progress of the action in the case
// of an agent.
func (a *actionWaitForMemberUp) checkProgressAgent(ctx context.Context) (bool, bool, error) {
	log := a.log
	clients, err := a.actionCtx.GetAgencyClients(ctx)
	if err != nil {
		log.Debug().Err(err).Msg("Failed to create agency clients")
		return false, false, maskAny(err)
	}

	if err := agency.AreAgentsHealthy(ctx, clients); err != nil {
		log.Debug().Err(err).Msg("Not all agents are ready")
		return false, false, nil
	}

	log.Debug().Msg("Agency is happy")

	return true, false, nil
}

// checkProgressCluster checks the progress of the action in the case
// of a cluster deployment (coordinator/dbserver).
func (a *actionWaitForMemberUp) checkProgressCluster(ctx context.Context) (bool, bool, error) {
	log := a.log
	h, err := a.actionCtx.GetDeploymentHealth()
	if err != nil {
		return false, false, maskAny(errors.Wrapf(err, "failed to get cluster health"))
	}
	sh, found := h.Health[driver.ServerID(a.action.MemberID)]
	if !found {
		log.Debug().Msg("Member not yet found in cluster health")
		return false, false, nil
	}
	if sh.Status != driver.ServerStatusGood {
		log.Debug().Str("status", string(sh.Status)).Msg("Member set status not yet good")
		return false, false, nil
	}
<<<<<<< HEAD
	if a.action.Group == api.ServerGroupDBServers {
		inventoryCtx, cancel := context.WithTimeout(ctx, 5*time.Second)
		defer cancel()
		c, err := a.actionCtx.GetDatabaseClient(ctx)
		if err != nil {
			log.Debug().Err(err).Msg("Failed to create database client")
			return false, false, maskAny(err)
		}
		cluster, err := c.Cluster(ctx)
		if err != nil {
			log.Debug().Err(err).Msg("Failed to access cluster")
			return false, false, maskAny(err)
		}
		dbs, err := c.Databases(inventoryCtx)
		if err != nil {
			return false, false, err
		}
		for _, db := range dbs {
			inv, err := cluster.DatabaseInventory(inventoryCtx, db)
			if err != nil {
				return false, false, err
			}

			for _, col := range inv.Collections {
				if !col.AllInSync {
					log.Debug().Str("col", col.Parameters.Name).Msg("Not in sync")
					return false, false, nil
				}
			}
		}

	}
=======
>>>>>>> bee1c2e1
	// Wait for the member to become ready from a kubernetes point of view
	// otherwise the coordinators may be rotated to fast and thus none of them
	// is ready resulting in a short downtime
	if m, found := a.actionCtx.GetMemberStatusByID(a.MemberID()); !found {
		log.Error().Msg("No such member")
		return false, true, nil
	} else if !m.Conditions.IsTrue(api.ConditionTypeReady) {
		log.Debug().Msg("Member not yet ready")
		return false, false, nil
	}

	if a.action.Group == api.ServerGroupDBServers {
		a.actionCtx.InvalidateSyncStatus()
	}
	return true, false, nil
}

// checkProgressArangoSync checks the progress of the action in the case
// of a sync master / worker.
func (a *actionWaitForMemberUp) checkProgressArangoSync(ctx context.Context) (bool, bool, error) {
	log := a.log
	c, err := a.actionCtx.GetSyncServerClient(ctx, a.action.Group, a.action.MemberID)
	if err != nil {
		log.Debug().Err(err).Msg("Failed to create arangosync client")
		return false, false, maskAny(err)
	}
	if err := c.Health(ctx); err != nil {
		log.Debug().Err(err).Msg("Health not ok yet")
		return false, false, maskAny(err)
	}
	return true, false, nil
}

// Timeout returns the amount of time after which this action will timeout.
func (a *actionWaitForMemberUp) Timeout() time.Duration {
	return waitForMemberUpTimeout
}

// Return the MemberID used / created in this action
func (a *actionWaitForMemberUp) MemberID() string {
	return a.action.MemberID
}<|MERGE_RESOLUTION|>--- conflicted
+++ resolved
@@ -157,41 +157,6 @@
 		log.Debug().Str("status", string(sh.Status)).Msg("Member set status not yet good")
 		return false, false, nil
 	}
-<<<<<<< HEAD
-	if a.action.Group == api.ServerGroupDBServers {
-		inventoryCtx, cancel := context.WithTimeout(ctx, 5*time.Second)
-		defer cancel()
-		c, err := a.actionCtx.GetDatabaseClient(ctx)
-		if err != nil {
-			log.Debug().Err(err).Msg("Failed to create database client")
-			return false, false, maskAny(err)
-		}
-		cluster, err := c.Cluster(ctx)
-		if err != nil {
-			log.Debug().Err(err).Msg("Failed to access cluster")
-			return false, false, maskAny(err)
-		}
-		dbs, err := c.Databases(inventoryCtx)
-		if err != nil {
-			return false, false, err
-		}
-		for _, db := range dbs {
-			inv, err := cluster.DatabaseInventory(inventoryCtx, db)
-			if err != nil {
-				return false, false, err
-			}
-
-			for _, col := range inv.Collections {
-				if !col.AllInSync {
-					log.Debug().Str("col", col.Parameters.Name).Msg("Not in sync")
-					return false, false, nil
-				}
-			}
-		}
-
-	}
-=======
->>>>>>> bee1c2e1
 	// Wait for the member to become ready from a kubernetes point of view
 	// otherwise the coordinators may be rotated to fast and thus none of them
 	// is ready resulting in a short downtime
