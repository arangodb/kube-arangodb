//
// DISCLAIMER
//
<<<<<<< HEAD
// Copyright 2020-2021 ArangoDB GmbH, Cologne, Germany
=======
// Copyright 2016-2021 ArangoDB GmbH, Cologne, Germany
>>>>>>> a2a55530
//
// Licensed under the Apache License, Version 2.0 (the "License");
// you may not use this file except in compliance with the License.
// You may obtain a copy of the License at
//
// http://www.apache.org/licenses/LICENSE-2.0
//
// Unless required by applicable law or agreed to in writing, software
// distributed under the License is distributed on an "AS IS" BASIS,
// WITHOUT WARRANTIES OR CONDITIONS OF ANY KIND, either express or implied.
// See the License for the specific language governing permissions and
// limitations under the License.
//
// Copyright holder is ArangoDB GmbH, Cologne, Germany
//
// Author Adam Janikowski
// Author Tomasz Mielech
//

package pod

import (
	api "github.com/arangodb/kube-arangodb/pkg/apis/deployment/v1"
	"github.com/arangodb/kube-arangodb/pkg/deployment/features"
	"github.com/arangodb/kube-arangodb/pkg/util/k8sutil"
	"github.com/arangodb/kube-arangodb/pkg/util/k8sutil/interfaces"
	core "k8s.io/api/core/v1"
)

func UpgradeVersionCheck() Builder {
	return upgradeVersionCheck{}
}

type upgradeVersionCheck struct{}

func (u upgradeVersionCheck) Args(i Input) k8sutil.OptionPairs {
	if features.UpgradeVersionCheck().Enabled() {
		switch i.Group {
		case api.ServerGroupAgents, api.ServerGroupDBServers, api.ServerGroupSingle:
			return k8sutil.NewOptionPair(k8sutil.OptionPair{
				Key:   "--database.check-version",
				Value: "true",
			})
		}
	}

	return nil
}

func (u upgradeVersionCheck) Volumes(i Input) ([]core.Volume, []core.VolumeMount) {
	return nil, nil
}

func (u upgradeVersionCheck) Verify(i Input, cachedStatus interfaces.Inspector) error {
	return nil
}<|MERGE_RESOLUTION|>--- conflicted
+++ resolved
@@ -1,11 +1,7 @@
 //
 // DISCLAIMER
 //
-<<<<<<< HEAD
-// Copyright 2020-2021 ArangoDB GmbH, Cologne, Germany
-=======
 // Copyright 2016-2021 ArangoDB GmbH, Cologne, Germany
->>>>>>> a2a55530
 //
 // Licensed under the Apache License, Version 2.0 (the "License");
 // you may not use this file except in compliance with the License.
