//
// DISCLAIMER
//
// Copyright 2018 ArangoDB GmbH, Cologne, Germany
//
// Licensed under the Apache License, Version 2.0 (the "License");
// you may not use this file except in compliance with the License.
// You may obtain a copy of the License at
//
// http://www.apache.org/licenses/LICENSE-2.0
//
// Unless required by applicable law or agreed to in writing, software
// distributed under the License is distributed on an "AS IS" BASIS,
// WITHOUT WARRANTIES OR CONDITIONS OF ANY KIND, either express or implied.
// See the License for the specific language governing permissions and
// limitations under the License.
//
// Copyright holder is ArangoDB GmbH, Cologne, Germany
//
// Author Ewout Prangsma
//

package deployment

import (
	"fmt"
	"reflect"
	"sync"
	"time"

	"github.com/rs/zerolog"
	"github.com/rs/zerolog/log"
	"k8s.io/api/core/v1"
	metav1 "k8s.io/apimachinery/pkg/apis/meta/v1"
	"k8s.io/client-go/kubernetes"
	corev1 "k8s.io/client-go/kubernetes/typed/core/v1"

	api "github.com/arangodb/kube-arangodb/pkg/apis/deployment/v1alpha"
	"github.com/arangodb/kube-arangodb/pkg/generated/clientset/versioned"
	"github.com/arangodb/kube-arangodb/pkg/util/arangod"
	"github.com/arangodb/kube-arangodb/pkg/util/k8sutil"
	"github.com/arangodb/kube-arangodb/pkg/util/retry"
	"github.com/arangodb/kube-arangodb/pkg/util/trigger"
)

// Config holds configuration settings for a Deployment
type Config struct {
	ServiceAccount string
}

// Dependencies holds dependent services for a Deployment
type Dependencies struct {
	Log           zerolog.Logger
	KubeCli       kubernetes.Interface
	DatabaseCRCli versioned.Interface
}

// deploymentEventType strongly typed type of event
type deploymentEventType string

const (
	eventArangoDeploymentUpdated deploymentEventType = "ArangoDeploymentUpdated"
	eventPodAdded                deploymentEventType = "PodAdded"
	eventPodUpdated              deploymentEventType = "PodUpdated"
	eventPodDeleted              deploymentEventType = "PodDeleted"
)

// deploymentEvent holds an event passed from the controller to the deployment.
type deploymentEvent struct {
	Type       deploymentEventType
	Deployment *api.ArangoDeployment
	Pod        *v1.Pod
}

const (
	deploymentEventQueueSize = 100
	minInspectionInterval    = time.Second // Ensure we inspect the generated resources no less than with this interval
	maxInspectionInterval    = time.Minute // Ensure we inspect the generated resources no less than with this interval
)

// Deployment is the in process state of an ArangoDeployment.
type Deployment struct {
	apiObject *api.ArangoDeployment // API object
	status    api.DeploymentStatus  // Internal status of the CR
	config    Config
	deps      Dependencies

	eventCh chan *deploymentEvent
	stopCh  chan struct{}

	eventsCli corev1.EventInterface

<<<<<<< HEAD
	inspectTrigger      trigger.Trigger
	clientCache         *clientCache
	lastNumberOfServers struct {
		arangod.NumberOfServers
		mutex sync.Mutex
	}
=======
	inspectTrigger         trigger.Trigger
	recentInspectionErrors int
	clientCache            *clientCache
>>>>>>> 8b01a8a0
}

// New creates a new Deployment from the given API object.
func New(config Config, deps Dependencies, apiObject *api.ArangoDeployment) (*Deployment, error) {
	if err := apiObject.Spec.Validate(); err != nil {
		return nil, maskAny(err)
	}
	d := &Deployment{
		apiObject:   apiObject,
		status:      *(apiObject.Status.DeepCopy()),
		config:      config,
		deps:        deps,
		eventCh:     make(chan *deploymentEvent, deploymentEventQueueSize),
		stopCh:      make(chan struct{}),
		eventsCli:   deps.KubeCli.Core().Events(apiObject.GetNamespace()),
		clientCache: newClientCache(deps.KubeCli, apiObject),
	}

	go d.run()
	go d.listenForPodEvents()
	if apiObject.Spec.Mode == api.DeploymentModeCluster {
		go d.listenForClusterEvents(d.stopCh)
	}

	return d, nil
}

// Update the deployment.
// This sends an update event in the deployment event queue.
func (d *Deployment) Update(apiObject *api.ArangoDeployment) {
	d.send(&deploymentEvent{
		Type:       eventArangoDeploymentUpdated,
		Deployment: apiObject,
	})
}

// Delete the deployment.
// Called when the deployment was deleted by the user.
func (d *Deployment) Delete() {
	d.deps.Log.Info().Msg("deployment is deleted by user")
	close(d.stopCh)
}

// send given event into the deployment event queue.
func (d *Deployment) send(ev *deploymentEvent) {
	select {
	case d.eventCh <- ev:
		l, ecap := len(d.eventCh), cap(d.eventCh)
		if l > int(float64(ecap)*0.8) {
			d.deps.Log.Warn().
				Int("used", l).
				Int("capacity", ecap).
				Msg("event queue buffer is almost full")
		}
	case <-d.stopCh:
	}
}

// run is the core the core worker.
// It processes the event queue and polls the state of generated
// resource on a regular basis.
func (d *Deployment) run() {
	log := d.deps.Log

	if d.status.State == api.DeploymentStateNone {
		// Create secrets
		if err := d.createSecrets(d.apiObject); err != nil {
			d.failOnError(err, "Failed to create secrets")
			return
		}

		// Create services
		if err := d.createServices(d.apiObject); err != nil {
			d.failOnError(err, "Failed to create services")
			return
		}

		// Create members
		if err := d.createInitialMembers(d.apiObject); err != nil {
			d.failOnError(err, "Failed to create initial members")
			return
		}

		// Create PVCs
		if err := d.ensurePVCs(d.apiObject); err != nil {
			d.failOnError(err, "Failed to create persistent volume claims")
			return
		}

		// Create pods
		if err := d.ensurePods(d.apiObject); err != nil {
			d.failOnError(err, "Failed to create pods")
			return
		}

		d.status.State = api.DeploymentStateRunning
		if err := d.updateCRStatus(); err != nil {
			log.Warn().Err(err).Msg("update initial CR status failed")
		}
		log.Info().Msg("start running...")
	}

	inspectionInterval := maxInspectionInterval
	for {
		select {
		case <-d.stopCh:
			// We're being stopped.
			return

		case event := <-d.eventCh:
			// Got event from event queue
			switch event.Type {
			case eventArangoDeploymentUpdated:
				if err := d.handleArangoDeploymentUpdatedEvent(event); err != nil {
					d.failOnError(err, "Failed to handle deployment update")
					return
				}
			case eventPodAdded, eventPodUpdated, eventPodDeleted:
				// Pod event received, let's inspect soon
				d.inspectTrigger.Trigger()
			default:
				panic("unknown event type" + event.Type)
			}

		case <-d.inspectTrigger.Done():
			inspectionInterval = d.inspectDeployment(inspectionInterval)

		case <-time.After(inspectionInterval):
			// Trigger inspection
			d.inspectTrigger.Trigger()
			// Backoff with next interval
			inspectionInterval = time.Duration(float64(inspectionInterval) * 1.5)
			if inspectionInterval > maxInspectionInterval {
				inspectionInterval = maxInspectionInterval
			}
		}
	}
}

// handleArangoDeploymentUpdatedEvent is called when the deployment is updated by the user.
func (d *Deployment) handleArangoDeploymentUpdatedEvent(event *deploymentEvent) error {
	log := d.deps.Log.With().Str("deployment", event.Deployment.GetName()).Logger()

	// Get the most recent version of the deployment from the API server
	current, err := d.deps.DatabaseCRCli.DatabaseV1alpha().ArangoDeployments(d.apiObject.GetNamespace()).Get(d.apiObject.GetName(), metav1.GetOptions{})
	if err != nil {
		log.Debug().Err(err).Msg("Failed to get current version of deployment from API server")
		if k8sutil.IsNotFound(err) {
			return nil
		}
		return maskAny(err)
	}

	newAPIObject := current.DeepCopy()
	newAPIObject.Spec.SetDefaults(newAPIObject.GetName())
	newAPIObject.Status = d.status
	resetFields := d.apiObject.Spec.ResetImmutableFields(&newAPIObject.Spec)
	if len(resetFields) > 0 {
		log.Debug().Strs("fields", resetFields).Msg("Found modified immutable fields")
	}
	if err := newAPIObject.Spec.Validate(); err != nil {
		d.createEvent(k8sutil.NewErrorEvent("Validation failed", err, d.apiObject))
		// Try to reset object
		if err := d.updateCRSpec(d.apiObject.Spec); err != nil {
			log.Error().Err(err).Msg("Restore original spec failed")
			d.createEvent(k8sutil.NewErrorEvent("Restore original failed", err, d.apiObject))
		}
		return nil
	}
	if len(resetFields) > 0 {
		for _, fieldName := range resetFields {
			log.Debug().Str("field", fieldName).Msg("Reset immutable field")
			d.createEvent(k8sutil.NewImmutableFieldEvent(fieldName, d.apiObject))
		}
	}

	// Save updated spec
	if err := d.updateCRSpec(newAPIObject.Spec); err != nil {
		return maskAny(fmt.Errorf("failed to update ArangoDeployment spec: %v", err))
	}

	// Notify cluster of desired server count
	if d.apiObject.Spec.Mode == api.DeploymentModeCluster {
		ctx := context.Background()
		if err := d.updateClusterServerCount(ctx); err != nil {
			log.Error().Err(err).Msg("Failed to update desired server count in cluster")
		}
	}

	// Trigger inspect
	d.inspectTrigger.Trigger()

	return nil
}

// createEvent creates a given event.
// On error, the error is logged.
func (d *Deployment) createEvent(evt *v1.Event) {
	_, err := d.eventsCli.Create(evt)
	if err != nil {
		d.deps.Log.Error().Err(err).Interface("event", *evt).Msg("Failed to record event")
	}
}

// Update the status of the API object from the internal status
func (d *Deployment) updateCRStatus(force ...bool) error {
	// TODO Remove force....
	if len(force) == 0 || !force[0] {
		if reflect.DeepEqual(d.apiObject.Status, d.status) {
			// Nothing has changed
			return nil
		}
	}

	// Send update to API server
	update := d.apiObject.DeepCopy()
	attempt := 0
	for {
		attempt++
		update.Status = d.status
		ns := d.apiObject.GetNamespace()
		newAPIObject, err := d.deps.DatabaseCRCli.DatabaseV1alpha().ArangoDeployments(ns).Update(update)
		if err == nil {
			// Update internal object
			d.apiObject = newAPIObject
			return nil
		}
		if attempt < 10 && k8sutil.IsConflict(err) {
			// API object may have been changed already,
			// Reload api object and try again
			var current *api.ArangoDeployment
			current, err = d.deps.DatabaseCRCli.DatabaseV1alpha().ArangoDeployments(ns).Get(update.GetName(), metav1.GetOptions{})
			if err == nil {
				update = current.DeepCopy()
				continue
			}
		}
		if err != nil {
			d.deps.Log.Debug().Err(err).Msg("failed to patch ArangoDeployment status")
			return maskAny(fmt.Errorf("failed to patch ArangoDeployment status: %v", err))
		}
	}
}

// Update the spec part of the API object (d.apiObject)
// to the given object, while preserving the status.
// On success, d.apiObject is updated.
func (d *Deployment) updateCRSpec(newSpec api.DeploymentSpec) error {
	// Send update to API server
	update := d.apiObject.DeepCopy()
	attempt := 0
	for {
		attempt++
		update.Spec = newSpec
		update.Status = d.status
		ns := d.apiObject.GetNamespace()
		newAPIObject, err := d.deps.DatabaseCRCli.DatabaseV1alpha().ArangoDeployments(ns).Update(update)
		if err == nil {
			// Update internal object
			d.apiObject = newAPIObject
			return nil
		}
		if attempt < 10 && k8sutil.IsConflict(err) {
			// API object may have been changed already,
			// Reload api object and try again
			var current *api.ArangoDeployment
			current, err = d.deps.DatabaseCRCli.DatabaseV1alpha().ArangoDeployments(ns).Get(update.GetName(), metav1.GetOptions{})
			if err == nil {
				update = current.DeepCopy()
				continue
			}
		}
		if err != nil {
			d.deps.Log.Debug().Err(err).Msg("failed to patch ArangoDeployment spec")
			return maskAny(fmt.Errorf("failed to patch ArangoDeployment spec: %v", err))
		}
	}
}

// failOnError reports the given error and sets the deployment status to failed.
func (d *Deployment) failOnError(err error, msg string) {
	log.Error().Err(err).Msg(msg)
	d.status.Reason = err.Error()
	d.reportFailedStatus()
}

// reportFailedStatus sets the status of the deployment to Failed and keeps trying to forward
// that to the API server.
func (d *Deployment) reportFailedStatus() {
	log := d.deps.Log
	log.Info().Msg("deployment failed. Reporting failed reason...")

	op := func() error {
		d.status.State = api.DeploymentStateFailed
		err := d.updateCRStatus()
		if err == nil || k8sutil.IsNotFound(err) {
			// Status has been updated
			return nil
		}

		if !k8sutil.IsConflict(err) {
			log.Warn().Err(err).Msg("retry report status: fail to update")
			return maskAny(err)
		}

		depl, err := d.deps.DatabaseCRCli.DatabaseV1alpha().ArangoDeployments(d.apiObject.Namespace).Get(d.apiObject.Name, metav1.GetOptions{})
		if err != nil {
			// Update (PUT) will return conflict even if object is deleted since we have UID set in object.
			// Because it will check UID first and return something like:
			// "Precondition failed: UID in precondition: 0xc42712c0f0, UID in object meta: ".
			if k8sutil.IsNotFound(err) {
				return nil
			}
			log.Warn().Err(err).Msg("retry report status: fail to get latest version")
			return maskAny(err)
		}
		d.apiObject = depl
		return maskAny(fmt.Errorf("retry needed"))
	}

	retry.Retry(op, time.Hour*24*365)
}

// isOwnerOf returns true if the given object belong to this deployment.
func (d *Deployment) isOwnerOf(obj metav1.Object) bool {
	ownerRefs := obj.GetOwnerReferences()
	if len(ownerRefs) < 1 {
		return false
	}
	return ownerRefs[0].UID == d.apiObject.UID
}<|MERGE_RESOLUTION|>--- conflicted
+++ resolved
@@ -23,6 +23,7 @@
 package deployment
 
 import (
+	"context"
 	"fmt"
 	"reflect"
 	"sync"
@@ -90,18 +91,13 @@
 
 	eventsCli corev1.EventInterface
 
-<<<<<<< HEAD
-	inspectTrigger      trigger.Trigger
-	clientCache         *clientCache
-	lastNumberOfServers struct {
+	inspectTrigger         trigger.Trigger
+	clientCache            *clientCache
+	recentInspectionErrors int
+	lastNumberOfServers    struct {
 		arangod.NumberOfServers
 		mutex sync.Mutex
 	}
-=======
-	inspectTrigger         trigger.Trigger
-	recentInspectionErrors int
-	clientCache            *clientCache
->>>>>>> 8b01a8a0
 }
 
 // New creates a new Deployment from the given API object.
