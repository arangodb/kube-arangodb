--- conflicted
+++ resolved
@@ -311,9 +311,6 @@
 			m.PodName = k8sutil.CreatePodName(apiObject.GetName(), role, m.ID, podSuffix)
 			// Create pod
 			if group.IsArangod() {
-<<<<<<< HEAD
-				args := createArangodArgs(apiObject, apiObject.Spec, group, d.status.Members.Agents, m.ID)
-=======
 				// Find image ID
 				info, found := apiObject.Status.Images.GetByImage(apiObject.Spec.Image)
 				if !found {
@@ -321,8 +318,7 @@
 					return nil
 				}
 				// Prepare arguments
-				args := createArangodArgs(apiObject, apiObject.Spec, group, spec, d.status.Members.Agents, m.ID)
->>>>>>> 653160c4
+				args := createArangodArgs(apiObject, apiObject.Spec, group, d.status.Members.Agents, m.ID)
 				env := make(map[string]k8sutil.EnvValue)
 				livenessProbe, err := d.createLivenessProbe(apiObject, group)
 				if err != nil {
@@ -357,11 +353,7 @@
 						SecretKey:  constants.SecretKeyJWT,
 					}
 				}
-<<<<<<< HEAD
-				if err := k8sutil.CreateArangodPod(kubecli, apiObject.Spec.IsDevelopment(), apiObject, role, m.ID, m.PodName, m.PersistentVolumeClaimName, apiObject.Spec.Image, apiObject.Spec.ImagePullPolicy, args, env, livenessProbe, readinessProbe, tlsKeyfileSecretName, rocksdbEncryptionSecretName); err != nil {
-=======
-				if err := k8sutil.CreateArangodPod(kubecli, apiObject.Spec.IsDevelopment(), apiObject, role, m.ID, m.PersistentVolumeClaimName, info.ImageID, apiObject.Spec.ImagePullPolicy, args, env, livenessProbe, readinessProbe, tlsKeyfileSecretName, rocksdbEncryptionSecretName); err != nil {
->>>>>>> 653160c4
+				if err := k8sutil.CreateArangodPod(kubecli, apiObject.Spec.IsDevelopment(), apiObject, role, m.ID, m.PodName, m.PersistentVolumeClaimName, info.ImageID, apiObject.Spec.ImagePullPolicy, args, env, livenessProbe, readinessProbe, tlsKeyfileSecretName, rocksdbEncryptionSecretName); err != nil {
 					return maskAny(err)
 				}
 			} else if group.IsArangosync() {
@@ -382,11 +374,7 @@
 				if group == api.ServerGroupSyncWorkers {
 					affinityWithRole = api.ServerGroupDBServers.AsRole()
 				}
-<<<<<<< HEAD
-				if err := k8sutil.CreateArangoSyncPod(kubecli, apiObject.Spec.IsDevelopment(), apiObject, role, m.ID, m.PodName, apiObject.Spec.Sync.Image, apiObject.Spec.Sync.ImagePullPolicy, args, env, livenessProbe, affinityWithRole); err != nil {
-=======
-				if err := k8sutil.CreateArangoSyncPod(kubecli, apiObject.Spec.IsDevelopment(), apiObject, role, m.ID, info.ImageID, apiObject.Spec.Sync.ImagePullPolicy, args, env, livenessProbe, affinityWithRole); err != nil {
->>>>>>> 653160c4
+				if err := k8sutil.CreateArangoSyncPod(kubecli, apiObject.Spec.IsDevelopment(), apiObject, role, m.ID, m.PodName, info.ImageID, apiObject.Spec.Sync.ImagePullPolicy, args, env, livenessProbe, affinityWithRole); err != nil {
 					return maskAny(err)
 				}
 			}
