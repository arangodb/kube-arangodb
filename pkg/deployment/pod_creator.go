--- conflicted
+++ resolved
@@ -301,7 +301,6 @@
 				if err != nil {
 					return maskAny(err)
 				}
-<<<<<<< HEAD
 				rocksdbEncryptionSecretName := ""
 				if apiObject.Spec.RocksDB.IsEncrypted() {
 					rocksdbEncryptionSecretName = apiObject.Spec.RocksDB.Encryption.KeySecretName
@@ -309,16 +308,13 @@
 						return maskAny(errors.Wrapf(err, "RocksDB encryption key secret validation failed"))
 					}
 				}
-				if err := k8sutil.CreateArangodPod(kubecli, apiObject.Spec.IsDevelopment(), apiObject, role, m.ID, m.PersistentVolumeClaimName, apiObject.Spec.Image, apiObject.Spec.ImagePullPolicy, args, env, livenessProbe, readinessProbe, rocksdbEncryptionSecretName); err != nil {
-=======
 				if apiObject.Spec.IsAuthenticated() {
 					env[constants.EnvArangodJWTSecret] = k8sutil.EnvValue{
 						SecretName: apiObject.Spec.Authentication.JWTSecretName,
 						SecretKey:  constants.SecretKeyJWT,
 					}
 				}
-				if err := k8sutil.CreateArangodPod(kubecli, apiObject.Spec.IsDevelopment(), apiObject, role, m.ID, m.PersistentVolumeClaimName, apiObject.Spec.Image, apiObject.Spec.ImagePullPolicy, args, env, livenessProbe, readinessProbe); err != nil {
->>>>>>> 91c65dc8
+				if err := k8sutil.CreateArangodPod(kubecli, apiObject.Spec.IsDevelopment(), apiObject, role, m.ID, m.PersistentVolumeClaimName, apiObject.Spec.Image, apiObject.Spec.ImagePullPolicy, args, env, livenessProbe, readinessProbe, rocksdbEncryptionSecretName); err != nil {
 					return maskAny(err)
 				}
 			} else if group.IsArangosync() {
