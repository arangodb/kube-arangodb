--- conflicted
+++ resolved
@@ -198,11 +198,7 @@
 		}
 	}
 	if err := k8sutil.CreateArangodPod(ib.KubeCli, true, ib.APIObject, role, id, podName, "", image, "", "", ib.Spec.GetImagePullPolicy(), "", false, terminationGracePeriod, args, env, nil, nil, nil,
-<<<<<<< HEAD
-		tolerations, serviceAccountName, "", "", "", nil, ""); err != nil {
-=======
-		tolerations, serviceAccountName, "", "", "", nil, v1.ResourceRequirements{}); err != nil {
->>>>>>> fd917007
+		tolerations, serviceAccountName, "", "", "", nil, "", v1.ResourceRequirements{}); err != nil {
 		log.Debug().Err(err).Msg("Failed to create image ID pod")
 		return true, maskAny(err)
 	}
