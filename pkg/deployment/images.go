//
// DISCLAIMER
//
// Copyright 2018 ArangoDB GmbH, Cologne, Germany
//
// Licensed under the Apache License, Version 2.0 (the "License");
// you may not use this file except in compliance with the License.
// You may obtain a copy of the License at
//
// http://www.apache.org/licenses/LICENSE-2.0
//
// Unless required by applicable law or agreed to in writing, software
// distributed under the License is distributed on an "AS IS" BASIS,
// WITHOUT WARRANTIES OR CONDITIONS OF ANY KIND, either express or implied.
// See the License for the specific language governing permissions and
// limitations under the License.
//
// Copyright holder is ArangoDB GmbH, Cologne, Germany
//
// Author Ewout Prangsma
//

package deployment

import (
	"context"
	"crypto/sha1"
	"fmt"
	"strings"

	"github.com/rs/zerolog"
	"k8s.io/api/core/v1"
	metav1 "k8s.io/apimachinery/pkg/apis/meta/v1"
	"k8s.io/client-go/kubernetes"

	api "github.com/arangodb/kube-arangodb/pkg/apis/deployment/v1alpha"
	"github.com/arangodb/kube-arangodb/pkg/util/arangod"
	"github.com/arangodb/kube-arangodb/pkg/util/k8sutil"
)

const (
	dockerPullableImageIDPrefix = "docker-pullable://"
	imageIDAndVersionRole       = "id" // Role use by identification pods
)

type imagesBuilder struct {
	APIObject      k8sutil.APIObject
	Spec           api.DeploymentSpec
	Status         api.DeploymentStatus
	Log            zerolog.Logger
	KubeCli        kubernetes.Interface
	UpdateCRStatus func(status api.DeploymentStatus) error
}

// ensureImages creates pods needed to detect ImageID for specified images.
// Returns: retrySoon, error
func (d *Deployment) ensureImages(apiObject *api.ArangoDeployment) (bool, error) {
	ib := imagesBuilder{
		APIObject: apiObject,
		Spec:      apiObject.Spec,
		Status:    d.status,
		Log:       d.deps.Log,
		KubeCli:   d.deps.KubeCli,
		UpdateCRStatus: func(status api.DeploymentStatus) error {
			d.status = status
			if err := d.updateCRStatus(); err != nil {
				return maskAny(err)
			}
			return nil
		},
	}
	ctx := context.Background()
	retrySoon, err := ib.Run(ctx)
	if err != nil {
		return retrySoon, maskAny(err)
	}
	return retrySoon, nil
}

// Run creates pods needed to detect ImageID for specified images and puts the found
// image ID's into the status.Images list.
// Returns: retrySoon, error
func (ib *imagesBuilder) Run(ctx context.Context) (bool, error) {
	result := false
	// Check ArangoDB image
	if _, found := ib.Status.Images.GetByImage(ib.Spec.GetImage()); !found {
		// We need to find the image ID for the ArangoDB image
		retrySoon, err := ib.fetchArangoDBImageIDAndVersion(ctx, ib.Spec.GetImage())
		if err != nil {
			return retrySoon, maskAny(err)
		}
		result = result || retrySoon
	}

	return result, nil
}

// fetchArangoDBImageIDAndVersion checks a running pod for fetching the ID of the given image.
// When no pod exists, it is created, otherwise the ID is fetched & version detected.
// Returns: retrySoon, error
func (ib *imagesBuilder) fetchArangoDBImageIDAndVersion(ctx context.Context, image string) (bool, error) {
	role := imageIDAndVersionRole
	id := fmt.Sprintf("%0x", sha1.Sum([]byte(image)))[:6]
	podName := k8sutil.CreatePodName(ib.APIObject.GetName(), role, id, "")
	ns := ib.APIObject.GetNamespace()
	log := ib.Log.With().
		Str("pod", podName).
		Str("image", image).
		Logger()

	// Check if pod exists
	if pod, err := ib.KubeCli.CoreV1().Pods(ns).Get(podName, metav1.GetOptions{}); err == nil {
		// Pod found
		if !k8sutil.IsPodReady(pod) {
			log.Debug().Msg("Image ID Pod is not yet ready")
			return true, nil
		}
		if len(pod.Status.ContainerStatuses) == 0 {
			log.Warn().Msg("Empty list of ContainerStatuses")
			return true, nil
		}
		imageID := pod.Status.ContainerStatuses[0].ImageID
		if strings.HasPrefix(imageID, dockerPullableImageIDPrefix) {
			imageID = imageID[len(dockerPullableImageIDPrefix):]
		} else if imageID == "" {
			// Fall back to specified image
			imageID = image
		}

		// Try fetching the ArangoDB version
		client, err := arangod.CreateArangodImageIDClient(ctx, ib.APIObject, role, id)
		if err != nil {
			log.Warn().Err(err).Msg("Failed to create Image ID Pod client")
			return true, nil
		}
		v, err := client.Version(ctx)
		if err != nil {
			log.Debug().Err(err).Msg("Failed to fetch version from Image ID Pod")
			return true, nil
		}
		version := v.Version

		// We have all the info we need now, kill the pod and store the image info.
		if err := ib.KubeCli.CoreV1().Pods(ns).Delete(podName, nil); err != nil && !k8sutil.IsNotFound(err) {
			log.Warn().Err(err).Msg("Failed to delete Image ID Pod")
			return true, nil
		}

		info := api.ImageInfo{
			Image:           image,
			ImageID:         imageID,
			ArangoDBVersion: version,
		}
		ib.Status.Images.AddOrUpdate(info)
		if err := ib.UpdateCRStatus(ib.Status); err != nil {
			log.Warn().Err(err).Msg("Failed to save Image Info in CR status")
			return true, maskAny(err)
		}
		// We're done
		log.Debug().
			Str("image-id", imageID).
			Str("arangodb-version", string(version)).
			Msg("Found image ID and ArangoDB version")
		return false, nil
	}
	// Pod cannot be fetched, ensure it is created
	args := []string{
		"--server.authentication=false",
		fmt.Sprintf("--server.endpoint=tcp://[::]:%d", k8sutil.ArangoPort),
	}
<<<<<<< HEAD
	if err := k8sutil.CreateArangodPod(ib.KubeCli, true, ib.APIObject, role, id, "", image, ib.Spec.GetImagePullPolicy(), args, nil, nil, nil, "", ""); err != nil {
=======
	if err := k8sutil.CreateArangodPod(ib.KubeCli, true, ib.APIObject, role, id, podName, "", image, ib.Spec.ImagePullPolicy, args, nil, nil, nil, "", ""); err != nil {
>>>>>>> 8b01a8a0
		log.Debug().Err(err).Msg("Failed to create image ID pod")
		return true, maskAny(err)
	}
	// Come back soon to inspect the pod
	return true, nil
}

// isArangoDBImageIDAndVersionPod returns true if the given pod is used for fetching image ID and ArangoDB version of an image
func isArangoDBImageIDAndVersionPod(p v1.Pod) bool {
	role, found := p.GetLabels()[k8sutil.LabelKeyRole]
	return found && role == imageIDAndVersionRole
}<|MERGE_RESOLUTION|>--- conflicted
+++ resolved
@@ -168,11 +168,7 @@
 		"--server.authentication=false",
 		fmt.Sprintf("--server.endpoint=tcp://[::]:%d", k8sutil.ArangoPort),
 	}
-<<<<<<< HEAD
-	if err := k8sutil.CreateArangodPod(ib.KubeCli, true, ib.APIObject, role, id, "", image, ib.Spec.GetImagePullPolicy(), args, nil, nil, nil, "", ""); err != nil {
-=======
-	if err := k8sutil.CreateArangodPod(ib.KubeCli, true, ib.APIObject, role, id, podName, "", image, ib.Spec.ImagePullPolicy, args, nil, nil, nil, "", ""); err != nil {
->>>>>>> 8b01a8a0
+	if err := k8sutil.CreateArangodPod(ib.KubeCli, true, ib.APIObject, role, id, podName, "", image, ib.Spec.GetImagePullPolicy(), args, nil, nil, nil, "", ""); err != nil {
 		log.Debug().Err(err).Msg("Failed to create image ID pod")
 		return true, maskAny(err)
 	}
