--- conflicted
+++ resolved
@@ -54,16 +54,10 @@
 		assert.Equal(t,
 			[]string{
 				"--agency.activate=true",
-<<<<<<< HEAD
-				"--agency.disaster-recovery-id=a1",
-				"--agency.endpoint=tcp://name-agnt-a2.name-int.ns.svc:8529",
-				"--agency.endpoint=tcp://name-agnt-a3.name-int.ns.svc:8529",
-				"--agency.my-address=tcp://name-agnt-a1.name-int.ns.svc:8529",
-=======
+				"--agency.disaster-recovery-id=a1",
 				"--agency.endpoint=ssl://name-agent-a2.name-int.ns.svc:8529",
 				"--agency.endpoint=ssl://name-agent-a3.name-int.ns.svc:8529",
 				"--agency.my-address=ssl://name-agent-a1.name-int.ns.svc:8529",
->>>>>>> e0548847
 				"--agency.size=3",
 				"--agency.supervision=true",
 				"--database.directory=/data",
@@ -106,16 +100,10 @@
 		assert.Equal(t,
 			[]string{
 				"--agency.activate=true",
-<<<<<<< HEAD
-				"--agency.disaster-recovery-id=a1",
-				"--agency.endpoint=ssl://name-agnt-a2.name-int.ns.svc:8529",
-				"--agency.endpoint=ssl://name-agnt-a3.name-int.ns.svc:8529",
-				"--agency.my-address=ssl://name-agnt-a1.name-int.ns.svc:8529",
-=======
+				"--agency.disaster-recovery-id=a1",
 				"--agency.endpoint=tcp://name-agent-a2.name-int.ns.svc:8529",
 				"--agency.endpoint=tcp://name-agent-a3.name-int.ns.svc:8529",
 				"--agency.my-address=tcp://name-agent-a1.name-int.ns.svc:8529",
->>>>>>> e0548847
 				"--agency.size=3",
 				"--agency.supervision=true",
 				"--database.directory=/data",
@@ -155,16 +143,10 @@
 		assert.Equal(t,
 			[]string{
 				"--agency.activate=true",
-<<<<<<< HEAD
-				"--agency.disaster-recovery-id=a1",
-				"--agency.endpoint=tcp://name-agnt-a2.name-int.ns.svc:8529",
-				"--agency.endpoint=tcp://name-agnt-a3.name-int.ns.svc:8529",
-				"--agency.my-address=tcp://name-agnt-a1.name-int.ns.svc:8529",
-=======
+				"--agency.disaster-recovery-id=a1",
 				"--agency.endpoint=ssl://name-agent-a2.name-int.ns.svc:8529",
 				"--agency.endpoint=ssl://name-agent-a3.name-int.ns.svc:8529",
 				"--agency.my-address=ssl://name-agent-a1.name-int.ns.svc:8529",
->>>>>>> e0548847
 				"--agency.size=3",
 				"--agency.supervision=true",
 				"--database.directory=/data",
@@ -204,16 +186,10 @@
 		assert.Equal(t,
 			[]string{
 				"--agency.activate=true",
-<<<<<<< HEAD
-				"--agency.disaster-recovery-id=a1",
-				"--agency.endpoint=tcp://name-agnt-a2.name-int.ns.svc:8529",
-				"--agency.endpoint=tcp://name-agnt-a3.name-int.ns.svc:8529",
-				"--agency.my-address=tcp://name-agnt-a1.name-int.ns.svc:8529",
-=======
+				"--agency.disaster-recovery-id=a1",
 				"--agency.endpoint=ssl://name-agent-a2.name-int.ns.svc:8529",
 				"--agency.endpoint=ssl://name-agent-a3.name-int.ns.svc:8529",
 				"--agency.my-address=ssl://name-agent-a1.name-int.ns.svc:8529",
->>>>>>> e0548847
 				"--agency.size=3",
 				"--agency.supervision=true",
 				"--database.directory=/data",
