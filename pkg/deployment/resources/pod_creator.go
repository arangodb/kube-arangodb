//
// DISCLAIMER
//
// Copyright 2020-2021 ArangoDB GmbH, Cologne, Germany
//
// Licensed under the Apache License, Version 2.0 (the "License");
// you may not use this file except in compliance with the License.
// You may obtain a copy of the License at
//
// http://www.apache.org/licenses/LICENSE-2.0
//
// Unless required by applicable law or agreed to in writing, software
// distributed under the License is distributed on an "AS IS" BASIS,
// WITHOUT WARRANTIES OR CONDITIONS OF ANY KIND, either express or implied.
// See the License for the specific language governing permissions and
// limitations under the License.
//
// Copyright holder is ArangoDB GmbH, Cologne, Germany
//
//

package resources

import (
	"context"
	"crypto/sha1"
	"encoding/json"
	goerrors "errors"
	"fmt"
	"net"
	"net/url"
	"path/filepath"
	"strconv"
	"time"

	"github.com/arangodb/kube-arangodb/pkg/deployment/member"

	podMod "github.com/arangodb/kube-arangodb/pkg/util/k8sutil/inspector/pod"
	core "k8s.io/api/core/v1"
	meta "k8s.io/apimachinery/pkg/apis/meta/v1"

	"github.com/arangodb/kube-arangodb/pkg/util/k8sutil/tls"

	"github.com/arangodb/kube-arangodb/pkg/util"

	"github.com/arangodb/kube-arangodb/pkg/util/errors"

	"github.com/arangodb/kube-arangodb/pkg/deployment/features"

	inspectorInterface "github.com/arangodb/kube-arangodb/pkg/util/k8sutil/inspector"
	"github.com/arangodb/kube-arangodb/pkg/util/k8sutil/interfaces"

	"k8s.io/apimachinery/pkg/types"

	api "github.com/arangodb/kube-arangodb/pkg/apis/deployment/v1"
	"github.com/arangodb/kube-arangodb/pkg/deployment/pod"
	"github.com/arangodb/kube-arangodb/pkg/util/constants"
	"github.com/arangodb/kube-arangodb/pkg/util/k8sutil"
)

<<<<<<< HEAD
var ErrImageNotFound = goerrors.New("the list with discovered images does not contain the given image")

func versionHasAdvertisedEndpoint(v driver.Version) bool {
	return v.CompareTo("3.4.0") >= 0
}

=======
>>>>>>> 6c980291
// createArangodArgsWithUpgrade creates command line arguments for an arangod server upgrade in the given group.
func createArangodArgsWithUpgrade(cachedStatus interfaces.Inspector, input pod.Input) ([]string, error) {
	return createArangodArgs(cachedStatus, input, pod.AutoUpgrade().Args(input)...)
}

// createArangodArgs creates command line arguments for an arangod server in the given group.
func createArangodArgs(cachedStatus interfaces.Inspector, input pod.Input, additionalOptions ...k8sutil.OptionPair) ([]string, error) {
	options := k8sutil.CreateOptionPairs(64)

	//scheme := NewURLSchemes(bsCfg.SslKeyFile != "").Arangod
	scheme := "tcp"
	if input.Deployment.IsSecure() {
		scheme = "ssl"
	}

	options.Addf("--server.endpoint", "%s://%s:%d", scheme, input.Deployment.GetListenAddr(), k8sutil.ArangoPort)
	if port := input.GroupSpec.InternalPort; port != nil {
		options.Addf("--server.endpoint", "tcp://127.0.0.1:%d", *port)
	}

	// Authentication
	options.Merge(pod.JWT().Args(input))

	// Security
	options.Merge(pod.Security().Args(input))

	// Storage engine
	options.Add("--server.storage-engine", input.Deployment.GetStorageEngine().AsArangoArgument())

	// Logging
	options.Add("--log.level", "INFO")

	options.Append(additionalOptions...)

	// TLS
	options.Merge(pod.TLS().Args(input))

	// RocksDB
	options.Merge(pod.Encryption().Args(input))

	options.Add("--database.directory", k8sutil.ArangodVolumeMountDir)
	options.Add("--log.output", "+")

	options.Merge(pod.SNI().Args(input))

	endpoint, err := pod.GenerateMemberEndpoint(cachedStatus, input.ApiObject, input.Deployment, input.Group, input.Member)
	if err != nil {
		return nil, err
	}
	endpoint = util.StringOrDefault(input.Member.Endpoint, endpoint)

	myTCPURL := scheme + "://" + net.JoinHostPort(endpoint, strconv.Itoa(k8sutil.ArangoPort))
	addAgentEndpoints := false
	switch input.Group {
	case api.ServerGroupAgents:
		options.Add("--agency.disaster-recovery-id", input.Member.ID)
		options.Add("--agency.activate", "true")
		options.Add("--agency.my-address", myTCPURL)
		options.Addf("--agency.size", "%d", input.Deployment.Agents.GetCount())
		options.Add("--agency.supervision", "true")
		options.Add("--foxx.queues", false)
		options.Add("--server.statistics", "false")
		for _, p := range input.Status.Members.Agents {
			if p.ID != input.Member.ID {
				dnsName, err := pod.GenerateMemberEndpoint(cachedStatus, input.ApiObject, input.Deployment, api.ServerGroupAgents, p)
				if err != nil {
					return nil, err
				}
				options.Addf("--agency.endpoint", "%s://%s", scheme, net.JoinHostPort(util.StringOrDefault(p.Endpoint, dnsName), strconv.Itoa(k8sutil.ArangoPort)))
			}
		}
	case api.ServerGroupDBServers:
		addAgentEndpoints = true
		options.Add("--cluster.my-address", myTCPURL)
		options.Add("--cluster.my-role", "PRIMARY")
		options.Add("--foxx.queues", false)
		options.Add("--server.statistics", "true")
	case api.ServerGroupCoordinators:
		addAgentEndpoints = true
		options.Add("--cluster.my-address", myTCPURL)
		options.Add("--cluster.my-role", "COORDINATOR")
		options.Add("--foxx.queues", input.Deployment.Features.GetFoxxQueues())
		options.Add("--server.statistics", "true")
		if input.Deployment.ExternalAccess.HasAdvertisedEndpoint() {
			options.Add("--cluster.my-advertised-endpoint", input.Deployment.ExternalAccess.GetAdvertisedEndpoint())
		}
	case api.ServerGroupSingle:
		options.Add("--foxx.queues", input.Deployment.Features.GetFoxxQueues())
		options.Add("--server.statistics", "true")
		if input.Deployment.GetMode() == api.DeploymentModeActiveFailover {
			addAgentEndpoints = true
			options.Add("--replication.automatic-failover", "true")
			options.Add("--cluster.my-address", myTCPURL)
			options.Add("--cluster.my-role", "SINGLE")
			if input.Deployment.ExternalAccess.HasAdvertisedEndpoint() {
				options.Add("--cluster.my-advertised-endpoint", input.Deployment.ExternalAccess.GetAdvertisedEndpoint())
			}
		}
	}
	if addAgentEndpoints {
		for _, p := range input.Status.Members.Agents {
			dnsName, err := pod.GenerateMemberEndpoint(cachedStatus, input.ApiObject, input.Deployment, api.ServerGroupAgents, p)
			if err != nil {
				return nil, err
			}
			options.Addf("--cluster.agency-endpoint", "%s://%s", scheme, net.JoinHostPort(util.StringOrDefault(p.Endpoint, dnsName), strconv.Itoa(k8sutil.ArangoPort)))
		}
	}

	if features.EncryptionRotation().Enabled() {
		options.Add("--rocksdb.encryption-key-rotation", "true")
	}

	args := options.Copy().Sort().AsArgs()
	if len(input.GroupSpec.Args) > 0 {
		args = append(args, input.GroupSpec.Args...)
	}

	return args, nil
}

// createArangoSyncArgs creates command line arguments for an arangosync server in the given group.
func createArangoSyncArgs(apiObject meta.Object, spec api.DeploymentSpec, group api.ServerGroup, groupSpec api.ServerGroupSpec, member api.MemberStatus) []string {
	options := k8sutil.CreateOptionPairs(64)
	var runCmd string
	var port int

	/*if config.DebugCluster {
		options = append(options,
			k8sutil.OptionPair{"--log.level", "debug"})
	}*/
	if spec.Sync.Monitoring.GetTokenSecretName() != "" {
		options.Addf("--monitoring.token", "$(%s)", constants.EnvArangoSyncMonitoringToken)
	}
	masterSecretPath := filepath.Join(k8sutil.MasterJWTSecretVolumeMountDir, constants.SecretKeyToken)
	options.Add("--master.jwt-secret", masterSecretPath)

	var masterEndpoint []string
	switch group {
	case api.ServerGroupSyncMasters:
		runCmd = "master"
		port = k8sutil.ArangoSyncMasterPort
		masterEndpoint = spec.Sync.ExternalAccess.ResolveMasterEndpoint(k8sutil.CreateSyncMasterClientServiceDNSNameWithDomain(apiObject, spec.ClusterDomain), port)
		keyPath := filepath.Join(k8sutil.TLSKeyfileVolumeMountDir, constants.SecretTLSKeyfile)
		clientCAPath := filepath.Join(k8sutil.ClientAuthCAVolumeMountDir, constants.SecretCACertificate)
		options.Add("--server.keyfile", keyPath)
		options.Add("--server.client-cafile", clientCAPath)
		options.Add("--mq.type", "direct")
		if spec.IsAuthenticated() {
			clusterSecretPath := filepath.Join(k8sutil.ClusterJWTSecretVolumeMountDir, constants.SecretKeyToken)
			options.Add("--cluster.jwt-secret", clusterSecretPath)
		}
		dbServiceName := k8sutil.CreateDatabaseClientServiceName(apiObject.GetName())
		scheme := "http"
		if spec.IsSecure() {
			scheme = "https"
		}
		options.Addf("--cluster.endpoint", "%s://%s:%d", scheme, dbServiceName, k8sutil.ArangoPort)
	case api.ServerGroupSyncWorkers:
		runCmd = "worker"
		port = k8sutil.ArangoSyncWorkerPort
		masterEndpointHost := k8sutil.CreateSyncMasterClientServiceName(apiObject.GetName())
		masterEndpoint = []string{"https://" + net.JoinHostPort(masterEndpointHost, strconv.Itoa(k8sutil.ArangoSyncMasterPort))}
	}
	for _, ep := range masterEndpoint {
		options.Add("--master.endpoint", ep)
	}
	serverEndpoint := "https://" + net.JoinHostPort(k8sutil.CreatePodDNSNameWithDomain(apiObject, spec.ClusterDomain, group.AsRole(), member.ID), strconv.Itoa(port))
	options.Add("--server.endpoint", serverEndpoint)
	options.Add("--server.port", strconv.Itoa(port))

	args := []string{
		"run",
		runCmd,
	}

	args = append(args, options.Copy().Sort().AsArgs()...)

	if len(groupSpec.Args) > 0 {
		args = append(args, groupSpec.Args...)
	}

	return args
}

// CreatePodTolerations creates a list of tolerations for a pod created for the given group.
func (r *Resources) CreatePodTolerations(group api.ServerGroup, groupSpec api.ServerGroupSpec) []core.Toleration {
	notReadyDur := k8sutil.TolerationDuration{Forever: false, TimeSpan: time.Minute}
	unreachableDur := k8sutil.TolerationDuration{Forever: false, TimeSpan: time.Minute}
	switch group {
	case api.ServerGroupAgents:
		notReadyDur.Forever = true
		unreachableDur.Forever = true
	case api.ServerGroupCoordinators:
		notReadyDur.TimeSpan = 15 * time.Second
		unreachableDur.TimeSpan = 15 * time.Second
	case api.ServerGroupDBServers:
		notReadyDur.TimeSpan = 5 * time.Minute
		unreachableDur.TimeSpan = 5 * time.Minute
	case api.ServerGroupSingle:
		if r.context.GetSpec().GetMode() == api.DeploymentModeSingle {
			notReadyDur.Forever = true
			unreachableDur.Forever = true
		} else {
			notReadyDur.TimeSpan = 5 * time.Minute
			unreachableDur.TimeSpan = 5 * time.Minute
		}
	case api.ServerGroupSyncMasters:
		notReadyDur.TimeSpan = 15 * time.Second
		unreachableDur.TimeSpan = 15 * time.Second
	case api.ServerGroupSyncWorkers:
		notReadyDur.TimeSpan = 1 * time.Minute
		unreachableDur.TimeSpan = 1 * time.Minute
	}
	tolerations := groupSpec.GetTolerations()
	tolerations = k8sutil.AddTolerationIfNotFound(tolerations, k8sutil.NewNoExecuteToleration(k8sutil.TolerationKeyNodeNotReady, notReadyDur))
	tolerations = k8sutil.AddTolerationIfNotFound(tolerations, k8sutil.NewNoExecuteToleration(k8sutil.TolerationKeyNodeUnreachable, unreachableDur))
	tolerations = k8sutil.AddTolerationIfNotFound(tolerations, k8sutil.NewNoExecuteToleration(k8sutil.TolerationKeyNodeAlphaUnreachable, unreachableDur))
	return tolerations
}

func (r *Resources) RenderPodTemplateForMember(ctx context.Context, cachedStatus inspectorInterface.Inspector, spec api.DeploymentSpec, status api.DeploymentStatus, memberID string, imageInfo api.ImageInfo) (*core.PodTemplateSpec, error) {
	if p, err := r.RenderPodForMember(ctx, cachedStatus, spec, status, memberID, imageInfo); err != nil {
		return nil, err
	} else {
		return &core.PodTemplateSpec{
			ObjectMeta: p.ObjectMeta,
			Spec:       p.Spec,
		}, nil
	}
}

func (r *Resources) RenderPodTemplateForMemberFromCurrent(ctx context.Context, cachedStatus inspectorInterface.Inspector, memberID string) (*core.PodTemplateSpec, error) {
	if p, err := r.RenderPodForMemberFromCurrent(ctx, cachedStatus, memberID); err != nil {
		return nil, err
	} else {
		return &core.PodTemplateSpec{
			ObjectMeta: p.ObjectMeta,
			Spec:       p.Spec,
		}, nil
	}
}

func (r *Resources) RenderPodForMemberFromCurrent(ctx context.Context, cachedStatus inspectorInterface.Inspector, memberID string) (*core.Pod, error) {
	spec := r.context.GetSpec()
	status, _ := r.context.GetStatus()

	member, group, ok := status.Members.ElementByID(memberID)
	if !ok {
		return nil, errors.Newf("Member not found")
	}

	imageInfo, imageFound := r.SelectImageForMember(spec, status, member, group)
	if !imageFound {
		return nil, errors.Newf("ImageInfo not found")
	}

	return r.RenderPodForMember(ctx, cachedStatus, spec, status, member.ID, imageInfo)
}

func (r *Resources) RenderPodForMember(ctx context.Context, cachedStatus inspectorInterface.Inspector, spec api.DeploymentSpec, status api.DeploymentStatus, memberID string, imageInfo api.ImageInfo) (*core.Pod, error) {
	log := r.log
	apiObject := r.context.GetAPIObject()
	m, group, found := status.Members.ElementByID(memberID)
	if !found {
		return nil, errors.WithStack(errors.Newf("Member '%s' not found", memberID))
	}
	groupSpec := spec.GetServerGroupSpec(group)

	memberName := m.ArangoMemberName(r.context.GetAPIObject().GetName(), group)

	member, ok := cachedStatus.ArangoMember(memberName)
	if !ok {
		return nil, errors.Newf("ArangoMember %s not found", memberName)
	}

	// Update pod name
	role := group.AsRole()
	roleAbbr := group.AsRoleAbbreviated()

	newMember := m.DeepCopy()

	newMember.PodName = k8sutil.CreatePodName(apiObject.GetName(), roleAbbr, newMember.ID, CreatePodSuffix(spec))

	var podCreator interfaces.PodCreator
	var args []string
	if group.IsArangod() {
		// Prepare arguments
		autoUpgrade := newMember.Conditions.IsTrue(api.ConditionTypeAutoUpgrade) || spec.Upgrade.Get().AutoUpgrade

		memberPod := MemberArangoDPod{
			status:           *newMember,
			groupSpec:        groupSpec,
			spec:             spec,
			group:            group,
			resources:        r,
			imageInfo:        imageInfo,
			context:          r.context,
			autoUpgrade:      autoUpgrade,
			deploymentStatus: status,
			id:               memberID,
			arangoMember:     *member,
		}

		input := memberPod.AsInput()

		var err error
		args, err = createArangodArgs(cachedStatus, input)
		if err != nil {
			return nil, errors.WithStack(err)
		}

		if err := memberPod.Validate(cachedStatus); err != nil {
			return nil, errors.WithStack(errors.Wrapf(err, "Validation of pods resources failed"))
		}
		podCreator = &memberPod
	} else if group.IsArangosync() {
		// Check image
		if !imageInfo.Enterprise {
			log.Debug().Str("image", spec.GetImage()).Msg("Image is not an enterprise image")
			return nil, errors.WithStack(errors.Newf("Image '%s' does not contain an Enterprise version of ArangoDB", spec.GetImage()))
		}
		// Check if the sync image is overwritten by the SyncSpec
		imageInfo := imageInfo
		if spec.Sync.HasSyncImage() {
			imageInfo.Image = spec.Sync.GetSyncImage()
		}

		var tlsKeyfileSecretName, clientAuthCASecretName, masterJWTSecretName, clusterJWTSecretName string
		// Check master JWT secret

		masterJWTSecretName = spec.Sync.Authentication.GetJWTSecretName()
		err := k8sutil.RunWithTimeout(ctx, func(ctxChild context.Context) error {
			return k8sutil.ValidateTokenSecret(ctxChild, cachedStatus.SecretReadInterface(), masterJWTSecretName)
		})
		if err != nil {
			return nil, errors.WithStack(errors.Wrapf(err, "Master JWT secret validation failed"))
		}

		monitoringTokenSecretName := spec.Sync.Monitoring.GetTokenSecretName()
		err = k8sutil.RunWithTimeout(ctx, func(ctxChild context.Context) error {
			return k8sutil.ValidateTokenSecret(ctxChild, cachedStatus.SecretReadInterface(), monitoringTokenSecretName)
		})
		if err != nil {
			return nil, errors.WithStack(errors.Wrapf(err, "Monitoring token secret validation failed"))
		}

		if group == api.ServerGroupSyncMasters {
			// Create TLS secret
			tlsKeyfileSecretName = k8sutil.CreateTLSKeyfileSecretName(apiObject.GetName(), role, newMember.ID)
			// Check cluster JWT secret
			if spec.IsAuthenticated() {
				clusterJWTSecretName = spec.Authentication.GetJWTSecretName()
				err = k8sutil.RunWithTimeout(ctx, func(ctxChild context.Context) error {
					return k8sutil.ValidateTokenSecret(ctxChild, cachedStatus.SecretReadInterface(), clusterJWTSecretName)
				})
				if err != nil {
					return nil, errors.WithStack(errors.Wrapf(err, "Cluster JWT secret validation failed"))
				}
			}
			// Check client-auth CA certificate secret
			clientAuthCASecretName = spec.Sync.Authentication.GetClientCASecretName()
			err = k8sutil.RunWithTimeout(ctx, func(ctxChild context.Context) error {
				return k8sutil.ValidateCACertificateSecret(ctxChild, cachedStatus.SecretReadInterface(), clientAuthCASecretName)
			})
			if err != nil {
				return nil, errors.WithStack(errors.Wrapf(err, "Client authentication CA certificate secret validation failed"))
			}
		}

		// Prepare arguments
		args = createArangoSyncArgs(apiObject, spec, group, groupSpec, *newMember)

		memberSyncPod := MemberSyncPod{
			tlsKeyfileSecretName:   tlsKeyfileSecretName,
			clientAuthCASecretName: clientAuthCASecretName,
			masterJWTSecretName:    masterJWTSecretName,
			clusterJWTSecretName:   clusterJWTSecretName,
			groupSpec:              groupSpec,
			spec:                   spec,
			group:                  group,
			resources:              r,
			imageInfo:              imageInfo,
			arangoMember:           *member,
		}

		podCreator = &memberSyncPod
	} else {
		return nil, errors.Newf("unable to render Pod")
	}

	pod, err := RenderArangoPod(cachedStatus, apiObject, role, newMember.ID, newMember.PodName, args, podCreator)
	if err != nil {
		return nil, err
	}

	if features.RandomPodNames().Enabled() {
		// The server will generate the name with some additional suffix after `-`.
		pod.GenerateName = pod.Name + "-"
		pod.Name = ""
	}

	return pod, nil
}

// SelectImage selects the current image info for the given group of instances.
// If the current image info is not set, it tries to find it from the list of known images.
func (r *Resources) SelectImage(spec api.DeploymentSpec, status api.DeploymentStatus, group api.ServerGroup) (api.ImageInfo, bool) {
	useSyncImage := spec.IsArangoSyncImageSet(group)

	var currentImage *api.ImageInfo
	if useSyncImage {
		currentImage = status.CurrentSyncImage
	} else {
		currentImage = status.CurrentImage
	}

	if currentImage != nil {
		return *currentImage, true
	}

	// The current image is not set. Try to set it from the known list of images.
	var info api.ImageInfo
	var found bool

	if useSyncImage {
		info, found = status.SyncImages.GetByImage(spec.Sync.GetSyncImage())
	} else {
		info, found = status.Images.GetByImage(spec.GetImage())
	}

	if !found {
		return api.ImageInfo{}, false
	}

	// Save image as current image
	if useSyncImage {
		status.CurrentSyncImage = &info
	} else {
		status.CurrentImage = &info
	}

	return info, true
}

func (r *Resources) SelectImageForMember(spec api.DeploymentSpec, status api.DeploymentStatus, member api.MemberStatus,
	group api.ServerGroup) (api.ImageInfo, bool) {
	if member.Image != nil {
		return *member.Image, true
	}

	return r.SelectImage(spec, status, group)
}

// createPodForMember creates the Pod for the existing ArangoMember.
func (r *Resources) createPodForMember(ctx context.Context, cachedStatus inspectorInterface.Inspector,
	spec api.DeploymentSpec, arangoMember *api.ArangoMember, memberID string) error {
	log := r.log
	status, lastVersion := r.context.GetStatus()

	template := arangoMember.Status.Template
	if template == nil {
		// Template not yet propagated
		return errors.New("Template not yet propagated")
	}

	m, group, found := status.Members.ElementByID(memberID)
	if !found {
		return errors.WithStack(errors.Newf("Member '%s' not found", memberID))
	}

	// Select the image.
	imageInfo, imageFound := r.SelectImage(spec, status, group)
	if !imageFound {
		return fmt.Errorf("image \"%s\" not found: %w", spec.GetImageByGroup(group), ErrImageNotFound)
	}

	if spec.IsArangoSyncImageSet(group) {
		if status.CurrentSyncImage == nil {
			status.CurrentSyncImage = &imageInfo
		}
	} else {
		if status.CurrentImage == nil {
			status.CurrentImage = &imageInfo
		}
	}

	if m.Image == nil {
		m.Image = &imageInfo

		if err := status.Members.Update(m, group); err != nil {
			return errors.WithStack(err)
		}
	}

	imageInfo = *m.Image
	apiObject := r.context.GetAPIObject()
	groupSpec := spec.GetServerGroupSpec(group)

	// Update pod name
	role := group.AsRole()

	m.PodName = template.PodSpec.GetName()
	newPhase := api.MemberPhaseCreated
	// Create pod
	if group.IsArangod() {
		// Prepare arguments
		autoUpgrade := m.Conditions.IsTrue(api.ConditionTypeAutoUpgrade)
		if autoUpgrade {
			newPhase = api.MemberPhaseUpgrading
		}

		ctxChild, cancel := context.WithTimeout(ctx, k8sutil.GetRequestTimeout())
		defer cancel()
		podName, uid, err := CreateArangoPod(ctxChild, r.context.PodsModInterface(), apiObject, spec, group, CreatePodFromTemplate(template.PodSpec))
		if err != nil {
			return errors.WithStack(err)
		}

		m.PodName = podName
		m.PodUID = uid
		m.PodSpecVersion = template.PodSpecChecksum
		m.ArangoVersion = m.Image.ArangoDBVersion
		m.ImageID = m.Image.ImageID

		// Check for missing side cars in
		m.SideCarSpecs = make(map[string]core.Container)
		for _, specSidecar := range groupSpec.GetSidecars() {
			m.SideCarSpecs[specSidecar.Name] = *specSidecar.DeepCopy()
		}

		log.Debug().Str("pod-name", m.PodName).Msg("Created pod")
		if m.Image == nil {
			log.Debug().Str("pod-name", m.PodName).Msg("Created pod with default image")
		} else {
			log.Debug().Str("pod-name", m.PodName).Msg("Created pod with predefined image")
		}
	} else if group.IsArangosync() {
		// Check monitoring token secret
		if group == api.ServerGroupSyncMasters {
			// Create TLS secret
			tlsKeyfileSecretName := k8sutil.CreateTLSKeyfileSecretName(apiObject.GetName(), role, m.ID)

			names, err := tls.GetAltNames(spec.Sync.TLS)
			if err != nil {
				return errors.WithStack(errors.Wrapf(err, "Failed to render alt names"))
			}

			names.AltNames = append(names.AltNames,
				k8sutil.CreateSyncMasterClientServiceName(apiObject.GetName()),
				k8sutil.CreateSyncMasterClientServiceDNSNameWithDomain(apiObject, spec.ClusterDomain),
				k8sutil.CreatePodDNSNameWithDomain(apiObject, spec.ClusterDomain, role, m.ID),
			)
			masterEndpoint := spec.Sync.ExternalAccess.ResolveMasterEndpoint(k8sutil.CreateSyncMasterClientServiceDNSNameWithDomain(apiObject, spec.ClusterDomain), k8sutil.ArangoSyncMasterPort)
			for _, ep := range masterEndpoint {
				if u, err := url.Parse(ep); err == nil {
					names.AltNames = append(names.AltNames, u.Hostname())
				}
			}
			owner := apiObject.AsOwner()
			_, err = createTLSServerCertificate(ctx, log, cachedStatus, r.context.SecretsModInterface(), names, spec.Sync.TLS, tlsKeyfileSecretName, &owner)
			if err != nil && !k8sutil.IsAlreadyExists(err) {
				return errors.WithStack(errors.Wrapf(err, "Failed to create TLS keyfile secret"))
			}
		}

		ctxChild, cancel := context.WithTimeout(ctx, k8sutil.GetRequestTimeout())
		defer cancel()
		podName, uid, err := CreateArangoPod(ctxChild, r.context.PodsModInterface(), apiObject, spec, group, CreatePodFromTemplate(template.PodSpec))
		if err != nil {
			return errors.WithStack(err)
		}
		log.Debug().Str("pod-name", m.PodName).Msg("Created pod")

		m.PodName = podName
		m.PodUID = uid
		m.PodSpecVersion = template.PodSpecChecksum
	}

	member.GetPhaseExecutor().Execute(&m, api.Action{}, newPhase)

	if status.Topology.Enabled() {
		if m.Topology != nil && m.Topology.ID == status.Topology.ID {
			m.Conditions.Update(api.ConditionTypeTopologyAware, true, "Topology Aware", "Topology Aware")
		} else {
			m.Conditions.Update(api.ConditionTypeTopologyAware, false, "Topology spec missing", "Topology spec missing")
		}
	}

	r.log.Info().Str("pod", m.PodName).Msgf("Updating member")
	if err := status.Members.Update(m, group); err != nil {
		return errors.WithStack(err)
	}
	if err := r.context.UpdateStatus(ctx, status, lastVersion); err != nil {
		return errors.WithStack(err)
	}
	// Create event
	r.context.CreateEvent(k8sutil.NewPodCreatedEvent(m.PodName, role, apiObject))

	return nil
}

// RenderArangoPod renders new ArangoD Pod
func RenderArangoPod(cachedStatus inspectorInterface.Inspector, deployment k8sutil.APIObject, role, id, podName string,
	args []string, podCreator interfaces.PodCreator) (*core.Pod, error) {

	// Prepare basic pod
	p := k8sutil.NewPod(deployment.GetName(), role, id, podName, podCreator)

	for k, v := range podCreator.Annotations() {
		if p.Annotations == nil {
			p.Annotations = map[string]string{}
		}

		p.Annotations[k] = v
	}

	for k, v := range podCreator.Labels() {
		if p.Labels == nil {
			p.Labels = map[string]string{}
		}

		p.Labels[k] = v
	}

	podCreator.Init(&p)

	if initContainers, err := podCreator.GetInitContainers(cachedStatus); err != nil {
		return nil, errors.WithStack(err)
	} else if initContainers != nil {
		p.Spec.InitContainers = append(p.Spec.InitContainers, initContainers...)
	}

	c, err := k8sutil.NewContainer(args, podCreator.GetContainerCreator())
	if err != nil {
		return nil, errors.WithStack(err)
	}

	p.Spec.Volumes, c.VolumeMounts = podCreator.GetVolumes()
	p.Spec.Containers = append(p.Spec.Containers, c)
	if err := podCreator.GetSidecars(&p); err != nil {
		return nil, err
	}

	if err := podCreator.ApplyPodSpec(&p.Spec); err != nil {
		return nil, err
	}

	// Add affinity
	p.Spec.Affinity = &core.Affinity{
		NodeAffinity:    podCreator.GetNodeAffinity(),
		PodAntiAffinity: podCreator.GetPodAntiAffinity(),
		PodAffinity:     podCreator.GetPodAffinity(),
	}

	return &p, nil
}

// CreateArangoPod creates a new Pod with container provided by parameter 'containerCreator'
// If the pod already exists, nil is returned.
// If another error occurs, that error is returned.
func CreateArangoPod(ctx context.Context, c podMod.ModInterface, deployment k8sutil.APIObject,
	deploymentSpec api.DeploymentSpec, group api.ServerGroup, pod *core.Pod) (string, types.UID, error) {
	podName, uid, err := k8sutil.CreatePod(ctx, c, pod, deployment.GetNamespace(), deployment.AsOwner())
	if err != nil {
		return "", "", errors.WithStack(err)
	}

	return podName, uid, nil
}

func CreatePodFromTemplate(p *core.PodTemplateSpec) *core.Pod {
	return &core.Pod{
		ObjectMeta: p.ObjectMeta,
		Spec:       p.Spec,
	}
}

func ChecksumArangoPod(groupSpec api.ServerGroupSpec, pod *core.Pod) (string, error) {
	shaPod := pod.DeepCopy()
	switch groupSpec.InitContainers.GetMode().Get() {
	case api.ServerGroupInitContainerUpdateMode:
		shaPod.Spec.InitContainers = groupSpec.InitContainers.GetContainers()
	default:
		shaPod.Spec.InitContainers = nil
	}

	data, err := json.Marshal(shaPod.Spec)
	if err != nil {
		return "", err
	}

	return util.SHA256(data), nil
}

// EnsurePods creates all Pods listed in member status
func (r *Resources) EnsurePods(ctx context.Context, cachedStatus inspectorInterface.Inspector) error {
	iterator := r.context.GetServerGroupIterator()
	deploymentStatus, _ := r.context.GetStatus()
	var imageNotFoundOnce bool

	if err := iterator.ForeachServerGroup(func(group api.ServerGroup, groupSpec api.ServerGroupSpec, status *api.MemberStatusList) error {
		for _, m := range *status {
			if m.Phase != api.MemberPhasePending {
				continue
			}

			member, ok := cachedStatus.ArangoMember(m.ArangoMemberName(r.context.GetName(), group))
			if !ok {
				// ArangoMember not found, skip
				continue
			}

			if member.Status.Template == nil {
				r.log.Warn().Msgf("Missing Template")
				// Template is missing, nothing to do
				continue
			}

			r.log.Warn().Msgf("Ensuring pod")

			spec := r.context.GetSpec()
			if err := r.createPodForMember(ctx, cachedStatus, spec, member, m.ID); err != nil {
				if !goerrors.Is(err, ErrImageNotFound) {
					r.log.Warn().Err(err).Msgf("Ensuring pod failed")
					return errors.WithStack(err)
				}

				if !imageNotFoundOnce {
					imageNotFoundOnce = true
					r.log.Debug().Err(err).Msg("Image ID is not known yet")
				}
			}
		}
		return nil
	}, &deploymentStatus); err != nil {
		return errors.WithStack(err)
	}

	return nil
}

// CreatePodSuffix creates additional string to glue it to the POD name.
// The suffix is calculated according to the given spec, so it is easily to recognize by name if the pods have the same spec.
// The additional `postSuffix` can be provided. It can be used to distinguish restarts of POD.
func CreatePodSuffix(spec api.DeploymentSpec) string {
	if features.ShortPodNames().Enabled() || features.RandomPodNames().Enabled() {
		return ""
	}

	raw, _ := json.Marshal(spec)
	hash := sha1.Sum(raw)
	return fmt.Sprintf("%0x", hash)[:6]
}<|MERGE_RESOLUTION|>--- conflicted
+++ resolved
@@ -58,15 +58,8 @@
 	"github.com/arangodb/kube-arangodb/pkg/util/k8sutil"
 )
 
-<<<<<<< HEAD
 var ErrImageNotFound = goerrors.New("the list with discovered images does not contain the given image")
 
-func versionHasAdvertisedEndpoint(v driver.Version) bool {
-	return v.CompareTo("3.4.0") >= 0
-}
-
-=======
->>>>>>> 6c980291
 // createArangodArgsWithUpgrade creates command line arguments for an arangod server upgrade in the given group.
 func createArangodArgsWithUpgrade(cachedStatus interfaces.Inspector, input pod.Input) ([]string, error) {
 	return createArangodArgs(cachedStatus, input, pod.AutoUpgrade().Args(input)...)
