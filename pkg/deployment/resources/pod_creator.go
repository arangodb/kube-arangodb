//
// DISCLAIMER
//
// Copyright 2018 ArangoDB GmbH, Cologne, Germany
//
// Licensed under the Apache License, Version 2.0 (the "License");
// you may not use this file except in compliance with the License.
// You may obtain a copy of the License at
//
// http://www.apache.org/licenses/LICENSE-2.0
//
// Unless required by applicable law or agreed to in writing, software
// distributed under the License is distributed on an "AS IS" BASIS,
// WITHOUT WARRANTIES OR CONDITIONS OF ANY KIND, either express or implied.
// See the License for the specific language governing permissions and
// limitations under the License.
//
// Copyright holder is ArangoDB GmbH, Cologne, Germany
//
// Author Ewout Prangsma
//

package resources

import (
	"crypto/sha1"
	"encoding/json"
	"fmt"
	"net"
	"net/url"
	"path/filepath"
	"sort"
	"strconv"
	"strings"
	"sync"
	"time"

	driver "github.com/arangodb/go-driver"
	"github.com/arangodb/go-driver/jwt"
	api "github.com/arangodb/kube-arangodb/pkg/apis/deployment/v1alpha"
	"github.com/arangodb/kube-arangodb/pkg/util/constants"
	"github.com/arangodb/kube-arangodb/pkg/util/k8sutil"
	"github.com/pkg/errors"
	"k8s.io/api/core/v1"
	metav1 "k8s.io/apimachinery/pkg/apis/meta/v1"
)

type optionPair struct {
	Key   string
	Value string
}

// CompareTo returns -1 if o < other, 0 if o == other, 1 otherwise
func (o optionPair) CompareTo(other optionPair) int {
	rc := strings.Compare(o.Key, other.Key)
	if rc < 0 {
		return -1
	} else if rc > 0 {
		return 1
	}
	return strings.Compare(o.Value, other.Value)
}

func versionHasAdvertisedEndpoint(v driver.Version) bool {
	return v.CompareTo("3.4.0") >= 0
}

// createArangodArgs creates command line arguments for an arangod server in the given group.
func createArangodArgs(apiObject metav1.Object, deplSpec api.DeploymentSpec, group api.ServerGroup,
<<<<<<< HEAD
	agents api.MemberStatusList, id string, autoUpgrade, advertisedEndpoint bool) []string {
=======
	agents api.MemberStatusList, id string, version driver.Version, autoUpgrade bool) []string {
>>>>>>> 9d87eabc
	options := make([]optionPair, 0, 64)
	svrSpec := deplSpec.GetServerGroupSpec(group)

	//scheme := NewURLSchemes(bsCfg.SslKeyFile != "").Arangod
	scheme := "tcp"
	if deplSpec.IsSecure() {
		scheme = "ssl"
	}
	options = append(options,
		optionPair{"--server.endpoint", fmt.Sprintf("%s://%s:%d", scheme, deplSpec.GetListenAddr(), k8sutil.ArangoPort)},
	)

	// Authentication
	if deplSpec.IsAuthenticated() {
		// With authentication
		options = append(options,
			optionPair{"--server.authentication", "true"},
			optionPair{"--server.jwt-secret", "$(" + constants.EnvArangodJWTSecret + ")"},
		)
	} else {
		// Without authentication
		options = append(options,
			optionPair{"--server.authentication", "false"},
		)
	}

	// Storage engine
	options = append(options,
		optionPair{"--server.storage-engine", deplSpec.GetStorageEngine().AsArangoArgument()},
	)

	// Logging
	options = append(options,
		optionPair{"--log.level", "INFO"},
	)

	// TLS
	if deplSpec.IsSecure() {
		keyPath := filepath.Join(k8sutil.TLSKeyfileVolumeMountDir, constants.SecretTLSKeyfile)
		options = append(options,
			optionPair{"--ssl.keyfile", keyPath},
			optionPair{"--ssl.ecdh-curve", ""}, // This way arangod accepts curves other than P256 as well.
		)
		/*if bsCfg.SslKeyFile != "" {
			if bsCfg.SslCAFile != "" {
				sslSection.Settings["cafile"] = bsCfg.SslCAFile
			}
			config = append(config, sslSection)
		}*/
	}

	// RocksDB
	if deplSpec.RocksDB.IsEncrypted() {
		keyPath := filepath.Join(k8sutil.RocksDBEncryptionVolumeMountDir, constants.SecretEncryptionKey)
		options = append(options,
			optionPair{"--rocksdb.encryption-keyfile", keyPath},
		)
	}

	options = append(options,
		optionPair{"--database.directory", k8sutil.ArangodVolumeMountDir},
		optionPair{"--log.output", "+"},
	)

	// Auto upgrade?
	if autoUpgrade {
		options = append(options,
			optionPair{"--database.auto-upgrade", "true"},
		)
	}

	/*	if config.ServerThreads != 0 {
		options = append(options,
			optionPair{"--server.threads", strconv.Itoa(config.ServerThreads)})
	}*/
	/*if config.DebugCluster {
		options = append(options,
			optionPair{"--log.level", "startup=trace"})
	}*/
	myTCPURL := scheme + "://" + net.JoinHostPort(k8sutil.CreatePodDNSName(apiObject, group.AsRole(), id), strconv.Itoa(k8sutil.ArangoPort))
	addAgentEndpoints := false
	switch group {
	case api.ServerGroupAgents:
		options = append(options,
			optionPair{"--agency.disaster-recovery-id", id},
			optionPair{"--agency.activate", "true"},
			optionPair{"--agency.my-address", myTCPURL},
			optionPair{"--agency.size", strconv.Itoa(deplSpec.Agents.GetCount())},
			optionPair{"--agency.supervision", "true"},
			optionPair{"--foxx.queues", "false"},
			optionPair{"--server.statistics", "false"},
		)
		for _, p := range agents {
			if p.ID != id {
				dnsName := k8sutil.CreatePodDNSName(apiObject, api.ServerGroupAgents.AsRole(), p.ID)
				options = append(options,
					optionPair{"--agency.endpoint", fmt.Sprintf("%s://%s", scheme, net.JoinHostPort(dnsName, strconv.Itoa(k8sutil.ArangoPort)))},
				)
			}
		}
	case api.ServerGroupDBServers:
		addAgentEndpoints = true
		options = append(options,
			optionPair{"--cluster.my-address", myTCPURL},
			optionPair{"--cluster.my-role", "PRIMARY"},
			optionPair{"--foxx.queues", "false"},
			optionPair{"--server.statistics", "true"},
		)
	case api.ServerGroupCoordinators:
		addAgentEndpoints = true
		options = append(options,
			optionPair{"--cluster.my-address", myTCPURL},
			optionPair{"--cluster.my-role", "COORDINATOR"},
			optionPair{"--foxx.queues", "true"},
			optionPair{"--server.statistics", "true"},
		)
		if deplSpec.ExternalAccess.HasAdvertisedEndpoint() && advertisedEndpoint {
			options = append(options,
				optionPair{"--cluster.my-advertised-endpoint", deplSpec.ExternalAccess.GetAdvertisedEndpoint()},
			)
		}
	case api.ServerGroupSingle:
		options = append(options,
			optionPair{"--foxx.queues", "true"},
			optionPair{"--server.statistics", "true"},
		)
		if deplSpec.GetMode() == api.DeploymentModeActiveFailover {
			addAgentEndpoints = true
			options = append(options,
				optionPair{"--replication.automatic-failover", "true"},
				optionPair{"--cluster.my-address", myTCPURL},
				optionPair{"--cluster.my-role", "SINGLE"},
			)
			if deplSpec.ExternalAccess.HasAdvertisedEndpoint() && advertisedEndpoint {
				options = append(options,
					optionPair{"--cluster.my-advertised-endpoint", deplSpec.ExternalAccess.GetAdvertisedEndpoint()},
				)
			}
		}
	}
	if addAgentEndpoints {
		for _, p := range agents {
			dnsName := k8sutil.CreatePodDNSName(apiObject, api.ServerGroupAgents.AsRole(), p.ID)
			options = append(options,
				optionPair{"--cluster.agency-endpoint",
					fmt.Sprintf("%s://%s", scheme, net.JoinHostPort(dnsName, strconv.Itoa(k8sutil.ArangoPort)))},
			)
		}
	}

	args := make([]string, 0, len(options)+len(svrSpec.Args))
	sort.Slice(options, func(i, j int) bool {
		return options[i].CompareTo(options[j]) < 0
	})
	for _, o := range options {
		args = append(args, o.Key+"="+o.Value)
	}
	args = append(args, svrSpec.Args...)

	return args
}

// createArangoSyncArgs creates command line arguments for an arangosync server in the given group.
func createArangoSyncArgs(apiObject metav1.Object, spec api.DeploymentSpec, group api.ServerGroup, groupSpec api.ServerGroupSpec, agents api.MemberStatusList, id string) []string {
	options := make([]optionPair, 0, 64)
	var runCmd string
	var port int

	/*if config.DebugCluster {
		options = append(options,
			optionPair{"--log.level", "debug"})
	}*/
	if spec.Sync.Monitoring.GetTokenSecretName() != "" {
		options = append(options,
			optionPair{"--monitoring.token", "$(" + constants.EnvArangoSyncMonitoringToken + ")"},
		)
	}
	masterSecretPath := filepath.Join(k8sutil.MasterJWTSecretVolumeMountDir, constants.SecretKeyToken)
	options = append(options,
		optionPair{"--master.jwt-secret", masterSecretPath},
	)
	var masterEndpoint []string
	switch group {
	case api.ServerGroupSyncMasters:
		runCmd = "master"
		port = k8sutil.ArangoSyncMasterPort
		masterEndpoint = spec.Sync.ExternalAccess.ResolveMasterEndpoint(k8sutil.CreateSyncMasterClientServiceDNSName(apiObject), port)
		keyPath := filepath.Join(k8sutil.TLSKeyfileVolumeMountDir, constants.SecretTLSKeyfile)
		clientCAPath := filepath.Join(k8sutil.ClientAuthCAVolumeMountDir, constants.SecretCACertificate)
		options = append(options,
			optionPair{"--server.keyfile", keyPath},
			optionPair{"--server.client-cafile", clientCAPath},
			optionPair{"--mq.type", "direct"},
		)
		if spec.IsAuthenticated() {
			clusterSecretPath := filepath.Join(k8sutil.ClusterJWTSecretVolumeMountDir, constants.SecretKeyToken)
			options = append(options,
				optionPair{"--cluster.jwt-secret", clusterSecretPath},
			)
		}
		dbServiceName := k8sutil.CreateDatabaseClientServiceName(apiObject.GetName())
		scheme := "http"
		if spec.IsSecure() {
			scheme = "https"
		}
		options = append(options,
			optionPair{"--cluster.endpoint", fmt.Sprintf("%s://%s:%d", scheme, dbServiceName, k8sutil.ArangoPort)})
	case api.ServerGroupSyncWorkers:
		runCmd = "worker"
		port = k8sutil.ArangoSyncWorkerPort
		masterEndpointHost := k8sutil.CreateSyncMasterClientServiceName(apiObject.GetName())
		masterEndpoint = []string{"https://" + net.JoinHostPort(masterEndpointHost, strconv.Itoa(k8sutil.ArangoSyncMasterPort))}
	}
	for _, ep := range masterEndpoint {
		options = append(options,
			optionPair{"--master.endpoint", ep})
	}
	serverEndpoint := "https://" + net.JoinHostPort(k8sutil.CreatePodDNSName(apiObject, group.AsRole(), id), strconv.Itoa(port))
	options = append(options,
		optionPair{"--server.endpoint", serverEndpoint},
		optionPair{"--server.port", strconv.Itoa(port)},
	)

	args := make([]string, 0, 2+len(options)+len(groupSpec.Args))
	sort.Slice(options, func(i, j int) bool {
		return options[i].CompareTo(options[j]) < 0
	})
	args = append(args, "run", runCmd)
	for _, o := range options {
		args = append(args, o.Key+"="+o.Value)
	}
	args = append(args, groupSpec.Args...)

	return args
}

// createLivenessProbe creates configuration for a liveness probe of a server in the given group.
func (r *Resources) createLivenessProbe(spec api.DeploymentSpec, group api.ServerGroup) (*k8sutil.HTTPProbeConfig, error) {
	switch group {
	case api.ServerGroupSingle, api.ServerGroupAgents, api.ServerGroupDBServers:
		authorization := ""
		if spec.IsAuthenticated() {
			secretData, err := r.getJWTSecret(spec)
			if err != nil {
				return nil, maskAny(err)
			}
			authorization, err = jwt.CreateArangodJwtAuthorizationHeader(secretData, "kube-arangodb")
			if err != nil {
				return nil, maskAny(err)
			}
		}
		return &k8sutil.HTTPProbeConfig{
			LocalPath:     "/_api/version",
			Secure:        spec.IsSecure(),
			Authorization: authorization,
		}, nil
	case api.ServerGroupCoordinators:
		return nil, nil
	case api.ServerGroupSyncMasters, api.ServerGroupSyncWorkers:
		authorization := ""
		port := k8sutil.ArangoSyncMasterPort
		if group == api.ServerGroupSyncWorkers {
			port = k8sutil.ArangoSyncWorkerPort
		}
		if spec.Sync.Monitoring.GetTokenSecretName() != "" {
			// Use monitoring token
			token, err := r.getSyncMonitoringToken(spec)
			if err != nil {
				return nil, maskAny(err)
			}
			authorization = "bearer " + token
			if err != nil {
				return nil, maskAny(err)
			}
		} else if group == api.ServerGroupSyncMasters {
			// Fall back to JWT secret
			secretData, err := r.getSyncJWTSecret(spec)
			if err != nil {
				return nil, maskAny(err)
			}
			authorization, err = jwt.CreateArangodJwtAuthorizationHeader(secretData, "kube-arangodb")
			if err != nil {
				return nil, maskAny(err)
			}
		} else {
			// Don't have a probe
			return nil, nil
		}
		return &k8sutil.HTTPProbeConfig{
			LocalPath:     "/_api/version",
			Secure:        spec.IsSecure(),
			Authorization: authorization,
			Port:          port,
		}, nil
	default:
		return nil, nil
	}
}

// createReadinessProbe creates configuration for a readiness probe of a server in the given group.
func (r *Resources) createReadinessProbe(spec api.DeploymentSpec, group api.ServerGroup, version driver.Version) (*k8sutil.HTTPProbeConfig, error) {
	if group != api.ServerGroupSingle && group != api.ServerGroupCoordinators {
		return nil, nil
	}
	authorization := ""
	if spec.IsAuthenticated() {
		secretData, err := r.getJWTSecret(spec)
		if err != nil {
			return nil, maskAny(err)
		}
		authorization, err = jwt.CreateArangodJwtAuthorizationHeader(secretData, "kube-arangodb")
		if err != nil {
			return nil, maskAny(err)
		}
	}
	probeCfg := &k8sutil.HTTPProbeConfig{
		LocalPath:           "/_api/version",
		Secure:              spec.IsSecure(),
		Authorization:       authorization,
		InitialDelaySeconds: 2,
		PeriodSeconds:       2,
	}
	switch spec.GetMode() {
	case api.DeploymentModeActiveFailover:
		probeCfg.LocalPath = "/_admin/echo"
	}

	// /_admin/server/availability is the way to go, it is available since 3.3.9
	if version.CompareTo("3.3.9") >= 0 {
		probeCfg.LocalPath = "/_admin/server/availability"
	}

	return probeCfg, nil
}

// createPodFinalizers creates a list of finalizers for a pod created for the given group.
func (r *Resources) createPodFinalizers(group api.ServerGroup) []string {
	switch group {
	case api.ServerGroupAgents:
		return []string{constants.FinalizerPodAgencyServing}
	case api.ServerGroupDBServers:
		return []string{constants.FinalizerPodDrainDBServer}
	default:
		return nil
	}
}

// createPodTolerations creates a list of tolerations for a pod created for the given group.
func (r *Resources) createPodTolerations(group api.ServerGroup, groupSpec api.ServerGroupSpec) []v1.Toleration {
	notReadyDur := k8sutil.TolerationDuration{Forever: false, TimeSpan: time.Minute}
	unreachableDur := k8sutil.TolerationDuration{Forever: false, TimeSpan: time.Minute}
	switch group {
	case api.ServerGroupAgents:
		notReadyDur.Forever = true
		unreachableDur.Forever = true
	case api.ServerGroupCoordinators:
		notReadyDur.TimeSpan = 15 * time.Second
		unreachableDur.TimeSpan = 15 * time.Second
	case api.ServerGroupDBServers:
		notReadyDur.TimeSpan = 5 * time.Minute
		unreachableDur.TimeSpan = 5 * time.Minute
	case api.ServerGroupSingle:
		if r.context.GetSpec().GetMode() == api.DeploymentModeSingle {
			notReadyDur.Forever = true
			unreachableDur.Forever = true
		} else {
			notReadyDur.TimeSpan = 5 * time.Minute
			unreachableDur.TimeSpan = 5 * time.Minute
		}
	case api.ServerGroupSyncMasters:
		notReadyDur.TimeSpan = 15 * time.Second
		unreachableDur.TimeSpan = 15 * time.Second
	case api.ServerGroupSyncWorkers:
		notReadyDur.TimeSpan = 1 * time.Minute
		unreachableDur.TimeSpan = 1 * time.Minute
	}
	tolerations := groupSpec.GetTolerations()
	tolerations = k8sutil.AddTolerationIfNotFound(tolerations, k8sutil.NewNoExecuteToleration(k8sutil.TolerationKeyNodeNotReady, notReadyDur))
	tolerations = k8sutil.AddTolerationIfNotFound(tolerations, k8sutil.NewNoExecuteToleration(k8sutil.TolerationKeyNodeUnreachable, unreachableDur))
	tolerations = k8sutil.AddTolerationIfNotFound(tolerations, k8sutil.NewNoExecuteToleration(k8sutil.TolerationKeyNodeAlphaUnreachable, unreachableDur))
	return tolerations
}

// createPodForMember creates all Pods listed in member status
func (r *Resources) createPodForMember(spec api.DeploymentSpec, memberID string, imageNotFoundOnce *sync.Once) error {
	kubecli := r.context.GetKubeCli()
	log := r.log
	apiObject := r.context.GetAPIObject()
	ns := r.context.GetNamespace()
	secrets := kubecli.CoreV1().Secrets(ns)
	status, lastVersion := r.context.GetStatus()
	m, group, found := status.Members.ElementByID(memberID)
	if !found {
		return maskAny(fmt.Errorf("Member '%s' not found", memberID))
	}
	groupSpec := spec.GetServerGroupSpec(group)
	lifecycleImage := r.context.GetLifecycleImage()
	alpineImage := r.context.GetAlpineImage()
	terminationGracePeriod := group.DefaultTerminationGracePeriod()
	tolerations := r.createPodTolerations(group, groupSpec)
	serviceAccountName := groupSpec.GetServiceAccountName()

	// Update pod name
	role := group.AsRole()
	roleAbbr := group.AsRoleAbbreviated()
	podSuffix := createPodSuffix(spec)
	m.PodName = k8sutil.CreatePodName(apiObject.GetName(), roleAbbr, m.ID, podSuffix)
	newPhase := api.MemberPhaseCreated
	// Select image
	var imageInfo api.ImageInfo
	if current := status.CurrentImage; current != nil {
		// Use current image
		imageInfo = *current
	} else {
		// Find image ID
		info, imageFound := status.Images.GetByImage(spec.GetImage())
		if !imageFound {
			imageNotFoundOnce.Do(func() {
				log.Debug().Str("image", spec.GetImage()).Msg("Image ID is not known yet for image")
			})
			return nil
		}
		imageInfo = info
		// Save image as current image
		status.CurrentImage = &info
	}
	// Create pod
	if group.IsArangod() {
		// Prepare arguments
		autoUpgrade := m.Conditions.IsTrue(api.ConditionTypeAutoUpgrade)
		if autoUpgrade {
			newPhase = api.MemberPhaseUpgrading
		}
<<<<<<< HEAD
		advertisedEndpoint := versionHasAdvertisedEndpoint(imageInfo.ArangoDBVersion)
		if !advertisedEndpoint && spec.ExternalAccess.HasAdvertisedEndpoint() {
			return fmt.Errorf("Version %s does not support advertised endpoints", imageInfo.ArangoDBVersion)
		}
		args := createArangodArgs(apiObject, spec, group, status.Members.Agents, m.ID, autoUpgrade, advertisedEndpoint)
=======
		args := createArangodArgs(apiObject, spec, group, status.Members.Agents, m.ID, imageInfo.ArangoDBVersion, autoUpgrade)
>>>>>>> 9d87eabc
		env := make(map[string]k8sutil.EnvValue)
		livenessProbe, err := r.createLivenessProbe(spec, group)
		if err != nil {
			return maskAny(err)
		}
		readinessProbe, err := r.createReadinessProbe(spec, group, imageInfo.ArangoDBVersion)
		if err != nil {
			return maskAny(err)
		}
		tlsKeyfileSecretName := ""
		if spec.IsSecure() {
			tlsKeyfileSecretName = k8sutil.CreateTLSKeyfileSecretName(apiObject.GetName(), role, m.ID)
			serverNames := []string{
				k8sutil.CreateDatabaseClientServiceDNSName(apiObject),
				k8sutil.CreatePodDNSName(apiObject, role, m.ID),
			}
			if ip := spec.ExternalAccess.GetLoadBalancerIP(); ip != "" {
				serverNames = append(serverNames, ip)
			}
			owner := apiObject.AsOwner()
			if err := createTLSServerCertificate(log, secrets, serverNames, spec.TLS, tlsKeyfileSecretName, &owner); err != nil && !k8sutil.IsAlreadyExists(err) {
				return maskAny(errors.Wrapf(err, "Failed to create TLS keyfile secret"))
			}
		}
		rocksdbEncryptionSecretName := ""
		if spec.RocksDB.IsEncrypted() {
			rocksdbEncryptionSecretName = spec.RocksDB.Encryption.GetKeySecretName()
			if err := k8sutil.ValidateEncryptionKeySecret(secrets, rocksdbEncryptionSecretName); err != nil {
				return maskAny(errors.Wrapf(err, "RocksDB encryption key secret validation failed"))
			}
		}
		if spec.IsAuthenticated() {
			env[constants.EnvArangodJWTSecret] = k8sutil.EnvValue{
				SecretName: spec.Authentication.GetJWTSecretName(),
				SecretKey:  constants.SecretKeyToken,
			}
		}

		if spec.License.HasSecretName() {
			env[constants.EnvArangoLicenseKey] = k8sutil.EnvValue{
				SecretName: spec.License.GetSecretName(),
				SecretKey:  constants.SecretKeyToken,
			}
		}

		engine := spec.GetStorageEngine().AsArangoArgument()
		requireUUID := group == api.ServerGroupDBServers && m.IsInitialized
		finalizers := r.createPodFinalizers(group)
		if err := k8sutil.CreateArangodPod(kubecli, spec.IsDevelopment(), apiObject, role, m.ID, m.PodName, m.PersistentVolumeClaimName, imageInfo.ImageID, lifecycleImage, alpineImage, spec.GetImagePullPolicy(),
			engine, requireUUID, terminationGracePeriod, args, env, finalizers, livenessProbe, readinessProbe, tolerations, serviceAccountName, tlsKeyfileSecretName, rocksdbEncryptionSecretName,
			groupSpec.GetNodeSelector()); err != nil {
			return maskAny(err)
		}
		log.Debug().Str("pod-name", m.PodName).Msg("Created pod")
	} else if group.IsArangosync() {
		// Check image
		if !imageInfo.Enterprise {
			log.Debug().Str("image", spec.GetImage()).Msg("Image is not an enterprise image")
			return maskAny(fmt.Errorf("Image '%s' does not contain an Enterprise version of ArangoDB", spec.GetImage()))
		}
		var tlsKeyfileSecretName, clientAuthCASecretName, masterJWTSecretName, clusterJWTSecretName string
		// Check master JWT secret
		masterJWTSecretName = spec.Sync.Authentication.GetJWTSecretName()
		if err := k8sutil.ValidateTokenSecret(secrets, masterJWTSecretName); err != nil {
			return maskAny(errors.Wrapf(err, "Master JWT secret validation failed"))
		}
		// Check monitoring token secret
		monitoringTokenSecretName := spec.Sync.Monitoring.GetTokenSecretName()
		if err := k8sutil.ValidateTokenSecret(secrets, monitoringTokenSecretName); err != nil {
			return maskAny(errors.Wrapf(err, "Monitoring token secret validation failed"))
		}
		if group == api.ServerGroupSyncMasters {
			// Create TLS secret
			tlsKeyfileSecretName = k8sutil.CreateTLSKeyfileSecretName(apiObject.GetName(), role, m.ID)
			serverNames := []string{
				k8sutil.CreateSyncMasterClientServiceName(apiObject.GetName()),
				k8sutil.CreateSyncMasterClientServiceDNSName(apiObject),
				k8sutil.CreatePodDNSName(apiObject, role, m.ID),
			}
			masterEndpoint := spec.Sync.ExternalAccess.ResolveMasterEndpoint(k8sutil.CreateSyncMasterClientServiceDNSName(apiObject), k8sutil.ArangoSyncMasterPort)
			for _, ep := range masterEndpoint {
				if u, err := url.Parse(ep); err == nil {
					serverNames = append(serverNames, u.Hostname())
				}
			}
			owner := apiObject.AsOwner()
			if err := createTLSServerCertificate(log, secrets, serverNames, spec.Sync.TLS, tlsKeyfileSecretName, &owner); err != nil && !k8sutil.IsAlreadyExists(err) {
				return maskAny(errors.Wrapf(err, "Failed to create TLS keyfile secret"))
			}
			// Check cluster JWT secret
			if spec.IsAuthenticated() {
				clusterJWTSecretName = spec.Authentication.GetJWTSecretName()
				if err := k8sutil.ValidateTokenSecret(secrets, clusterJWTSecretName); err != nil {
					return maskAny(errors.Wrapf(err, "Cluster JWT secret validation failed"))
				}
			}
			// Check client-auth CA certificate secret
			clientAuthCASecretName = spec.Sync.Authentication.GetClientCASecretName()
			if err := k8sutil.ValidateCACertificateSecret(secrets, clientAuthCASecretName); err != nil {
				return maskAny(errors.Wrapf(err, "Client authentication CA certificate secret validation failed"))
			}
		}

		// Prepare arguments
		args := createArangoSyncArgs(apiObject, spec, group, groupSpec, status.Members.Agents, m.ID)
		env := make(map[string]k8sutil.EnvValue)
		if spec.Sync.Monitoring.GetTokenSecretName() != "" {
			env[constants.EnvArangoSyncMonitoringToken] = k8sutil.EnvValue{
				SecretName: spec.Sync.Monitoring.GetTokenSecretName(),
				SecretKey:  constants.SecretKeyToken,
			}
		}
		if spec.License.HasSecretName() {
			env[constants.EnvArangoLicenseKey] = k8sutil.EnvValue{
				SecretName: spec.License.GetSecretName(),
				SecretKey:  constants.SecretKeyToken,
			}
		}
		livenessProbe, err := r.createLivenessProbe(spec, group)
		if err != nil {
			return maskAny(err)
		}
		affinityWithRole := ""
		if group == api.ServerGroupSyncWorkers {
			affinityWithRole = api.ServerGroupDBServers.AsRole()
		}
		if err := k8sutil.CreateArangoSyncPod(kubecli, spec.IsDevelopment(), apiObject, role, m.ID, m.PodName, imageInfo.ImageID, lifecycleImage, spec.GetImagePullPolicy(), terminationGracePeriod, args, env,
			livenessProbe, tolerations, serviceAccountName, tlsKeyfileSecretName, clientAuthCASecretName, masterJWTSecretName, clusterJWTSecretName, affinityWithRole, groupSpec.GetNodeSelector()); err != nil {
			return maskAny(err)
		}
		log.Debug().Str("pod-name", m.PodName).Msg("Created pod")
	}
	// Record new member phase
	m.Phase = newPhase
	m.Conditions.Remove(api.ConditionTypeReady)
	m.Conditions.Remove(api.ConditionTypeTerminated)
	m.Conditions.Remove(api.ConditionTypeAgentRecoveryNeeded)
	m.Conditions.Remove(api.ConditionTypeAutoUpgrade)
	if err := status.Members.Update(m, group); err != nil {
		return maskAny(err)
	}
	if err := r.context.UpdateStatus(status, lastVersion); err != nil {
		return maskAny(err)
	}
	// Create event
	r.context.CreateEvent(k8sutil.NewPodCreatedEvent(m.PodName, role, apiObject))

	return nil
}

// EnsurePods creates all Pods listed in member status
func (r *Resources) EnsurePods() error {
	iterator := r.context.GetServerGroupIterator()
	status, _ := r.context.GetStatus()
	imageNotFoundOnce := &sync.Once{}
	if err := iterator.ForeachServerGroup(func(group api.ServerGroup, groupSpec api.ServerGroupSpec, status *api.MemberStatusList) error {
		for _, m := range *status {
			if m.Phase != api.MemberPhaseNone {
				continue
			}
			if m.Conditions.IsTrue(api.ConditionTypeCleanedOut) {
				continue
			}
			spec := r.context.GetSpec()
			if err := r.createPodForMember(spec, m.ID, imageNotFoundOnce); err != nil {
				return maskAny(err)
			}
		}
		return nil
	}, &status); err != nil {
		return maskAny(err)
	}
	return nil
}

func createPodSuffix(spec api.DeploymentSpec) string {
	raw, _ := json.Marshal(spec)
	hash := sha1.Sum(raw)
	return fmt.Sprintf("%0x", hash)[:6]
}<|MERGE_RESOLUTION|>--- conflicted
+++ resolved
@@ -67,11 +67,7 @@
 
 // createArangodArgs creates command line arguments for an arangod server in the given group.
 func createArangodArgs(apiObject metav1.Object, deplSpec api.DeploymentSpec, group api.ServerGroup,
-<<<<<<< HEAD
-	agents api.MemberStatusList, id string, autoUpgrade, advertisedEndpoint bool) []string {
-=======
 	agents api.MemberStatusList, id string, version driver.Version, autoUpgrade bool) []string {
->>>>>>> 9d87eabc
 	options := make([]optionPair, 0, 64)
 	svrSpec := deplSpec.GetServerGroupSpec(group)
 
@@ -142,6 +138,8 @@
 			optionPair{"--database.auto-upgrade", "true"},
 		)
 	}
+
+	hasAdvertisedEndpoint := versionHasAdvertisedEndpoint(version)
 
 	/*	if config.ServerThreads != 0 {
 		options = append(options,
@@ -188,7 +186,7 @@
 			optionPair{"--foxx.queues", "true"},
 			optionPair{"--server.statistics", "true"},
 		)
-		if deplSpec.ExternalAccess.HasAdvertisedEndpoint() && advertisedEndpoint {
+		if deplSpec.ExternalAccess.HasAdvertisedEndpoint() && hasAdvertisedEndpoint {
 			options = append(options,
 				optionPair{"--cluster.my-advertised-endpoint", deplSpec.ExternalAccess.GetAdvertisedEndpoint()},
 			)
@@ -205,7 +203,7 @@
 				optionPair{"--cluster.my-address", myTCPURL},
 				optionPair{"--cluster.my-role", "SINGLE"},
 			)
-			if deplSpec.ExternalAccess.HasAdvertisedEndpoint() && advertisedEndpoint {
+			if deplSpec.ExternalAccess.HasAdvertisedEndpoint() && hasAdvertisedEndpoint {
 				options = append(options,
 					optionPair{"--cluster.my-advertised-endpoint", deplSpec.ExternalAccess.GetAdvertisedEndpoint()},
 				)
@@ -505,15 +503,7 @@
 		if autoUpgrade {
 			newPhase = api.MemberPhaseUpgrading
 		}
-<<<<<<< HEAD
-		advertisedEndpoint := versionHasAdvertisedEndpoint(imageInfo.ArangoDBVersion)
-		if !advertisedEndpoint && spec.ExternalAccess.HasAdvertisedEndpoint() {
-			return fmt.Errorf("Version %s does not support advertised endpoints", imageInfo.ArangoDBVersion)
-		}
-		args := createArangodArgs(apiObject, spec, group, status.Members.Agents, m.ID, autoUpgrade, advertisedEndpoint)
-=======
 		args := createArangodArgs(apiObject, spec, group, status.Members.Agents, m.ID, imageInfo.ArangoDBVersion, autoUpgrade)
->>>>>>> 9d87eabc
 		env := make(map[string]k8sutil.EnvValue)
 		livenessProbe, err := r.createLivenessProbe(spec, group)
 		if err != nil {
