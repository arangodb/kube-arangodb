//
// DISCLAIMER
//
// Copyright 2018 ArangoDB GmbH, Cologne, Germany
//
// Licensed under the Apache License, Version 2.0 (the "License");
// you may not use this file except in compliance with the License.
// You may obtain a copy of the License at
//
// http://www.apache.org/licenses/LICENSE-2.0
//
// Unless required by applicable law or agreed to in writing, software
// distributed under the License is distributed on an "AS IS" BASIS,
// WITHOUT WARRANTIES OR CONDITIONS OF ANY KIND, either express or implied.
// See the License for the specific language governing permissions and
// limitations under the License.
//
// Copyright holder is ArangoDB GmbH, Cologne, Germany
//
// Author Ewout Prangsma
//

package resources

import (
	"crypto/sha1"
	"encoding/json"
	"fmt"
	"net"
	"net/url"
	"path/filepath"
	"sort"
	"strconv"
	"strings"

	"github.com/arangodb/go-driver/jwt"
	api "github.com/arangodb/kube-arangodb/pkg/apis/deployment/v1alpha"
	"github.com/arangodb/kube-arangodb/pkg/util/constants"
	"github.com/arangodb/kube-arangodb/pkg/util/k8sutil"
	"github.com/pkg/errors"
	metav1 "k8s.io/apimachinery/pkg/apis/meta/v1"
)

type optionPair struct {
	Key   string
	Value string
}

// CompareTo returns -1 if o < other, 0 if o == other, 1 otherwise
func (o optionPair) CompareTo(other optionPair) int {
	rc := strings.Compare(o.Key, other.Key)
	if rc < 0 {
		return -1
	} else if rc > 0 {
		return 1
	}
	return strings.Compare(o.Value, other.Value)
}

// createArangodArgs creates command line arguments for an arangod server in the given group.
func createArangodArgs(apiObject metav1.Object, deplSpec api.DeploymentSpec, group api.ServerGroup,
	agents api.MemberStatusList, id string, autoUpgrade bool) []string {
	options := make([]optionPair, 0, 64)
	svrSpec := deplSpec.GetServerGroupSpec(group)

	// Endpoint
	listenAddr := "[::]"
	/*	if apiObject.Spec.Di.DisableIPv6 {
		listenAddr = "0.0.0.0"
	}*/
	//scheme := NewURLSchemes(bsCfg.SslKeyFile != "").Arangod
	scheme := "tcp"
	if deplSpec.IsSecure() {
		scheme = "ssl"
	}
	options = append(options,
		optionPair{"--server.endpoint", fmt.Sprintf("%s://%s:%d", scheme, listenAddr, k8sutil.ArangoPort)},
	)

	// Authentication
	if deplSpec.IsAuthenticated() {
		// With authentication
		options = append(options,
			optionPair{"--server.authentication", "true"},
			optionPair{"--server.jwt-secret", "$(" + constants.EnvArangodJWTSecret + ")"},
		)
	} else {
		// Without authentication
		options = append(options,
			optionPair{"--server.authentication", "false"},
		)
	}

	// Storage engine
	options = append(options,
		optionPair{"--server.storage-engine", deplSpec.GetStorageEngine().AsArangoArgument()},
	)

	// Logging
	options = append(options,
		optionPair{"--log.level", "INFO"},
	)

	// TLS
	if deplSpec.IsSecure() {
		keyPath := filepath.Join(k8sutil.TLSKeyfileVolumeMountDir, constants.SecretTLSKeyfile)
		options = append(options,
			optionPair{"--ssl.keyfile", keyPath},
			optionPair{"--ssl.ecdh-curve", ""}, // This way arangod accepts curves other than P256 as well.
		)
		/*if bsCfg.SslKeyFile != "" {
			if bsCfg.SslCAFile != "" {
				sslSection.Settings["cafile"] = bsCfg.SslCAFile
			}
			config = append(config, sslSection)
		}*/
	}

	// RocksDB
	if deplSpec.RocksDB.IsEncrypted() {
		keyPath := filepath.Join(k8sutil.RocksDBEncryptionVolumeMountDir, constants.SecretEncryptionKey)
		options = append(options,
			optionPair{"--rocksdb.encryption-keyfile", keyPath},
		)
	}

	options = append(options,
		optionPair{"--database.directory", k8sutil.ArangodVolumeMountDir},
		optionPair{"--log.output", "+"},
	)

	// Auto upgrade?
	if autoUpgrade {
		options = append(options,
			optionPair{"--database.auto-upgrade", "true"},
		)
	}

	/*	if config.ServerThreads != 0 {
		options = append(options,
			optionPair{"--server.threads", strconv.Itoa(config.ServerThreads)})
	}*/
	/*if config.DebugCluster {
		options = append(options,
			optionPair{"--log.level", "startup=trace"})
	}*/
	myTCPURL := scheme + "://" + net.JoinHostPort(k8sutil.CreatePodDNSName(apiObject, group.AsRole(), id), strconv.Itoa(k8sutil.ArangoPort))
	addAgentEndpoints := false
	switch group {
	case api.ServerGroupAgents:
		options = append(options,
			optionPair{"--agency.disaster-recovery-id", id},
			optionPair{"--agency.activate", "true"},
			optionPair{"--agency.my-address", myTCPURL},
			optionPair{"--agency.size", strconv.Itoa(deplSpec.Agents.GetCount())},
			optionPair{"--agency.supervision", "true"},
			optionPair{"--foxx.queues", "false"},
			optionPair{"--server.statistics", "false"},
		)
		for _, p := range agents {
			if p.ID != id {
				dnsName := k8sutil.CreatePodDNSName(apiObject, api.ServerGroupAgents.AsRole(), p.ID)
				options = append(options,
					optionPair{"--agency.endpoint", fmt.Sprintf("%s://%s", scheme, net.JoinHostPort(dnsName, strconv.Itoa(k8sutil.ArangoPort)))},
				)
			}
		}
	case api.ServerGroupDBServers:
		addAgentEndpoints = true
		options = append(options,
			optionPair{"--cluster.my-address", myTCPURL},
			optionPair{"--cluster.my-role", "PRIMARY"},
			optionPair{"--foxx.queues", "false"},
			optionPair{"--server.statistics", "true"},
		)
	case api.ServerGroupCoordinators:
		addAgentEndpoints = true
		options = append(options,
			optionPair{"--cluster.my-address", myTCPURL},
			optionPair{"--cluster.my-role", "COORDINATOR"},
			optionPair{"--foxx.queues", "true"},
			optionPair{"--server.statistics", "true"},
		)
	case api.ServerGroupSingle:
		options = append(options,
			optionPair{"--foxx.queues", "true"},
			optionPair{"--server.statistics", "true"},
		)
		if deplSpec.GetMode() == api.DeploymentModeActiveFailover {
			addAgentEndpoints = true
			options = append(options,
				optionPair{"--replication.automatic-failover", "true"},
				optionPair{"--cluster.my-address", myTCPURL},
				optionPair{"--cluster.my-role", "SINGLE"},
			)
		}
	}
	if addAgentEndpoints {
		for _, p := range agents {
			dnsName := k8sutil.CreatePodDNSName(apiObject, api.ServerGroupAgents.AsRole(), p.ID)
			options = append(options,
				optionPair{"--cluster.agency-endpoint",
					fmt.Sprintf("%s://%s", scheme, net.JoinHostPort(dnsName, strconv.Itoa(k8sutil.ArangoPort)))},
			)
		}
	}

	args := make([]string, 0, len(options)+len(svrSpec.Args))
	sort.Slice(options, func(i, j int) bool {
		return options[i].CompareTo(options[j]) < 0
	})
	for _, o := range options {
		args = append(args, o.Key+"="+o.Value)
	}
	args = append(args, svrSpec.Args...)

	return args
}

// createArangoSyncArgs creates command line arguments for an arangosync server in the given group.
func createArangoSyncArgs(apiObject metav1.Object, spec api.DeploymentSpec, group api.ServerGroup, groupSpec api.ServerGroupSpec, agents api.MemberStatusList, id string) []string {
	options := make([]optionPair, 0, 64)
	var runCmd string
	var port int

	/*if config.DebugCluster {
		options = append(options,
			optionPair{"--log.level", "debug"})
	}*/
	if spec.Sync.Monitoring.GetTokenSecretName() != "" {
		options = append(options,
			optionPair{"--monitoring.token", "$(" + constants.EnvArangoSyncMonitoringToken + ")"},
		)
	}
	masterSecretPath := filepath.Join(k8sutil.MasterJWTSecretVolumeMountDir, constants.SecretKeyJWT)
	options = append(options,
		optionPair{"--master.jwt-secret", masterSecretPath},
	)
	var masterEndpoint []string
	switch group {
	case api.ServerGroupSyncMasters:
		runCmd = "master"
		port = k8sutil.ArangoSyncMasterPort
		masterEndpoint = spec.Sync.ExternalAccess.ResolveMasterEndpoint(k8sutil.CreateSyncMasterClientServiceDNSName(apiObject), port)
		keyPath := filepath.Join(k8sutil.TLSKeyfileVolumeMountDir, constants.SecretTLSKeyfile)
		clientCAPath := filepath.Join(k8sutil.ClientAuthCAVolumeMountDir, constants.SecretCACertificate)
		options = append(options,
			optionPair{"--server.keyfile", keyPath},
			optionPair{"--server.client-cafile", clientCAPath},
			optionPair{"--mq.type", "direct"},
		)
		if spec.IsAuthenticated() {
			clusterSecretPath := filepath.Join(k8sutil.ClusterJWTSecretVolumeMountDir, constants.SecretKeyJWT)
			options = append(options,
				optionPair{"--cluster.jwt-secret", clusterSecretPath},
			)
		}
		dbServiceName := k8sutil.CreateDatabaseClientServiceName(apiObject.GetName())
		scheme := "http"
		if spec.IsSecure() {
			scheme = "https"
		}
		options = append(options,
			optionPair{"--cluster.endpoint", fmt.Sprintf("%s://%s:%d", scheme, dbServiceName, k8sutil.ArangoPort)})
	case api.ServerGroupSyncWorkers:
		runCmd = "worker"
		port = k8sutil.ArangoSyncWorkerPort
		masterEndpointHost := k8sutil.CreateSyncMasterClientServiceName(apiObject.GetName())
		masterEndpoint = []string{"https://" + net.JoinHostPort(masterEndpointHost, strconv.Itoa(k8sutil.ArangoSyncMasterPort))}
	}
	for _, ep := range masterEndpoint {
		options = append(options,
			optionPair{"--master.endpoint", ep})
	}
	serverEndpoint := "https://" + net.JoinHostPort(k8sutil.CreatePodDNSName(apiObject, group.AsRole(), id), strconv.Itoa(port))
	options = append(options,
		optionPair{"--server.endpoint", serverEndpoint},
		optionPair{"--server.port", strconv.Itoa(port)},
	)

	args := make([]string, 0, 2+len(options)+len(groupSpec.Args))
	sort.Slice(options, func(i, j int) bool {
		return options[i].CompareTo(options[j]) < 0
	})
	args = append(args, "run", runCmd)
	for _, o := range options {
		args = append(args, o.Key+"="+o.Value)
	}
	args = append(args, groupSpec.Args...)

	return args
}

// createLivenessProbe creates configuration for a liveness probe of a server in the given group.
func (r *Resources) createLivenessProbe(spec api.DeploymentSpec, group api.ServerGroup) (*k8sutil.HTTPProbeConfig, error) {
	switch group {
	case api.ServerGroupSingle, api.ServerGroupAgents, api.ServerGroupDBServers:
		authorization := ""
		if spec.IsAuthenticated() {
			secretData, err := r.getJWTSecret(spec)
			if err != nil {
				return nil, maskAny(err)
			}
			authorization, err = jwt.CreateArangodJwtAuthorizationHeader(secretData, "kube-arangodb")
			if err != nil {
				return nil, maskAny(err)
			}
		}
		return &k8sutil.HTTPProbeConfig{
			LocalPath:     "/_api/version",
			Secure:        spec.IsSecure(),
			Authorization: authorization,
		}, nil
	case api.ServerGroupCoordinators:
		return nil, nil
	case api.ServerGroupSyncMasters, api.ServerGroupSyncWorkers:
		authorization := ""
		port := k8sutil.ArangoSyncMasterPort
		if group == api.ServerGroupSyncWorkers {
			port = k8sutil.ArangoSyncWorkerPort
		}
		if spec.Sync.Monitoring.GetTokenSecretName() != "" {
			// Use monitoring token
			token, err := r.getSyncMonitoringToken(spec)
			if err != nil {
				return nil, maskAny(err)
			}
			authorization = "bearer: " + token
			if err != nil {
				return nil, maskAny(err)
			}
		} else if group == api.ServerGroupSyncMasters {
			// Fall back to JWT secret
			secretData, err := r.getSyncJWTSecret(spec)
			if err != nil {
				return nil, maskAny(err)
			}
			authorization, err = jwt.CreateArangodJwtAuthorizationHeader(secretData, "kube-arangodb")
			if err != nil {
				return nil, maskAny(err)
			}
		} else {
			// Don't have a probe
			return nil, nil
		}
		return &k8sutil.HTTPProbeConfig{
			LocalPath:     "/_api/version",
			Secure:        spec.IsSecure(),
			Authorization: authorization,
			Port:          port,
		}, nil
	default:
		return nil, nil
	}
}

// createReadinessProbe creates configuration for a readiness probe of a server in the given group.
func (r *Resources) createReadinessProbe(spec api.DeploymentSpec, group api.ServerGroup) (*k8sutil.HTTPProbeConfig, error) {
	if group != api.ServerGroupCoordinators {
		return nil, nil
	}
	authorization := ""
	if spec.IsAuthenticated() {
		secretData, err := r.getJWTSecret(spec)
		if err != nil {
			return nil, maskAny(err)
		}
		authorization, err = jwt.CreateArangodJwtAuthorizationHeader(secretData, "kube-arangodb")
		if err != nil {
			return nil, maskAny(err)
		}
	}
	return &k8sutil.HTTPProbeConfig{
		LocalPath:     "/_api/version",
		Secure:        spec.IsSecure(),
		Authorization: authorization,
	}, nil
}

// createPodFinalizers creates a list of finalizers for a pod created for the given group.
func (r *Resources) createPodFinalizers(group api.ServerGroup) []string {
	switch group {
	case api.ServerGroupAgents:
		return []string{constants.FinalizerPodAgencyServing}
	case api.ServerGroupDBServers:
		return []string{constants.FinalizerPodDrainDBServer}
	default:
		return nil
	}
}

// createPodForMember creates all Pods listed in member status
func (r *Resources) createPodForMember(spec api.DeploymentSpec, group api.ServerGroup,
	groupSpec api.ServerGroupSpec, m api.MemberStatus, memberStatusList *api.MemberStatusList) error {
	kubecli := r.context.GetKubeCli()
	log := r.log
	apiObject := r.context.GetAPIObject()
	ns := r.context.GetNamespace()
	status := r.context.GetStatus()
	lifecycleImage := r.context.GetLifecycleImage()
	terminationGracePeriod := group.DefaultTerminationGracePeriod()

	// Update pod name
	role := group.AsRole()
	roleAbbr := group.AsRoleAbbreviated()
	podSuffix := createPodSuffix(spec)
	m.PodName = k8sutil.CreatePodName(apiObject.GetName(), roleAbbr, m.ID, podSuffix)
	newPhase := api.MemberPhaseCreated
	// Create pod
	if group.IsArangod() {
		// Find image ID
		info, found := status.Images.GetByImage(spec.GetImage())
		if !found {
			log.Debug().Str("image", spec.GetImage()).Msg("Image ID is not known yet for image")
			return nil
		}
		// Prepare arguments
		autoUpgrade := m.Conditions.IsTrue(api.ConditionTypeAutoUpgrade)
		if autoUpgrade {
			newPhase = api.MemberPhaseUpgrading
		}
		args := createArangodArgs(apiObject, spec, group, status.Members.Agents, m.ID, autoUpgrade)
		env := make(map[string]k8sutil.EnvValue)
		livenessProbe, err := r.createLivenessProbe(spec, group)
		if err != nil {
			return maskAny(err)
		}
		readinessProbe, err := r.createReadinessProbe(spec, group)
		if err != nil {
			return maskAny(err)
		}
		tlsKeyfileSecretName := ""
		if spec.IsSecure() {
			tlsKeyfileSecretName = k8sutil.CreateTLSKeyfileSecretName(apiObject.GetName(), role, m.ID)
			serverNames := []string{
				k8sutil.CreateDatabaseClientServiceDNSName(apiObject),
				k8sutil.CreatePodDNSName(apiObject, role, m.ID),
			}
			if ip := spec.ExternalAccess.GetLoadBalancerIP(); ip != "" {
				serverNames = append(serverNames, ip)
			}
			owner := apiObject.AsOwner()
			if err := createServerCertificate(log, kubecli.CoreV1(), serverNames, spec.TLS, tlsKeyfileSecretName, ns, &owner); err != nil && !k8sutil.IsAlreadyExists(err) {
				return maskAny(errors.Wrapf(err, "Failed to create TLS keyfile secret"))
			}
		}
		rocksdbEncryptionSecretName := ""
		if spec.RocksDB.IsEncrypted() {
			rocksdbEncryptionSecretName = spec.RocksDB.Encryption.GetKeySecretName()
			if err := k8sutil.ValidateEncryptionKeySecret(kubecli.CoreV1(), rocksdbEncryptionSecretName, ns); err != nil {
				return maskAny(errors.Wrapf(err, "RocksDB encryption key secret validation failed"))
			}
		}
		if spec.IsAuthenticated() {
			env[constants.EnvArangodJWTSecret] = k8sutil.EnvValue{
				SecretName: spec.Authentication.GetJWTSecretName(),
				SecretKey:  constants.SecretKeyJWT,
			}
		}
		engine := spec.GetStorageEngine().AsArangoArgument()
		requireUUID := group == api.ServerGroupDBServers && m.IsInitialized
		finalizers := r.createPodFinalizers(group)
		if err := k8sutil.CreateArangodPod(kubecli, spec.IsDevelopment(), apiObject, role, m.ID, m.PodName, m.PersistentVolumeClaimName, info.ImageID, lifecycleImage, spec.GetImagePullPolicy(),
			engine, requireUUID, terminationGracePeriod, args, env, finalizers, livenessProbe, readinessProbe, tlsKeyfileSecretName, rocksdbEncryptionSecretName); err != nil {
			return maskAny(err)
		}
		log.Debug().Str("pod-name", m.PodName).Msg("Created pod")
	} else if group.IsArangosync() {
		// Find image ID
		info, found := status.Images.GetByImage(spec.Sync.GetImage())
		if !found {
			log.Debug().Str("image", spec.Sync.GetImage()).Msg("Image ID is not known yet for sync image")
			return nil
		}
		if !info.Enterprise {
			log.Debug().Str("image", spec.Sync.GetImage()).Msg("Image is not an enterprise image")
			return maskAny(fmt.Errorf("Image '%s' does not contain an Enterprise version of ArangoDB", spec.Sync.GetImage()))
		}
		var tlsKeyfileSecretName, clientAuthCASecretName, masterJWTSecretName, clusterJWTSecretName string
		// Check master JWT secret
		masterJWTSecretName = spec.Sync.Authentication.GetJWTSecretName()
		if err := k8sutil.ValidateJWTSecret(kubecli.CoreV1(), masterJWTSecretName, ns); err != nil {
			return maskAny(errors.Wrapf(err, "Master JWT secret validation failed"))
		}
		if group == api.ServerGroupSyncMasters {
			// Create TLS secret
			tlsKeyfileSecretName = k8sutil.CreateTLSKeyfileSecretName(apiObject.GetName(), role, m.ID)
			serverNames := []string{
				k8sutil.CreateSyncMasterClientServiceName(apiObject.GetName()),
				k8sutil.CreateSyncMasterClientServiceDNSName(apiObject),
				k8sutil.CreatePodDNSName(apiObject, role, m.ID),
			}
			masterEndpoint := spec.Sync.ExternalAccess.ResolveMasterEndpoint(k8sutil.CreateSyncMasterClientServiceDNSName(apiObject), k8sutil.ArangoSyncMasterPort)
			for _, ep := range masterEndpoint {
				if u, err := url.Parse(ep); err == nil {
					serverNames = append(serverNames, u.Hostname())
				}
			}
			owner := apiObject.AsOwner()
			if err := createServerCertificate(log, kubecli.CoreV1(), serverNames, spec.TLS, tlsKeyfileSecretName, ns, &owner); err != nil && !k8sutil.IsAlreadyExists(err) {
				return maskAny(errors.Wrapf(err, "Failed to create TLS keyfile secret"))
			}
			// Check cluster JWT secret
			if spec.IsAuthenticated() {
				clusterJWTSecretName = spec.Authentication.GetJWTSecretName()
				if err := k8sutil.ValidateJWTSecret(kubecli.CoreV1(), clusterJWTSecretName, ns); err != nil {
					return maskAny(errors.Wrapf(err, "Cluster JWT secret validation failed"))
				}
			}
			// Check client-auth CA certificate secret
			clientAuthCASecretName = spec.Sync.Authentication.GetClientCASecretName()
			if err := k8sutil.ValidateCACertificateSecret(kubecli.CoreV1(), clientAuthCASecretName, ns); err != nil {
				return maskAny(errors.Wrapf(err, "Client authentication CA certificate secret validation failed"))
			}
		}

		// Prepare arguments
		args := createArangoSyncArgs(apiObject, spec, group, groupSpec, status.Members.Agents, m.ID)
		env := make(map[string]k8sutil.EnvValue)
		if spec.Sync.Monitoring.GetTokenSecretName() != "" {
			env[constants.EnvArangoSyncMonitoringToken] = k8sutil.EnvValue{
				SecretName: spec.Sync.Monitoring.GetTokenSecretName(),
				SecretKey:  constants.SecretKeyJWT,
			}
		}
		livenessProbe, err := r.createLivenessProbe(spec, group)
		if err != nil {
			return maskAny(err)
		}
		affinityWithRole := ""
		if group == api.ServerGroupSyncWorkers {
			affinityWithRole = api.ServerGroupDBServers.AsRole()
		}
<<<<<<< HEAD
		if err := k8sutil.CreateArangoSyncPod(kubecli, spec.IsDevelopment(), apiObject, role, m.ID, m.PodName, info.ImageID, lifecycleImage, spec.Sync.GetImagePullPolicy(), terminationGracePeriod, args, env, livenessProbe, affinityWithRole); err != nil {
=======
		if err := k8sutil.CreateArangoSyncPod(kubecli, spec.IsDevelopment(), apiObject, role, m.ID, m.PodName, info.ImageID, spec.Sync.GetImagePullPolicy(), args, env,
			livenessProbe, tlsKeyfileSecretName, clientAuthCASecretName, masterJWTSecretName, clusterJWTSecretName, affinityWithRole); err != nil {
>>>>>>> 3dfd49f0
			return maskAny(err)
		}
		log.Debug().Str("pod-name", m.PodName).Msg("Created pod")
	}
	// Record new member phase
	m.Phase = newPhase
	m.Conditions.Remove(api.ConditionTypeReady)
	m.Conditions.Remove(api.ConditionTypeTerminated)
	m.Conditions.Remove(api.ConditionTypeAutoUpgrade)
	if err := memberStatusList.Update(m); err != nil {
		return maskAny(err)
	}
	if err := r.context.UpdateStatus(status); err != nil {
		return maskAny(err)
	}
	// Create event
	r.context.CreateEvent(k8sutil.NewPodCreatedEvent(m.PodName, role, apiObject))

	return nil
}

// EnsurePods creates all Pods listed in member status
func (r *Resources) EnsurePods() error {
	iterator := r.context.GetServerGroupIterator()
	status := r.context.GetStatus()
	if err := iterator.ForeachServerGroup(func(group api.ServerGroup, groupSpec api.ServerGroupSpec, status *api.MemberStatusList) error {
		for _, m := range *status {
			if m.Phase != api.MemberPhaseNone {
				continue
			}
			if m.Conditions.IsTrue(api.ConditionTypeCleanedOut) {
				continue
			}
			spec := r.context.GetSpec()
			if err := r.createPodForMember(spec, group, groupSpec, m, status); err != nil {
				return maskAny(err)
			}
		}
		return nil
	}, &status); err != nil {
		return maskAny(err)
	}
	return nil
}

func createPodSuffix(spec api.DeploymentSpec) string {
	raw, _ := json.Marshal(spec)
	hash := sha1.Sum(raw)
	return fmt.Sprintf("%0x", hash)[:6]
}<|MERGE_RESOLUTION|>--- conflicted
+++ resolved
@@ -531,12 +531,8 @@
 		if group == api.ServerGroupSyncWorkers {
 			affinityWithRole = api.ServerGroupDBServers.AsRole()
 		}
-<<<<<<< HEAD
-		if err := k8sutil.CreateArangoSyncPod(kubecli, spec.IsDevelopment(), apiObject, role, m.ID, m.PodName, info.ImageID, lifecycleImage, spec.Sync.GetImagePullPolicy(), terminationGracePeriod, args, env, livenessProbe, affinityWithRole); err != nil {
-=======
-		if err := k8sutil.CreateArangoSyncPod(kubecli, spec.IsDevelopment(), apiObject, role, m.ID, m.PodName, info.ImageID, spec.Sync.GetImagePullPolicy(), args, env,
+		if err := k8sutil.CreateArangoSyncPod(kubecli, spec.IsDevelopment(), apiObject, role, m.ID, m.PodName, info.ImageID, lifecycleImage, spec.Sync.GetImagePullPolicy(), terminationGracePeriod, args, env,
 			livenessProbe, tlsKeyfileSecretName, clientAuthCASecretName, masterJWTSecretName, clusterJWTSecretName, affinityWithRole); err != nil {
->>>>>>> 3dfd49f0
 			return maskAny(err)
 		}
 		log.Debug().Str("pod-name", m.PodName).Msg("Created pod")
