--- conflicted
+++ resolved
@@ -93,7 +93,6 @@
 	return nil
 }
 
-<<<<<<< HEAD
 // GetDeploymentHealth returns a copy of the latest known state of cluster health
 func (r *Resources) GetDeploymentHealth() (driver.ClusterHealth, error) {
 
@@ -110,7 +109,8 @@
 		newhealth.Health[k] = v
 	}
 	return newhealth, nil
-=======
+}
+
 // RunDeploymentShardSyncLoop creates a loop to fetch the sync status of shards of the deployment.
 // The loop ends when the given channel is closed.
 func (r *Resources) RunDeploymentShardSyncLoop(stopCh <-chan struct{}) {
@@ -205,5 +205,4 @@
 	r.shardSync.mutex.Lock()
 	defer r.shardSync.mutex.Unlock()
 	return r.shardSync.allInSync
->>>>>>> bee1c2e1
 }