--- conflicted
+++ resolved
@@ -71,14 +71,10 @@
 	r.health.mutex.Unlock()
 
 	// Only accept recent cluster health values
-<<<<<<< HEAD
-	if time.Since(ts) > maxClusterHealthAge {
-		log.Info().Str("member", h.ID).Msg(" cluster health is older that us. Disregarding")
-=======
+
 	healthAge := time.Since(ts)
 	if healthAge > maxClusterHealthAge {
 		log.Info().Dur("age", healthAge).Msg("Cleanup longer than max cluster health. Exiting")
->>>>>>> d1b2879b
 		return nil
 	}
 
