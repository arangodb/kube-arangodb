//
// DISCLAIMER
//
// Copyright 2018 ArangoDB GmbH, Cologne, Germany
//
// Licensed under the Apache License, Version 2.0 (the "License");
// you may not use this file except in compliance with the License.
// You may obtain a copy of the License at
//
// http://www.apache.org/licenses/LICENSE-2.0
//
// Unless required by applicable law or agreed to in writing, software
// distributed under the License is distributed on an "AS IS" BASIS,
// WITHOUT WARRANTIES OR CONDITIONS OF ANY KIND, either express or implied.
// See the License for the specific language governing permissions and
// limitations under the License.
//
// Copyright holder is ArangoDB GmbH, Cologne, Germany
//
// Author Ewout Prangsma
//

package resources

import (
	"context"
	"fmt"
	"time"

	"github.com/rs/zerolog"
	"k8s.io/api/core/v1"
	metav1 "k8s.io/apimachinery/pkg/apis/meta/v1"

	driver "github.com/arangodb/go-driver"
	"github.com/arangodb/go-driver/agency"
	api "github.com/arangodb/kube-arangodb/pkg/apis/deployment/v1alpha"
	"github.com/arangodb/kube-arangodb/pkg/util/arangod"
	"github.com/arangodb/kube-arangodb/pkg/util/k8sutil"
)

// prepareAgencyPodTermination checks if the given agency pod is allowed to terminate
// and if so, prepares it for termination.
// It returns nil if the pod is allowed to terminate, an error otherwise.
func (r *Resources) prepareAgencyPodTermination(ctx context.Context, log zerolog.Logger, p *v1.Pod, memberStatus api.MemberStatus, updateMember func(api.MemberStatus) error) error {
	// Inspect member phase
	if memberStatus.Phase.IsFailed() {
		log.Debug().Msg("Pod is already failed, safe to remove agency serving finalizer")
		return nil
	}
	// Inspect deployment deletion state
	apiObject := r.context.GetAPIObject()
	if apiObject.GetDeletionTimestamp() != nil {
		log.Debug().Msg("Entire deployment is being deleted, safe to remove agency serving finalizer")
		return nil
	}

	// Check node the pod is scheduled on
	agentDataWillBeGone := false
	if p.Spec.NodeName != "" {
		node, err := r.context.GetKubeCli().CoreV1().Nodes().Get(p.Spec.NodeName, metav1.GetOptions{})
		if err != nil {
			log.Warn().Err(err).Msg("Failed to get node for member")
			return maskAny(err)
		}
		if node.Spec.Unschedulable {
			agentDataWillBeGone = true
		}
	}

	// Check PVC
	pvcs := r.context.GetKubeCli().CoreV1().PersistentVolumeClaims(apiObject.GetNamespace())
	pvc, err := pvcs.Get(memberStatus.PersistentVolumeClaimName, metav1.GetOptions{})
	if err != nil {
		log.Warn().Err(err).Msg("Failed to get PVC for member")
		return maskAny(err)
	}
	if k8sutil.IsPersistentVolumeClaimMarkedForDeletion(pvc) {
		agentDataWillBeGone = true
	}

	// Is this a simple pod restart?
	if !agentDataWillBeGone {
		log.Debug().Msg("Pod is just being restarted, safe to terminate agency pod")
		return nil
	}

	// Inspect agency state
	log.Debug().Msg("Agent data will be gone, so we will check agency serving status first")
	ctx = agency.WithAllowNoLeader(ctx)                     // The ID we're checking may be the leader, so ignore situations where all other agents are followers
	ctx, cancel := context.WithTimeout(ctx, time.Second*15) // Force a quick check
	defer cancel()
	agencyConns, err := r.context.GetAgencyClients(ctx, func(id string) bool { return id != memberStatus.ID })
	if err != nil {
		log.Debug().Err(err).Msg("Failed to create member client")
		return maskAny(err)
	}
	if len(agencyConns) == 0 {
		log.Debug().Err(err).Msg("No more remaining agents, we cannot delete this one")
		return maskAny(fmt.Errorf("No more remaining agents"))
	}
	if err := agency.AreAgentsHealthy(ctx, agencyConns); err != nil {
		log.Debug().Err(err).Msg("Remaining agents are not healthy")
		return maskAny(err)
	}

	// Complete agent recovery is needed, since data is already gone or not accessible
	if memberStatus.Conditions.Update(api.ConditionTypeAgentRecoveryNeeded, true, "Data Gone", "") {
		if err := updateMember(memberStatus); err != nil {
			return maskAny(err)
		}
	}
	log.Debug().Msg("Agent is ready to be completely recovered.")

	return nil
}

// prepareDBServerPodTermination checks if the given dbserver pod is allowed to terminate
// and if so, prepares it for termination.
// It returns nil if the pod is allowed to terminate, an error otherwise.
func (r *Resources) prepareDBServerPodTermination(ctx context.Context, log zerolog.Logger, p *v1.Pod, memberStatus api.MemberStatus, updateMember func(api.MemberStatus) error) error {
	// Inspect member phase
	if memberStatus.Phase.IsFailed() {
		log.Debug().Msg("Pod is already failed, safe to remove dbserver pod")
		return nil
	}
	// Inspect deployment deletion state
	apiObject := r.context.GetAPIObject()
	if apiObject.GetDeletionTimestamp() != nil {
		log.Debug().Msg("Entire deployment is being deleted, safe to remove dbserver pod")
		return nil
	}

	// Check node the pod is scheduled on
	dbserverDataWillBeGone := false
	if p.Spec.NodeName != "" {
		node, err := r.context.GetKubeCli().CoreV1().Nodes().Get(p.Spec.NodeName, metav1.GetOptions{})
		if err != nil {
			log.Warn().Err(err).Msg("Failed to get node for member")
			return maskAny(err)
		}
		if node.Spec.Unschedulable {
			dbserverDataWillBeGone = true
		}
	}

	// Check PVC
	pvcs := r.context.GetKubeCli().CoreV1().PersistentVolumeClaims(apiObject.GetNamespace())
	pvc, err := pvcs.Get(memberStatus.PersistentVolumeClaimName, metav1.GetOptions{})
	if err != nil {
		log.Warn().Err(err).Msg("Failed to get PVC for member")
		return maskAny(err)
	}
	if k8sutil.IsPersistentVolumeClaimMarkedForDeletion(pvc) {
		dbserverDataWillBeGone = true
	}

	// Is this a simple pod restart?
	if !dbserverDataWillBeGone {
		log.Debug().Msg("Pod is just being restarted, safe to remove dbserver pod")
		return nil
	}

	if memberStatus.Conditions.Update(api.ConditionTypePVDeleted, true, "PV will be lost", "") {
		if err := updateMember(memberStatus); err != nil {
			return maskAny(err)
		}
	}

	// Inspect cleaned out state
	log.Debug().Msg("DBServer data is being deleted, so we will cleanout the dbserver first")
	c, err := r.context.GetDatabaseClient(ctx)
	if err != nil {
		log.Debug().Err(err).Msg("Failed to create member client")
		return maskAny(err)
	}
	cluster, err := c.Cluster(ctx)
	if err != nil {
		log.Debug().Err(err).Msg("Failed to access cluster")
		return maskAny(err)
	}
	cleanedOut, err := cluster.IsCleanedOut(ctx, memberStatus.ID)
	if err != nil {
		return maskAny(err)
	}
	if cleanedOut {
		// Cleanout completed
		log.Debug().Msg("DBServer is cleaned out.")
		return nil
	}
	// Not cleaned out yet, check member status
	if memberStatus.Conditions.IsTrue(api.ConditionTypeTerminated) {
		log.Warn().Msg("Member is already terminated before it could be cleaned out. Not good, but removing dbserver pod because we cannot do anything further")
		// At this point we have to set CleanedOut to true,
		// because we can no longer reason about the state in the agency and
		// bringing back the dbserver again may result in an cleaned out server without us knowing
		memberStatus.Conditions.Update(api.ConditionTypeCleanedOut, true, "Draining server failed", "")
		memberStatus.CleanoutJobID = ""
		if memberStatus.Phase == api.MemberPhaseDrain {
			memberStatus.Phase = api.MemberPhaseCreated
		}
		if err := updateMember(memberStatus); err != nil {
			return maskAny(err)
		}
		return nil
	}
<<<<<<< HEAD
	// Ensure the cleanout is triggered
=======
	if memberStatus.Phase == api.MemberPhaseCreated {
		// No cleanout job triggered
		var jobID string
		ctx = driver.WithJobIDResponse(ctx, &jobID)
		// Ensure the cleanout is triggered
		log.Debug().Msg("Server is not yet clean out. Triggering a clean out now")
		if err := cluster.CleanOutServer(ctx, memberStatus.ID); err != nil {
			log.Debug().Err(err).Msg("Failed to clean out server")
			return maskAny(err)
		}
		memberStatus.CleanoutJobID = jobID
		memberStatus.Phase = api.MemberPhaseDrain
		if err := updateMember(memberStatus); err != nil {
			return maskAny(err)
		}
	} else if memberStatus.Phase == api.MemberPhaseDrain {
		// Check the job progress
		agency, err := r.context.GetAgency(ctx)
		if err != nil {
			log.Debug().Err(err).Msg("Failed to create agency client")
			return maskAny(err)
		}
		jobStatus, err := arangod.CleanoutServerJobStatus(ctx, memberStatus.CleanoutJobID, c, agency)
		if err != nil {
			log.Debug().Err(err).Msg("Failed to fetch cleanout job status")
			return maskAny(err)
		}
		if jobStatus.IsFailed() {
			log.Warn().Str("reason", jobStatus.Reason()).Msg("Cleanout Job failed. Aborting plan")
			// Revert cleanout state
			memberStatus.Phase = api.MemberPhaseCreated
			memberStatus.CleanoutJobID = ""
			return maskAny(fmt.Errorf("Clean out server job failed"))
		}
	}
>>>>>>> edf5d2f0

	return maskAny(fmt.Errorf("Server is not yet cleaned out"))

}<|MERGE_RESOLUTION|>--- conflicted
+++ resolved
@@ -31,10 +31,8 @@
 	"k8s.io/api/core/v1"
 	metav1 "k8s.io/apimachinery/pkg/apis/meta/v1"
 
-	driver "github.com/arangodb/go-driver"
 	"github.com/arangodb/go-driver/agency"
 	api "github.com/arangodb/kube-arangodb/pkg/apis/deployment/v1alpha"
-	"github.com/arangodb/kube-arangodb/pkg/util/arangod"
 	"github.com/arangodb/kube-arangodb/pkg/util/k8sutil"
 )
 
@@ -190,58 +188,8 @@
 	// Not cleaned out yet, check member status
 	if memberStatus.Conditions.IsTrue(api.ConditionTypeTerminated) {
 		log.Warn().Msg("Member is already terminated before it could be cleaned out. Not good, but removing dbserver pod because we cannot do anything further")
-		// At this point we have to set CleanedOut to true,
-		// because we can no longer reason about the state in the agency and
-		// bringing back the dbserver again may result in an cleaned out server without us knowing
-		memberStatus.Conditions.Update(api.ConditionTypeCleanedOut, true, "Draining server failed", "")
-		memberStatus.CleanoutJobID = ""
-		if memberStatus.Phase == api.MemberPhaseDrain {
-			memberStatus.Phase = api.MemberPhaseCreated
-		}
-		if err := updateMember(memberStatus); err != nil {
-			return maskAny(err)
-		}
 		return nil
 	}
-<<<<<<< HEAD
-	// Ensure the cleanout is triggered
-=======
-	if memberStatus.Phase == api.MemberPhaseCreated {
-		// No cleanout job triggered
-		var jobID string
-		ctx = driver.WithJobIDResponse(ctx, &jobID)
-		// Ensure the cleanout is triggered
-		log.Debug().Msg("Server is not yet clean out. Triggering a clean out now")
-		if err := cluster.CleanOutServer(ctx, memberStatus.ID); err != nil {
-			log.Debug().Err(err).Msg("Failed to clean out server")
-			return maskAny(err)
-		}
-		memberStatus.CleanoutJobID = jobID
-		memberStatus.Phase = api.MemberPhaseDrain
-		if err := updateMember(memberStatus); err != nil {
-			return maskAny(err)
-		}
-	} else if memberStatus.Phase == api.MemberPhaseDrain {
-		// Check the job progress
-		agency, err := r.context.GetAgency(ctx)
-		if err != nil {
-			log.Debug().Err(err).Msg("Failed to create agency client")
-			return maskAny(err)
-		}
-		jobStatus, err := arangod.CleanoutServerJobStatus(ctx, memberStatus.CleanoutJobID, c, agency)
-		if err != nil {
-			log.Debug().Err(err).Msg("Failed to fetch cleanout job status")
-			return maskAny(err)
-		}
-		if jobStatus.IsFailed() {
-			log.Warn().Str("reason", jobStatus.Reason()).Msg("Cleanout Job failed. Aborting plan")
-			// Revert cleanout state
-			memberStatus.Phase = api.MemberPhaseCreated
-			memberStatus.CleanoutJobID = ""
-			return maskAny(fmt.Errorf("Clean out server job failed"))
-		}
-	}
->>>>>>> edf5d2f0
 
 	return maskAny(fmt.Errorf("Server is not yet cleaned out"))
 
