--- conflicted
+++ resolved
@@ -28,27 +28,10 @@
 	"github.com/arangodb/kube-arangodb/pkg/util/crd"
 )
 
-<<<<<<< HEAD
-// initResourceIfNeeded initializes the custom resource definition when
-// instructed to do so by the config.
-func (o *Operator) initResourceIfNeeded() error {
-	if o.Config.CreateCRD {
-		if err := o.initCRD(); err != nil {
-			return maskAny(fmt.Errorf("Failed to initialize Custom Resource Definition: %v", err))
-		}
-	}
-	return nil
-}
-
-// initCRD creates the CustomResourceDefinition and waits for it to be ready.
-func (o *Operator) initCRD() error {
-	log := o.log
-=======
 // waitForCRD waits for the CustomResourceDefinition (created externally)
 // to be ready.
 func (o *Operator) waitForCRD(enableDeployment, enableStorage bool) error {
-	log := o.Dependencies.Log
->>>>>>> e0548847
+	log := o.log
 
 	if enableDeployment {
 		log.Debug().Msg("Waiting for ArangoDeployment CRD to be ready")
