//
// DISCLAIMER
//
// Copyright 2018 ArangoDB GmbH, Cologne, Germany
//
// Licensed under the Apache License, Version 2.0 (the "License");
// you may not use this file except in compliance with the License.
// You may obtain a copy of the License at
//
// http://www.apache.org/licenses/LICENSE-2.0
//
// Unless required by applicable law or agreed to in writing, software
// distributed under the License is distributed on an "AS IS" BASIS,
// WITHOUT WARRANTIES OR CONDITIONS OF ANY KIND, either express or implied.
// See the License for the specific language governing permissions and
// limitations under the License.
//
// Copyright holder is ArangoDB GmbH, Cologne, Germany
//
// Author Ewout Prangsma
//

package operator

import (
	"context"
	"time"

<<<<<<< HEAD
=======
	"github.com/rs/zerolog"
	"github.com/rs/zerolog/log"
>>>>>>> e0548847
	apiextensionsclient "k8s.io/apiextensions-apiserver/pkg/client/clientset/clientset"
	kwatch "k8s.io/apimachinery/pkg/watch"
	"k8s.io/client-go/kubernetes"
	"k8s.io/client-go/tools/record"

	deplapi "github.com/arangodb/kube-arangodb/pkg/apis/deployment/v1alpha"
	lsapi "github.com/arangodb/kube-arangodb/pkg/apis/storage/v1alpha"
	"github.com/arangodb/kube-arangodb/pkg/deployment"
	"github.com/arangodb/kube-arangodb/pkg/generated/clientset/versioned"
	"github.com/arangodb/kube-arangodb/pkg/logging"
	"github.com/arangodb/kube-arangodb/pkg/storage"
	"github.com/rs/zerolog"
)

const (
	initRetryWaitTime = 30 * time.Second
)

type Event struct {
	Type         kwatch.EventType
	Deployment   *deplapi.ArangoDeployment
	LocalStorage *lsapi.ArangoLocalStorage
}

type Operator struct {
	Config
	Dependencies

	log           zerolog.Logger
	deployments   map[string]*deployment.Deployment
	localStorages map[string]*storage.LocalStorage
}

type Config struct {
	ID               string
	Namespace        string
	PodName          string
	ServiceAccount   string
	EnableDeployment bool
	EnableStorage    bool
	CreateCRD        bool
}

type Dependencies struct {
<<<<<<< HEAD
	LogService logging.Service
	KubeCli    kubernetes.Interface
	KubeExtCli apiextensionsclient.Interface
	CRCli      versioned.Interface
=======
	Log           zerolog.Logger
	KubeCli       kubernetes.Interface
	KubeExtCli    apiextensionsclient.Interface
	CRCli         versioned.Interface
	EventRecorder record.EventRecorder
>>>>>>> e0548847
}

// NewOperator instantiates a new operator from given config & dependencies.
func NewOperator(config Config, deps Dependencies) (*Operator, error) {
	o := &Operator{
		Config:        config,
		Dependencies:  deps,
		log:           deps.LogService.MustGetLogger("operator"),
		deployments:   make(map[string]*deployment.Deployment),
		localStorages: make(map[string]*storage.LocalStorage),
	}
	return o, nil
}

<<<<<<< HEAD
// Start the operator
func (o *Operator) Start() error {
	log := o.log
=======
// Run the operator
func (o *Operator) Run() {
	if o.Config.EnableDeployment {
		go o.runLeaderElection("arango-deployment-operator", o.onStartDeployment)
	}
	if o.Config.EnableStorage {
		go o.runLeaderElection("arango-storage-operator", o.onStartStorage)
	}
	// Wait until process terminates
	<-context.TODO().Done()
}
>>>>>>> e0548847

// onStartDeployment starts the deployment operator and run till given channel is closed.
func (o *Operator) onStartDeployment(stop <-chan struct{}) {
	for {
		if err := o.waitForCRD(true, false); err == nil {
			break
		} else {
			log.Error().Err(err).Msg("Resource initialization failed")
			log.Info().Msgf("Retrying in %s...", initRetryWaitTime)
			time.Sleep(initRetryWaitTime)
		}
	}
	o.runDeployments(stop)
}

<<<<<<< HEAD
// run the operator.
// This registers a listener and waits until the process stops.
func (o *Operator) run() {
	log := o.log

	log.Info().Msgf("Running controller in namespace '%s'", o.Config.Namespace)

	go o.runDeployments()
	go o.runLocalStorages()

	// Wait till done
	ctx := context.TODO()
	<-ctx.Done()
=======
// onStartStorage starts the storage operator and run till given channel is closed.
func (o *Operator) onStartStorage(stop <-chan struct{}) {
	for {
		if err := o.waitForCRD(false, true); err == nil {
			break
		} else {
			log.Error().Err(err).Msg("Resource initialization failed")
			log.Info().Msgf("Retrying in %s...", initRetryWaitTime)
			time.Sleep(initRetryWaitTime)
		}
	}
	o.runLocalStorages(stop)
>>>>>>> e0548847
}<|MERGE_RESOLUTION|>--- conflicted
+++ resolved
@@ -26,11 +26,8 @@
 	"context"
 	"time"
 
-<<<<<<< HEAD
-=======
 	"github.com/rs/zerolog"
 	"github.com/rs/zerolog/log"
->>>>>>> e0548847
 	apiextensionsclient "k8s.io/apiextensions-apiserver/pkg/client/clientset/clientset"
 	kwatch "k8s.io/apimachinery/pkg/watch"
 	"k8s.io/client-go/kubernetes"
@@ -42,7 +39,6 @@
 	"github.com/arangodb/kube-arangodb/pkg/generated/clientset/versioned"
 	"github.com/arangodb/kube-arangodb/pkg/logging"
 	"github.com/arangodb/kube-arangodb/pkg/storage"
-	"github.com/rs/zerolog"
 )
 
 const (
@@ -75,18 +71,11 @@
 }
 
 type Dependencies struct {
-<<<<<<< HEAD
-	LogService logging.Service
-	KubeCli    kubernetes.Interface
-	KubeExtCli apiextensionsclient.Interface
-	CRCli      versioned.Interface
-=======
-	Log           zerolog.Logger
+	LogService    logging.Service
 	KubeCli       kubernetes.Interface
 	KubeExtCli    apiextensionsclient.Interface
 	CRCli         versioned.Interface
 	EventRecorder record.EventRecorder
->>>>>>> e0548847
 }
 
 // NewOperator instantiates a new operator from given config & dependencies.
@@ -101,11 +90,6 @@
 	return o, nil
 }
 
-<<<<<<< HEAD
-// Start the operator
-func (o *Operator) Start() error {
-	log := o.log
-=======
 // Run the operator
 func (o *Operator) Run() {
 	if o.Config.EnableDeployment {
@@ -117,7 +101,6 @@
 	// Wait until process terminates
 	<-context.TODO().Done()
 }
->>>>>>> e0548847
 
 // onStartDeployment starts the deployment operator and run till given channel is closed.
 func (o *Operator) onStartDeployment(stop <-chan struct{}) {
@@ -133,21 +116,6 @@
 	o.runDeployments(stop)
 }
 
-<<<<<<< HEAD
-// run the operator.
-// This registers a listener and waits until the process stops.
-func (o *Operator) run() {
-	log := o.log
-
-	log.Info().Msgf("Running controller in namespace '%s'", o.Config.Namespace)
-
-	go o.runDeployments()
-	go o.runLocalStorages()
-
-	// Wait till done
-	ctx := context.TODO()
-	<-ctx.Done()
-=======
 // onStartStorage starts the storage operator and run till given channel is closed.
 func (o *Operator) onStartStorage(stop <-chan struct{}) {
 	for {
@@ -160,5 +128,4 @@
 		}
 	}
 	o.runLocalStorages(stop)
->>>>>>> e0548847
 }