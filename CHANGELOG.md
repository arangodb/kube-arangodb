--- conflicted
+++ resolved
@@ -5,11 +5,8 @@
 - (Feature) (EE) Ordered Member IDs
 - (Refactor) Deprecate ForeachServerGroup, ForeachServerInGroups and ForServerGroup functions and refactor code accordingly
 - (Bugfix) Memory leaks due to incorrect time.After function usage
-<<<<<<< HEAD
+- (Feature) Add startup probe for coordinators
 - (Feature) Use only connections for healthy members
-=======
-- (Feature) Add startup probe for coordinators
->>>>>>> a8002e1e
 
 ## [1.2.15](https://github.com/arangodb/kube-arangodb/tree/1.2.15) (2022-07-20)
 - (Bugfix) Ensure pod names not too long
