--- conflicted
+++ resolved
@@ -1,14 +1,11 @@
 # Change Log
 
 ## [master](https://github.com/arangodb/kube-arangodb/tree/master) (N/A)
-<<<<<<< HEAD
-- Add metrics for the plan actions
-=======
 - Add Plan BackOff functionality
 - Fix Core InitContainers check
 - Remove unused `status.members.<group>.sidecars-specs` variable
 - Keep only recent terminations
->>>>>>> dba0a375
+- Add metrics for the plan actions
 
 ## [1.2.6](https://github.com/arangodb/kube-arangodb/tree/1.2.6) (2021-12-15)
 - Add ArangoBackup backoff functionality
