--- conflicted
+++ resolved
@@ -5,14 +5,11 @@
 - Fix ArangoSync Liveness Probe
 - Allow runtime update of Sidecar images
 - Allow Agent recreation with preserved IDs
-<<<<<<< HEAD
+- The internal metrics exporter can not be disabled
 - Changing the topics' log level without restarting the container.
   When the topic is removed from the argument list then it will not 
   be turned off in the ArangoDB automatically.
-=======
-- The internal metrics exporter can not be disabled
->>>>>>> 2de58faa
-
+  
 ## [1.2.2](https://github.com/arangodb/kube-arangodb/tree/1.2.2) (2021-09-09)
 - Update 'github.com/arangodb/arangosync-client' dependency to v0.7.0
 - Add HighPriorityPlan to ArangoDeployment Status
