# Change Log

## [master](https://github.com/arangodb/kube-arangodb/tree/master) (N/A)
<<<<<<< HEAD
- (Feature) Enable ML Operator and add required Platform Roles
=======
- (Documentation) Add ArangoPlatformStorage Docs & Examples
>>>>>>> 1d7f01a0

## [1.3.0](https://github.com/arangodb/kube-arangodb/tree/1.3.0) (2025-08-01)
- (Feature) (Platform) Storage Debug
- (Feature) Extend DebugPackage with Debug files
- (Documentation) Shutdown Debug Feature
- (Documentation) ManualUpgrade Docs
- (Documentation) Add Required & Skip in Docs
- (Feature) (Platform) ECS Storage
- (Bugfix) (Platform) Prevent NPE in case of missing Helm Release
- (Bugfix) Align JWT Discovery
- (Feature) Compact Action
- (DebugPackage) Fetch All logs
- (Feature) (Platform) MetaV1 List Operation
- (Feature) (Platform) Enable HTTP to HTTPS Redirect
- (Bugfix) (Platform) Fix NoAuth Mode
- (Feature) Define OptionalReplace Upgrade Mode option
- (Feature) OptionalReplace Upgrade Mode
- (Feature) Update GoDriver
- (Feature) Use Version Consts
- (Maintenace) 1.3.x Release Preparation
- (Bugfix) Move Helpers to V1Beta1

## [1.2.50](https://github.com/arangodb/kube-arangodb/tree/1.2.50) (2025-07-04)
- (Feature) (Platform) MetaV1 Integration Service
- (Feature) (Platform) Chart Overrides
- (Feature) Parallel Executor
- (Feature) (Platform) Service Handler
- (Feature) (Platform) Service Handler Implementation
- (Feature) (Platform) Packer
- (Feature) Manual Upgrade Mode
- (Feature) (Platform) SchedulerV2 Defaults Revert
- (Bugfix) Enable Probes for Single & Gateway
- (Bugfix) Fix Gateway Probes with Auth Enabled
- (Bugfix) Remove Finalizer from Gateway
- (Bugfix) Add GCP Plugin Support

## [1.2.49](https://github.com/arangodb/kube-arangodb/tree/1.2.49) (2025-06-17)
- (Maintenance) Optimize go.mod
- (Bugfix) Prevent UpToDate Condition changes during Action processing
- (Feature) (Platform) Reorganize Envoy Auth
- (Feature) Ensure Group Service Type
- (Maintenance) Fix Helm & JWT CVE's
- (Feature) (Platform) Improve CLI Values
- (Feature) (Platform) Envoy Cache Introduction
- (Feature) (Platform) OpenID Integration - API Extension
- (Feature) Windows Platform CLI
- (Feature) (Platform) Auth User Creation
- (Maintenance) Add Common Api Import
- (Feature) Previous Pod Logs in DebugPackage
- (Feature) (Platform) Login & Logout Endpoints
- (Feature) (Platform) OpenID Integration
- (Maintenance) Operator Labeling Skip
- (Feature) Optional LocalStorage CRD
- (Bugfix) Fix Checksum Calculation
- (Bugfix) Implement Missing Group Tolerations
- (Feature) (Platform) OpenID Logout Endpoints
- (Maintenance) Grade Doc Field
- (Feature) (Platform) Improve Platform Components names
- (Feature) Extend Shared Types
- (Feature) (Platform) OpenID Refresh Feature

## [1.2.48](https://github.com/arangodb/kube-arangodb/tree/1.2.48) (2025-05-08)
- (Maintenance) Extend Documentation
- (Bugfix) (Platform) Cover NoAuth Case for Identity Service
- (Feature) Add ArangoMember Args
- (Maintenance) Unify References via golangci-linter
- (Feature) Add Default Container Mods
- (Documentation) Improve Charts and Upgrade Documentation
- (Feature) AutoDiscover Operator Access
- (Feature) (Platform) Adjust Gateway timeouts
- (Feature) (Platform) Docs and Installer improvements
- (Feature) Promote RestartPolicy Always Feature
- (Maintenance) Update Dependencies
- (Feature) Backup Retry Until and BackupPolicy Until Propagation feature
- (Bugfix) Improve Profile Tolerations Merge
- (Maintenance) Update Envoy to v1.32.5
- (Maintenance) Generate CRD with Schemas
- (Feature) DebugPackage Improvements
- (Feature) Improve Bootstrap time
- (Feature) Move Condition Actions to Internal
- (Bugfix) Improve Member Failure discovery

## [1.2.47](https://github.com/arangodb/kube-arangodb/tree/1.2.47) (2025-03-28)
- (Bugfix) Use Profile Annotations
- (Bugfix) Improve Wait Procedure on AF
- (Feature) (Platform) Generate GRPC Gateway Code
- (Feature) (Platform) Identity Endpoint
- (Feature) (Platform) Authz V1 Types
- (Maintenance) Allow GRPC Marshal Opts
- (Bugfix) Propagate Gateway Idle Timeout
- (Feature) Update Authz V1 Definitions
- (Feature) (Platform) Add Sharding to the Inventory Endpoint
- (Feature) Emit Default values in Inventory
- (Maintenance) Bump github.com/containerd/containerd to v1.7.27
- (Feature) Rotation Order
- (Maintenance) Coordinator Health issue upgrade procedure
- (Maintenance) Bump github.com/golang-jwt/jwt/v5 to v5.2.2

## [1.2.46](https://github.com/arangodb/kube-arangodb/tree/1.2.46) (2025-02-24)
- (Bugfix) Clean Phase change properly during upgrade

## [1.2.45](https://github.com/arangodb/kube-arangodb/tree/1.2.45) (2025-02-21)
- (Feature) (Platform) Inventory as Proto
- (Docs) Update Refs
- (Feature) Expose Agency Shard Details
- (Maintenance) Bump Go to 1.23.6, Kubernetes to 1.31.5 and other dependencies
- (Feature) (Platform) Inventory Cluster details
- (Feature) (Platform) CLI
- (Bugfix) Fix Condition name
- (Bugfix) Add missing ArangoDeployment ExternalAccess Managed Type definition
- (Feature) Agency DBServer Discovery
- (Bugfix) Fix Manifests
- (Bugfix) Agency Cache Reload
- (Feature) Allow to continue if ResignServer job is gone
- (Feature) UpgradeByReplace Flow
- (Feature) (Platform) ArangoRoute Timeout option
- (Feature) Delay Action
- (Feature) MigrateMember Action
- (Maintenance) Ensure Enum in the UpgradeMode Enum Schema
- (Feature) Enforce UpgradeByReplace operation by default for ArangoDB from 3.12.2/3 to 3.12.4+
- (Documentation) Index Sorting Order Issues

## [1.2.44](https://github.com/arangodb/kube-arangodb/tree/1.2.44) (2025-02-03)
- (Maintenance) Kubernetes 1.31.1 libraries
- (Feature) Helm Client Support
- (Feature) Helm Client Extension
- (Feature) (Integration) SchedulerV2 Definition
- (Maintenance) Proto Lint
- (Feature) (Integration) SchedulerV2
- (Feature) (Integration) Basic Envs
- (Maintenance) Inspector Generics
- (Bugfix) Fix Gateway Options
- (Feature) StorageV2 Integration Service Definition
- (Feature) AWS Client
- (Feature) (Platform) Storage V1Alpha1
- (Feature) StorageV2 Integration Service Implementation
- (Feature) (Platform) Storage V1Alpha1 RC
- (Feature) (Networking) ArangoRotue WebSocket Support
- (Feature) (Scheduler) Helm Driver Param
- (Feature) (Integration) Services Endpoint
- (Feature) (Platform) Storage
- (Maintenance) Extract GRPC Client Package
- (Feature) (Platform) Chart
- (Feature) (Scheduler) Deployment Scale Functionality
- (Feature) (Platform) Chart Integration
- (Maintenance) Switch to google.golang.org/protobuf
- (Feature) Add DebugPackage to the OPS Binary
- (Feature) (Networking) ArangoRoute Protocol
- (Feature) (Platform) Platform Requirements support
- (Improvement) Drop slash requirement from ArangoRoute
- (Feature) (Networking) Pass through Server Header
- (Feature) (Platform) Shutdown migration to CE
- (Feature) (Scheduler) Shutdown Integration
- (Feature) CertManager Integration
- (Feature) (Networking) Gateway Options sync
- (Feature) Webhooks
- (Feature) (Platform) Add CA Integration propagation
- (Maintenance) Use GoPretty for the Documentation
- (Maintenance) Bump Kubernetes dependency to 1.31.2
- (Documentation) Remove Interactive args for the DebugPackage command
- (Maintenance) PropagationMode Enum docs
- (Feature) Deprecate AF Mode
- (Maintenance) Switch License to 2025
- (Feature) Migrate Storage V1 to CE
- (Feature) Improve Helm Chart Manager
- (Bugfix) (Platform) Proper Path handler in StorageV2
- (Feature) Helm Chart Values merge methods
- (Feature) (Platform) Expose Route Name via Header
- (Feature) (Platform) Route Upstream Timeout
- (Maintenance) Fix CRD Generation and golangci version
- (Feature) (ML) Allow to use PlatformStorage
- (Maintenance) Bump Go Image to 1.22.11
- (Feature) Split Helm and KClient
- (Bugfix) Fix ArangoRoute Target switch in case of temporary error
- (Bugfix) Fix IntOrString Schema Type
- (Feature) Enable Operator Handler StackTraces
- (Feature) Add spec validation for MLExtension

## [1.2.43](https://github.com/arangodb/kube-arangodb/tree/1.2.43) (2024-10-14)
- (Feature) ArangoRoute CRD
- (Feature) ArangoRoute Operator
- (Feature) Add Kubernetes Services for Group
- (Bugfix) Fix Networking Client
- (Feature) ConfigMap Inspector
- (Feature) Envoy Image Layer
- (Feature) Add ArangoDeployment ServerGroupType
- (Feature) ServerGroup Pointer
- (Feature) Envoy AuthV3 Integration
- (Maintenance) Switch to ubuntu:24.04 base image
- (Feature) Gateway Group for ArangoDeployment
- (Feature) Gateway config loader
- (Feature) ConfigV1 Integration Service
- (Feature) Integration Service Authentication
- (Improvement) Better panic handling
- (Feature) PongV1 Integration Service
- (Feature) Custom Gateway image
- (Bugfix) Fix race condition in ArangoBackup
- (Feature) Improve Gateway Config gen
- (Feature) Integration Service TLS
- (Feature) (Gateway) SNI and Authz support
- (Maintenance) Bump Examples to ArangoDB 3.12
- (Feature) (Gateway) ArangoDB JWT Auth Integration
- (Feature) Scheduler Handler
- (Feature) (Gateway) ArangoDB Auth Token
- (Feature) (Gateway) Dynamic Configuration
- (Feature) DebugPackage ArangoRoutes
- (Feature) (Scheduler) Add Status Conditions
- (Bugfix) Versioning Alignment
- (Feature) (Scheduler) Merge Strategy
- (Feature) (Networking) Endpoints Destination
- (Improvement) Improve Metrics Handling
- (Feature) (Scheduler) Create Integration Profile
- (Feature) (Scheduler) Additional types
- (Feature) Alternative Upgrade Order Feature
- (Feature) (Scheduler) SchedV1 Integration

## [1.2.42](https://github.com/arangodb/kube-arangodb/tree/1.2.42) (2024-07-23)
- (Maintenance) Go 1.22.4 & Kubernetes 1.29.6 libraries
- (Feature) Fix CRD Schema types
- (Bugfix) Adjust Prometheus Monitor labels
- (Feature) Expose HTTP Client Config
- (Bugfix) MarkedToRemove Condition Check
- (Bugfix) Fix HTTP Client NPE
- (Documentation) Update Supported K8S Versions and Charts

## [1.2.41](https://github.com/arangodb/kube-arangodb/tree/1.2.41) (2024-05-24)
- (Maintenance) Bump Prometheus API Version
- (Bugfix) Prevent unexpected rotation in case of SecurityContext change
- (Bugfix) Ensure PDB is created
- (Bugfix) Fix Schema Apply Checksum
- (Bugfix) Use MD5 instead of SHA256 for CRD Checksums
- (Feature) (ML) Unify API
- (Feature) (ML) Add TLS Secrets
- (Feature) (ML) Allow to change API port
- (Feature) (ML) Enable TLS
- (Feature) (ML) Release V1Beta1 API
- (Maintenance) Update Go to 1.22.3
- (Feature) (Analytics) GAE Integration
- (Feature) (Analytics) Enable TLS and Service
- (Feature) (ML) Unify Integration Sidecar
- (Feature) (Analytics) Metadata
- (Feature) (Analytics) StatefulSet
- (Feature) Imported ArangoBackup Cleanup
- (Feature) Global Metrics

## [1.2.40](https://github.com/arangodb/kube-arangodb/tree/1.2.40) (2024-04-10)
- (Feature) Add Core fields to the Scheduler Container Spec
- (Feature) Add Metadata fields to the Scheduler Pod Spec
- (Feature) Extend Backup Details in DebugPackage
- (Feature) (ML) Use Scheduler API
- (Feature) (Scheduler) Introduce Scheduler CRD
- (Feature) Discover Namespace in DebugPackage from K8S
- (Feature) Expose Force CRD Install option
- (Maintenance) Move Container utils functions
- (Feature) ArangoProfile Selectors
- (Bugfix) Remove ImagePullSecrets Reference from Container
- (Feature) DebugPackage ArangoProfiles
- (Feature) Scheduler CLI
- (Feature) Parametrize ForceDelete timeout
- (Feature) Scheduler BatchJob Integration Definition
- (Feature) Scheduler CronJob Integration Definition
- (Feature) Scheduler BatchJob Integration Service
- (Maintenance) Update Go to 1.22.2
- (Feature) Object Checksum
- (Bugfix) Use Rendered Spec in case of scheduling compare
- (Feature) Parametrize Scheduling Graceful Duration
- (Bugfix) Change Accepted Spec Propagation
- (Bugfix) Pass SecurityContext Pod Settings for SELinux and Seccomp
- (Feature) Add ScheduleSpecChanged Condition

## [1.2.39](https://github.com/arangodb/kube-arangodb/tree/1.2.39) (2024-03-11)
- (Feature) Extract Scheduler API
- (Bugfix) Fix Image Discovery
- (Bugfix) Fix Resources Copy mechanism to prevent invalid pod creation
- (Bugfix) Wait for ImageStatus in ImageDiscover
- (Bugfix) Fix Image Error Propagation
- (Feature) JobScheduler Coverage
- (Feature) JobScheduler Volumes, Probes, Lifecycle and Ports integration
- (Feature) Merge ArangoDB Usage Metrics
- (Bugfix) Check Connection to the ArangoDB before creating Backup
- (Feature) Deployment & Members Condition metrics
- (Maintenance) Update Go to 1.21.8 & Dependencies
- (Feature) (ArangoBackup) Propagate message during retries
- (Bugfix) Fix ActiveFailover Mode
- (Maintenance) Update K8S API to 1.29.2 

## [1.2.38](https://github.com/arangodb/kube-arangodb/tree/1.2.38) (2024-02-22)
- (Feature) Extract GRPC Server
- (Feature) Extract Integration Service
- (Documentation) Move ML Extension example under "CRD overview"
- (Feature) Authentication Service V1
- (Feature) Authorization Service V0

## [1.2.37](https://github.com/arangodb/kube-arangodb/tree/1.2.37) (2024-01-22)
- (Documentation) Improve documentation rendering for GitHub Pages
- (Maintenance) Reduce binary size
- (Maintenance) Update Features Description, Supported K8S Versions and K8S Dependency to 1.28.5
- (Feature) (ML) Featurization Job Type
- (Bugfix) Don't abort plan in case of optional action timeout
- (Documentation) Use relative links for generated docs
- (Improvement) Change default logging level to info. Add --log.sampling (default true). Adjust log levels.
- (Maintenance) Bump Go to 1.21.6
- (Bugfix) Enable LazyLoader for CRD & CRD Schemas
- (Feature) (ML) Restore ReadinessProbe for ML Storage sidecar
- (Feature) AutoDelete for ArangoBackup

## [1.2.36](https://github.com/arangodb/kube-arangodb/tree/1.2.36) (2024-01-08)
- (Documentation) Improvements and fixes for rendered documentation (GH pages)
- (Feature) License Manager
- (Improvement) Use Async mode for backup creation
- (Feature) (ML) CRD
- (Bugfix) Proper handling of --agency.retries argument
- (Documentation) Do not use field type name for field URL hash
- (Maintenance) Bump Go to 1.20.11
- (Feature) License ArangoDeployment Fetcher
- (Feature) K8S Resources Compare Generic
- (Feature) Add support for CRD validation schemas
- (Bugfix) Fix Replaced Member Zone during Replace operation
- (Feature) (ML) Handlers
- (Feature) Add P0 Compare Func
- (Bugfix) Handle optional taints for Storage Operator
- (Bugfix) Fix Early Connections for 3.10+
- (Maintenance) yamlfmt as CI Step
- (Maintenance) Expose Context in OperatorV2 Item Handler
- (Feature) Improve K8S Mock for UT
- (Feature) (ML) Introduce basic Conditions
- (Improvement) Raise memory requests for init containers to 50mi
- (Feature) (ML) Metadata Service Implementation
- (Feature) License Manager for ML Deployment
- (Feature) (ML) Storage S3 sidecar implementation
- (Feature) TLS CA Secret Key
- (Refactoring) Extract Resource Helpers
- (Feature) (ML) Extension Storage Condition
- (Improvement) (ML) Switch to fsnotify for file watching for MacOS support
- (Feature) (ML) Unify Images, Resources and Lifecycle
- (Improvement) (ML) CronJob status update
- (Improvement) (ML) Job Sidecar Shutdown
- (Feature) (ML) Handler for Extension StatefulSet and Service
- (Feature) (ML) Pod & Container Config
- (Improvement) (ML) BatchJob status update
- (Feature) (ML) Multi DB Settings
- (Feature) (ML) Port adjustments
- (Feature) (ML) Support for deployments with JWT auth enabled
- (Feature) (ML) GPU Jobs
- (Feature) (ML) Container Envs
- (Feature) Pass Arguments to ID Group
- (Documentation) (ML) Minimal docs with examples how to deploy ArangoMLExtension
- (Feature) Add --deployment.feature.init-containers-upscale-resources (default enabled)

## [1.2.35](https://github.com/arangodb/kube-arangodb/tree/1.2.35) (2023-11-06)
- (Maintenance) Update go-driver to v1.6.0, update IsNotFound() checks
- (Improvement) Print assigned node name to log and condition message when pod is scheduled
- (Maintenance) Remove obsolete docs, restructure for better UX, generate index files
- (Feature) Add `spec.upgrade.debugLog` option to configure upgrade container logging
- (Documentation) Move documentation from ArangoDB into this repo, update and improve structure
- (Documentation) Update ArangoDeployment CR auto-generated docs
- (Documentation) Update ArangoBackup and ArangoBackupPolicy CR auto-generated docs
- (Bugfix) Fix missing Pod Status case in the RuntimeContainerImageUpdateAction
- (Documentation) Update ArangoDeploymentReplication and ArangoLocalStorage CR auto-generated docs
- (Feature) Member Memory Reservation
- (Documentation) Update ArangoDeploymentReplication and ArangoLocalStorage CR auto-generated docs
- (Feature) Add ArangoMember Message and extend ArangoMember CRD
- (Documentation) Use OpenAPI-compatible type names in docs
- (Improvement) Use agency cache lock in metrics exporter
- (Maintenance) Remove `scale_down_candidate` annotation
- (Maintenance) Extract CalculateMemoryReservation function into ArangoDeployment Group Spec

## [1.2.34](https://github.com/arangodb/kube-arangodb/tree/1.2.34) (2023-10-16)
- (Bugfix) Fix make manifests-crd-file command
- (Improvement) Allow tcp:// and ssl:// protocols in endpoints for members
- (Maintenance) Reorganize package imports / move common code to separate repos
- (Maintenance) Remove support for RELATED_IMAGE_UBI, RELATED_IMAGE_DATABASE and RELATED_IMAGE_METRICSEXPORTER env vars
- (Bugfix) Fix numactl options
- (Maintenance) Bump Go to 1.20.10
- (Bugfix) Fix ArangoBackup Create Backoff & ArangoBackupPolicy propagation
- (Maintenance) Add IndexMethod Documentation
- (Bugfix) Fix VersionCheck args propagation
- (Feature) EnforcedResignLeadership action
- (Maintenance) Make scale_down_candidate annotation obsolete
- (Bugfix) Fix ResignJob ID propagation
- (Bugfix) Allow shards with RF1 in EnforcedResignLeadership action
 
## [1.2.33](https://github.com/arangodb/kube-arangodb/tree/1.2.33) (2023-09-27)
- (Maintenance) Bump golang.org/x/net to v0.13.0
- (Feature) PVCResize action concurrency limit
- (Feature) Optional Assertions
- (Feature) Deprecate Actions
- (Bugfix) Debug mode
- (Improvement) Switch to Lease API
- (Bugfix) Fix Member Terminating state discovery
- (Bugfix) Fix CRD yaml (chart)
- (Bugfix) (EE) Fix MemberMaintenance Context and ClusterMaintenance discovery
- (Feature) Add proper Prometheus endpoint compression + 204 response code
- (Feature) Reconciliation Loop Interval option
- (Bugfix) Fix GZIP encoding in case of small responses
- (Bugfix) Fix PVC Rotation Discovery
- (Feature) Allow to pass EphemeralStorage Resource to the Pods
- (Feature) Add basic metrics for ArangoDeploymentReplication CR
- (Bugfix) Use ArangoMember as owner reference for syncmaster secrets instead of Deployment
- (Improvement) Remove PodSchedulingFailure condition instead of setting to false, restart pod if it could not be scheduled
- (Feature) Add ArangoMember overrides
- (Feature) ArangoMember Removal Priority
- (Feature) Add --deployment.feature.init-containers-copy-resources (default enabled)
- (Feature) Add maxBackups option to ArangoBackupPolicy
- (Improvement) Better detection for AllInSync condition for DC2DC sync status
- (Bugfix) Fix resource propagation to InitContainers

## [1.2.32](https://github.com/arangodb/kube-arangodb/tree/1.2.32) (2023-08-07)
- (Feature) Backup lifetime - remove Backup once its lifetime has been reached
- (Feature) Add Feature dependency
- (Feature) Run secured containers as a feature
- (Feature) Expose core.PodSecurityContext Sysctl options
- (Bugfix) Skip Collection check for missing Database
- (Feature) Abort resignation of leadership when DB server is restarted
- (Feature) Numactl Options
- (Maintenance) Bump K8S Version to 1.23.17
- (Maintenance) Bump K8S Version to 1.24.16
- (Maintenance) Bump K8S Version to 1.25.12
- (Maintenance) Bump Go to 1.20.7

## [1.2.31](https://github.com/arangodb/kube-arangodb/tree/1.2.31) (2023-07-14)
- (Improvement) Block traffic on the services if there is more than 1 active leader in ActiveFailover mode
- (Improvement) Improve master endpoint validation.
- (Feature) Agency Improvements
- (Bugfix) Fix agency timeout
- (Improvement) Extract Agency Timeout
- (Feature) Rebalancer V2
- (Bugfix) Fix for ContextExceeded error during backup upload
- (Feature) Version Check V2
- (Bugfix) Disable VersionCheck V2 by default
- (Bugfix) Fix Rebalancer V2 Job (From/To)

## [1.2.30](https://github.com/arangodb/kube-arangodb/tree/1.2.30) (2023-06-16)
- (Feature) AgencyCache Interface
- (Feature) Agency Cache Poll EE Extension
- (Feature) Metrics Counter
- (Feature) Requests Bytes Counter
- (Feature) Agency Poll System
- (Bugfix) (CE) Agency Lock bugfix

## [1.2.29](https://github.com/arangodb/kube-arangodb/tree/1.2.29) (2023-06-08)
- (Maintenance) Add govulncheck to pipeline, update golangci-linter
- (Feature) Agency Cache memory usage reduction
- (Bugfix) (LocalStorage) Add feature to pass ReclaimPolicy from StorageClass to PersistentVolumes

## [1.2.28](https://github.com/arangodb/kube-arangodb/tree/1.2.28) (2023-06-05)
- (Feature) ArangoBackup create retries and MaxIterations limit
- (Feature) Add Reason in OOM Metric
- (Feature) PersistentVolume Inspector
- (Bugfix) Discover Arango image during ID phase
- (Feature) PV Unschedulable condition
- (Feature) Features startup logging
- (Maintenance) Generics for type handling
- (Bugfix) Fix creating sync components with EA type set to Managed and headless svc
- (Feature) Check if Volume with LocalStorage is missing
- (Feature) Add allowConcurrent option to ArangoBackupPolicy
- (Feature) Allow to recreate Local volumes

## [1.2.27](https://github.com/arangodb/kube-arangodb/tree/1.2.27) (2023-04-27)
- (Feature) Add InSync Cache
- (Feature) Force Rebuild Out Synced Shards

## [1.2.26](https://github.com/arangodb/kube-arangodb/tree/1.2.26) (2023-04-18)
- (Bugfix) Fix manual overwrite for ReplicasCount in helm
- (Bugfix) Fix for ArangoTask list error
- (Improvement) Deprecate Endpoint field in ArangoDeployment

## [1.2.25](https://github.com/arangodb/kube-arangodb/tree/1.2.25) (2023-04-07)
- (Feature) Add Generics & Drop policy/v1beta1 support
- (Feature) Add Kubernetes Client logger
- (Feature) CreationFailed ArangoMember Phase
- (Bugfix) Fix Rebalancer NPE in case if member is missing in Status
- (Feature) SilentRotation High plan
- (Improvement) Update arangosync-client package for new API capabilities and better HTTP handling
- (Maintenance) Fix generated license dates
- (Improvement) Reduce CI on Commit Travis runs
- (Maintenance) Add license range rewrite command
- (Feature) Optional Action
- (Maintenance) Add & Enable YAML Linter
- (Feature) Optional ResignLeadership Action
- (Feature) Improve CRD Management and deprecate CRD Chart
- (Bugfix) Fix invalid Timeout calculation in case of ActionList
- (Feature) Optional JSON logger format
- (Improvement) Change Operator default ReplicasCount to 1
- (Maintenance) Change MD content injection method
- (Maintenance) Generate README Platforms
- (Improvement) Cleanout calculation - picks members with the lowest number of shards
- (Improvement) Add new field to CR for more precise calculation of DC2DC replication progress
- (Maintenance) Bump GO Modules
- (Feature) Optional Graceful Restart
- (Maintenance) Manual Recovery documentation
- (Feature) Headless DNS CommunicationMethod

## [1.2.24](https://github.com/arangodb/kube-arangodb/tree/1.2.24) (2023-01-25)
- (Bugfix) Fix deployment creation on ARM64
- (DebugPackage) Add Agency Dump & State
- (Bugfix) Fix After leaked GoRoutines
- (Bugfix) Ensure proper ArangoDeployment Spec usage in ArangoSync

## [1.2.23](https://github.com/arangodb/kube-arangodb/tree/1.2.23) (2023-01-12)
- (Bugfix) Remove PDBs if group count is 0
- (Feature) Add SpecPropagated condition
- (Bugfix) Recover from locked ShuttingDown state
- (Feature) Add tolerations runtime rotation
- (Feature) Promote Version Check Feature
- (Bugfix) Ensure PDBs Consistency
- (Bugfix) Fix LocalStorage WaitForFirstConsumer mode
- (Bugfix) Fix Tolerations propagation in case of toleration removal

## [1.2.22](https://github.com/arangodb/kube-arangodb/tree/1.2.22) (2022-12-13)
- (Bugfix) Do not manage ports in managed ExternalAccess mode

## [1.2.21](https://github.com/arangodb/kube-arangodb/tree/1.2.21) (2022-12-13)
- (Improvement) Bump dependencies
- (Documentation) (1.3.0) EE & CE Definitions
- (Improvement) Arango Kubernetes Client Mod Implementation
- (Refactoring) Extract kerrors package
- (Refactoring) Extract Inspector Definitions package
- (Bugfix) Fix PDBs Version discovery
- (Feature) Agency ArangoSync State check
- (Improvement) Parametrize Make tools
- (Bugfix) Fix V2Alpha1 Generator
- (Feature) Create Internal Actions and move RebalancerGenerator
- (Dependencies) Bump K8S Dependencies to 1.22.15
- (Bugfix) Unlock broken inspectors
- (Debug) Allow to send package to stdout
- (Improvement) ArangoDB image validation (=>3.10) for ARM64 architecture
- (Improvement) Use inspector for ArangoMember
- (DebugPackage) Collect logs from pods
- (Bugfix) Move Agency CommitIndex log message to Trace
- (Feature) Force delete Pods which are stuck in init phase
- (Bugfix) Do not tolerate False Bootstrap condition in UpToDate evaluation
- (Improvement) Don't serialize and deprecate two DeploymentReplicationStatus fields
- (Improvement) Improve error message when replication can't be configured
- (Bugfix) Fix License handling in case of broken license secret
- (Bugfix) Check ArangoSync availability without checking healthiness
- (Improvement) Add Anonymous Inspector mods
- (Improvement) Do not check checksums for DeploymentReplicationStatus.IncomingSynchronization field values
- (Improvement) Add ServerGroup details into ServerGroupSpec
- (Improvement) Add Resource kerror Type
- (Bugfix) Do not block reconciliation in case of Resource failure
- (Improvement) Multi-arch support for ID member
- (Feature) Allow to change Pod Network and PID settings
- (Feature) Pre OOM Abort function
- (Bugfix) Fix ErrorArray String function
- (Feature) Switch services to Port names
- (Feature) Configurable ArangoD Port
- (Feature) Allow to exclude metrics
- (Bugfix) Do not stop Sync if Synchronization is in progress
- (Bugfix) Wait for Pod to be Ready in post-restart actions
- (Bugfix) Prevent Runtime update restarts
- (Bugfix) Change member port discovery
- (Feature) Do not change external service ports
- (Bugfix) Fix Operator Debug mode
- (Bugfix) Ensure NodePort wont be duplicated
- (Bugfix) Remove finalizer during sidecar update

## [1.2.20](https://github.com/arangodb/kube-arangodb/tree/1.2.20) (2022-10-25)
- (Feature) Add action progress
- (Feature) Ensure consistency during replication cancellation
- (Feature) Add annotation to change architecture of a member
- (Bugfix) Prevent Member Maintenance Error log
- (Feature) ID ServerGroup
- (Bugfix) Propagate Lifecycle Mount
- (Feature) PVC Member Status info
- (Feature) Respect ToBeCleanedServers in Agency
- (Improvement) Unify K8S Error Handling
- (Feature) Remove stuck Pods
- (Bugfix) Fix Go routine leak
- (Feature) Extend Pod Security context
- (Improvement) Update DeploymentReplicationStatus on configuration error
- (Feature) Pod Scheduled condition

## [1.2.19](https://github.com/arangodb/kube-arangodb/tree/1.2.19) (2022-10-05)
- (Bugfix) Prevent changes when UID is wrong

## [1.2.18](https://github.com/arangodb/kube-arangodb/tree/1.2.18) (2022-09-28)
- (Feature) Define Actions PlaceHolder
- (Feature) Add Member Update helpers
- (Feature) Active Member condition
- (Bugfix) Accept Initial Spec
- (Bugfix) Prevent LifeCycle restarts
- (Bugfix) Change SyncWorker Affinity to Soft
- (Feature) Add HostAliases for Sync
- (Bugfix) Always stop Sync if disabled
- (Bugfix) Fix checksum of accepted spec

## [1.2.17](https://github.com/arangodb/kube-arangodb/tree/1.2.17) (2022-09-22)
- (Feature) Add new field to DeploymentReplicationStatus with details on DC2DC sync status=
- (Feature) Early connections support
- (Bugfix) Fix and document action timeouts
- (Feature) Propagate sidecars' ports to a member's service
- (Debug Package) Initial commit
- (Feature) Detach PVC from deployment in Ordered indexing method
- (Feature) OPS Alerts
- (Feature) ScaleDown Candidate

## [1.2.16](https://github.com/arangodb/kube-arangodb/tree/1.2.16) (2022-09-14)
- (Feature) Add ArangoDeployment ServerGroupStatus
- (Feature) (EE) Ordered Member IDs
- (Refactor) Deprecate ForeachServerGroup, ForeachServerInGroups and ForServerGroup functions and refactor code accordingly
- (Feature) Add new GRPC and HTTP API
- (Feature) Add new API endpoints to allow getting and setting operator logging level
- (Bugfix) Memory leaks due to incorrect time.After function usage
- (Feature) Add startup probe for coordinators
- (Feature) Use only connections for healthy members
- (Feature) Set condition to shrink agent volume size
- (Bugfix) Check serving servers
- (Documentation) Add docs on setting timezone for containers
- (Bugfix) Ensure that client cache is initialized before using it
- (Feature) (DBServer Maintenance) Agency adjustments
- (Logging) Internal client trace
- (QA) Member maintenance feature
- (Feature) Extract Pod Details
- (Feature) Add Timezone management
- (Bugfix) Always recreate DBServers if they have a leader on it.
- (Feature) Immutable spec
- (Bugfix) Proper agent cleanout
- (Bugfix) Fix ClusterScaling integration
- (Feature) Sensitive information protection
- (Bugfix) Propagate SecurityContext to the ID Containers
- (Bugfix) Fix for enabling all features
- (Feature) Propagate feature and predefined env variables to members
 
## [1.2.15](https://github.com/arangodb/kube-arangodb/tree/1.2.15) (2022-07-20)
- (Bugfix) Ensure pod names not too long
- (Refactor) Use cached member's clients
- (Feature) Move PVC resize action to high-priority plan
- (Feature) Remove forgotten ArangoDB jobs during restart
- (Feature) Add support for managed services
- (Feature) Recreation member in the high plan
- (Feature) Add 'crd install' subcommand
- (Bugfix) Fix `internal` metrics mode
- (Bugfix) Create agency dump if auth is disabled
- (Bugfix) Prevent deployment removal in case of invalid K8S API response

## [1.2.14](https://github.com/arangodb/kube-arangodb/tree/1.2.14) (2022-07-14)
- (Feature) Add ArangoSync TLS based rotation
- (Bugfix) Fix labels propagation
- (Feature) Add `ArangoDeployment` CRD auto-installer
- (Feature) Add `ArangoMember` CRD auto-installer
- (Feature) Add `ArangoBackup` CRD auto-installer
- (Feature) Add `ArangoBackupPolicy` CRD auto-installer
- (Feature) Add `ArangoJob` CRD auto-installer
- (Feature) Add RestartPolicyAlways to ArangoDeployment in order to restart ArangoDB on failure
- (Feature) Set a leader in active fail-over mode
- (Feature) Use policy/v1 instead policy/v1beta1
- (Feature) OPS CLI with Arango Task
- (Bugfix) Allow ArangoBackup Creation during Upload state
- (Hotfix) Fix `ArangoDeployment` SubResource in CRD auto-installer
- (Bugfix) Fix Operator Logger NPE
- (Bugfix) Fix License RAW value discovery
- (Refactor) Optimize go.mod entries
- (Feature) Add `ArangoLocalStorage` CRD auto-installer
- (Feature) Add `ArangoDeploymentReplication` CRD auto-installer
- (Bugfix) Allow missing `token` key in License secret
- (Feature) Unify agency access
- (Feature) Change DBServer Cleanup Logic
- (Feature) Set Logger format
- (Bugfix) Ensure Wait actions to be present after AddMember
- (Documentation) Refactor metrics (Part 1)
- (Bugfix) Extend Agency HealthCheck for replace
- (Bugfix) Allow to remove resources (CPU & Memory) on the managed pods
- (Bugfix) Add DistributeShardsLike support
- (Feature) Member restarts metric
- (Bugfix) Infinite loop fix in ArangoD AsyncClient
- (Bugfix) Add Panic Handler
- (Bugfix) Unify yaml packages

## [1.2.13](https://github.com/arangodb/kube-arangodb/tree/1.2.13) (2022-06-07)
- (Bugfix) Fix arangosync members state inspection
- (Feature) (ACS) Improve Reconciliation Loop
- (Bugfix) Allow missing Monitoring CRD
- (Feature) (ACS) Add Resource plan
- (Feature) Allow raw json value for license token-v2
- (Update) Replace `beta.kubernetes.io/arch` to `kubernetes.io/arch` in Operator Chart
- (Feature) Add operator shutdown handler for graceful termination
- (Feature) Add agency leader discovery
- (Feature) Add `ACSDeploymentSynced` condition type and fix comparison of `SecretHashes` method
- (Feature) Add agency leader service
- (Feature) Add HostPath and PVC Volume types and allow templating
- (Feature) Replace mod

## [1.2.12](https://github.com/arangodb/kube-arangodb/tree/1.2.12) (2022-05-10)
- (Feature) Add CoreV1 Endpoints Inspector
- (Feature) Add Current ArangoDeployment Inspector
- (Refactor) Anonymous inspector functions
- (Feature) Recursive OwnerReference discovery
- (Maintenance) Add check make targets
- (Feature) Create support for local variables in actions.
- (Feature) Support for asynchronous ArangoD resquests.
- (Feature) Change Restore in Cluster mode to Async Request

## [1.2.11](https://github.com/arangodb/kube-arangodb/tree/1.2.11) (2022-04-30)
- (Bugfix) Orphan PVC are not removed
- (Bugfix) Remove LocalStorage Deadlock
- (Bugfix) Skip arangosync members state inspection checks
- (Feature) Add LocalStorage DaemonSet Priority support

## [1.2.10](https://github.com/arangodb/kube-arangodb/tree/1.2.10) (2022-04-27)
- (Feature) Allow configuration for securityContext.runAsUser value
- (Bugfix) Fix Satellite collections in Agency
- (Bugfix) Fix backup creation timeout
- (Bugfix) ArangoSync port fix
- (Bugfix) Fix GetClient lock system
- (Feature) Backup InProgress Agency key discovery
- (Feature) Backup & Maintenance Conditions
- (Bugfix) Disable member removal in case of health failure
- (Bugfix) Reorder Topology management plan steps
- (Feature) UpdateInProgress & UpgradeInProgress Conditions
- (Bugfix) Fix Maintenance switch and HotBackup race
- (Bugfix) Fix Maintenance Condition typo

## [1.2.9](https://github.com/arangodb/kube-arangodb/tree/1.2.9) (2022-03-30)
- (Feature) Improve Kubernetes clientsets management
- Migrate storage-operator CustomResourceDefinition apiVersion to apiextensions.k8s.io/v1
- (Feature) Add CRD Installer
- (Bugfix) Assign imagePullSecrets to LocalStorage
- (Update) Bump K8S API to 1.21.10
- (Feature) (ACS) Add ACS handler
- (Feature) Allow to restart DBServers in cases when WriteConcern will be satisfied
- (Feature) Allow to configure action timeouts
- (Feature) (AT) Add ArangoTask API
- (Bugfix) Fix NPE in State fetcher
- (Refactor) Configurable throttle inspector
- (Bugfix) Skip Replace operation on DBServer if they need to be scaled down
- (Feature) Upgrade procedure steps
- (Refactor) Remove API and Core cross-dependency
- (Bugfix) Allow to have nil architecture (NPE fix)

## [1.2.8](https://github.com/arangodb/kube-arangodb/tree/1.2.8) (2022-02-24)
- Do not check License V2 on Community images
- Add status.members.<group>.
- Don't replace pod immediately when storage class changes
- Define MemberReplacementRequired condition
- Remove pod immediately when annotation is turned on
- (ARM64) Add support for ARM64 enablement
- (Cleanup) Reorganize main reconciliation context
- (Bugfix) Unreachable condition
- (Feature) Allow to disable external port (sidecar managed connection)
- (Bugfix) Fix 3.6 -> 3.7 Upgrade procedure
- (Bugfix) Add missing finalizer
- (Bugfix) Add graceful to kill command
- (Bugfix) Add reachable condition to deployment. Mark as UpToDate only of cluster is reachable.
- (Bugfix) Add toleration's for network failures in action start procedure

## [1.2.7](https://github.com/arangodb/kube-arangodb/tree/1.2.7) (2022-01-17)
- Add Plan BackOff functionality
- Fix Core InitContainers check
- Remove unused `status.members.<group>.sidecars-specs` variable
- Keep only recent terminations
- Add endpoint into member status
- Add debug mode (Golang DLV)
- License V2 for ArangoDB 3.9.0+
- Add ArangoClusterSynchronization v1 API
- Add core containers names to follow their terminations
- Add ArangoJob and Apps Operator
- Use Go 1.17
- Add metrics for the plan actions
- Add ArangoClusterSynchronization Operator
- Update licenses
- Fix restart procedure in case of failing members
- Fix status propagation race condition

## [1.2.6](https://github.com/arangodb/kube-arangodb/tree/1.2.6) (2021-12-15)
- Add ArangoBackup backoff functionality
- Allow to abort ArangoBackup uploads by removing spec.upload
- Add Agency Cache internally
- Add Recovery during PlanBuild operation
- Fix Exporter in Deployments without authentication
- Allow to disable ClusterScalingIntegration and add proper Scheduled label to pods
- Add additional timeout parameters and kubernetes batch size
- Limit parallel Backup uploads
- Bugfix - Adjust Cluster Scaling Integration logic

## [1.2.5](https://github.com/arangodb/kube-arangodb/tree/1.2.5) (2021-10-25)
- Split & Unify Lifecycle management functionality
- Drop support for ArangoDB <= 3.5 (versions already EOL)
- Add new admin commands to fetch agency dump and agency state
- Add Graceful shutdown as finalizer (supports kubectl delete)
- Add Watch to Lifecycle command
- Add Topology Discovery
- Add Support for StartupProbe
- Add ARM64 support for Operator Docker image
- Add ALPHA Rebalancer support

## [1.2.4](https://github.com/arangodb/kube-arangodb/tree/1.2.4) (2021-10-22)
- Replace `beta.kubernetes.io/arch` Pod label with `kubernetes.io/arch` using Silent Rotation
- Add "Short Names" feature
- Switch ArangoDB Image Discovery process from Headless Service to Pod IP
- Fix PVC Resize for Single servers
- Add Topology support
- Add ARANGODB_ZONE env to Topology Managed pods
- Add "Random pod names" feature
- Rotate TLS Secrets on ALT Names change

## [1.2.3](https://github.com/arangodb/kube-arangodb/tree/1.2.3) (2021-09-24)
- Update UBI Image to 8.4
- Fix ArangoSync Liveness Probe
- Allow runtime update of Sidecar images
- Allow Agent recreation with preserved IDs
- The internal metrics exporter can not be disabled
- Changing the topics' log level without restarting the container.
  When the topic is removed from the argument list then it will not 
  be turned off in the ArangoDB automatically.
- Allow to customize SchedulerName inside Member Pod
- Add Enterprise Edition support

## [1.2.2](https://github.com/arangodb/kube-arangodb/tree/1.2.2) (2021-09-09)
- Update 'github.com/arangodb/arangosync-client' dependency to v0.7.0
- Add HighPriorityPlan to ArangoDeployment Status
- Add Pending Member phase
- Add Ephemeral Volumes for apps feature
- Check if the DB server is cleaned out.
- Render Pod Template in ArangoMember Spec and Status
- Add Pod PropagationModes
- Fix MemberUp action for ActiveFailover

## [1.2.1](https://github.com/arangodb/kube-arangodb/tree/1.2.1) (2021-07-28)
- Fix ArangoMember race with multiple ArangoDeployments within single namespace
- Allow to define Member Recreation Policy within group
- Replace 'github.com/dgrijalva/jwt-go' with 'github.com/golang-jwt/jwt'
- Update 'github.com/gin-gonic/gin' dependency to v1.7.2

## [1.2.0](https://github.com/arangodb/kube-arangodb/tree/1.2.0) (2021-07-16)
- Enable "Operator Internal Metrics Exporter" by default
- Enable "Operator Maintenance Management Support" by default
- Add Operator `/api/v1/version` endpoint

## [1.1.10](https://github.com/arangodb/kube-arangodb/tree/1.1.10) (2021-07-06)
- Switch K8S CRD API to V1
- Deprecate Alpine image usage
- Use persistent name and namespace in ArangoDeployment reconcilation loop
- Remove finalizers when Server container is already terminated and reduce initial reconciliation delay
- Add new logger services - reconciliation and event

## [1.1.9](https://github.com/arangodb/kube-arangodb/tree/1.1.9) (2021-05-28)
- Add IP, DNS, ShortDNS, HeadlessService (Default) communication methods
- Migrate ArangoExporter into Operator code

## [1.1.8](https://github.com/arangodb/kube-arangodb/tree/1.1.8) (2021-04-21)
- Prevent Single member recreation
- Add OwnerReference to ClusterIP member service
- Add InternalPort to ServerGroupSpec to allow user to expose tcp connection over localhost for sidecars

## [1.1.7](https://github.com/arangodb/kube-arangodb/tree/1.1.7) (2021-04-14)
- Bump Kubernetes Dependencies to 1.19.x
- Add ArangoMember status propagation
- Add ShutdownMethod option for members
- Fix Maintenance Plan actions

## [1.1.6](https://github.com/arangodb/kube-arangodb/tree/1.1.6) (2021-03-02)
- Add ArangoMember Resource and required RBAC rules

## [1.1.5](https://github.com/arangodb/kube-arangodb/tree/1.1.5) (2021-02-20)
- Fix AKS Volume Resize mode
- Use cached status in member client creation
- Remove failed DBServers
- Remove deadlock in internal cache
- Replace CleanOut action with ResignLeadership on rotate PVC resize mode

## [1.1.4](https://github.com/arangodb/kube-arangodb/tree/1.1.4) (2021-02-15)
- Add support for spec.ClusterDomain to be able to use FQDN in ArangoDB cluster communication
- Add Version Check feature with extended Upgrade checks
- Fix Upgrade failures recovery
- Add ResignLeadership action before Upgrade, Restart and Shutdown actions

## [1.1.3](https://github.com/arangodb/kube-arangodb/tree/1.1.3) (2020-12-16)
- Add v2alpha1 API for ArangoDeployment and ArangoDeploymentReplication
- Migrate CRD to apiextensions.k8s.io/v1
- Add customizable log levels per service
- Move Upgrade as InitContainer and fix Direct Image discovery mode
- Allow to remove currently executed plan by annotation

## [1.1.2](https://github.com/arangodb/kube-arangodb/tree/1.1.2) (2020-11-11)
- Fix Bootstrap phase and move it under Plan

## [1.1.1](https://github.com/arangodb/kube-arangodb/tree/1.1.1) (2020-11-04)
- Allow to mount EmptyDir
- Allow to specify initContainers in pods
- Add serviceAccount, resources and securityContext fields to ID Group
- Allow to override Entrypoint
- Add NodeSelector to Deployment Helm Chart

## [1.1.0](https://github.com/arangodb/kube-arangodb/tree/1.1.0) (2020-10-14)
- Change NumberOfCores and MemoryOverride flags to be set to true by default
- Enable by default and promote to Production Ready - JWT Rotation Feature, TLS Rotation Feature
- Deprecate K8S < 1.16
- Fix Upgrade procedure to safely evict pods during upgrade
- Fix Panics in Deployments without authentication
- Fix ChaosMonkey mode
- Allow append on empty annotations
- Add annotations and labels on pod creation

## [1.0.8](https://github.com/arangodb/kube-arangodb/tree/1.0.8) (2020-09-10)
- Fix Volume rotation on AKS

## [1.0.7](https://github.com/arangodb/kube-arangodb/tree/1.0.7) (2020-09-09)
- Always use JWT Authorized requests in internal communication
- Add Operator Maintenance Management feature
- Add support for ARANGODB_OVERRIDE_DETECTED_NUMBER_OF_CORES ArangoDB Environment Variable
- Allow to use privileged pods in ArangoStorage

## [1.0.6](https://github.com/arangodb/kube-arangodb/tree/1.0.6) (2020-08-19)
- Add Operator Namespaced mode (Alpha)
- Fix ActiveFailover Upgrade procedure

## [1.0.5](https://github.com/arangodb/kube-arangodb/tree/1.0.5) (2020-08-05)
- Add Labels and Annotations to ServiceMonitor
- Allow to expose Exporter in HTTP with secured Deployments
- Change rotation by annotation order (coordinator before dbserver)
- Fix NodeAffinity propagation
- Allow to disable Foxx Queues on Cluster mode

## [1.0.4](https://github.com/arangodb/kube-arangodb/tree/1.0.4) (2020-07-28)
- Add Encryption Key rotation feature for ArangoDB EE 3.7+
- Improve TLS CA and Keyfile rotation for CE and EE
- Add runtime TLS rotation for ArangoDB EE 3.7+
- Add Kustomize support
- Improve Helm 3 support
- Allow to customize ID Pod selectors
- Add Label and Envs Pod customization
- Improved JWT Rotation
- Allow to customize Security Context in pods
- Remove dead Coordinators in Cluster mode
- Add AutoRecovery flag to recover cluster in case of deadlock
- Add Operator Single mode
- Improve SecurityContext settings
- Update k8s dependency to 1.15.11
- Add Scope parameter to Operator

## [1.0.3](https://github.com/arangodb/kube-arangodb/tree/1.0.3) (2020-05-25)
- Prevent deletion of not known PVC's
- Move Restore as Plan

## [1.0.2](https://github.com/arangodb/kube-arangodb/tree/1.0.2) (2020-04-16)
- Added additional checks in UpToDate condition
- Added extended Rotation check for Cluster mode
- Removed old rotation logic (rotation of ArangoDeployment may be enforced after Operator upgrade)
- Added UpToDate condition in ArangoDeployment Status

## [1.0.1](https://github.com/arangodb/kube-arangodb/tree/1.0.1) (2020-03-25)
- Added Customizable Affinity settings for ArangoDB Member Pods
- Added possibility to override default images used by ArangoDeployment
- Added possibility to set probes on all groups
- Added Image Discovery type in ArangoDeployment spec
- Prevent Agency Members recreation
- Added Customizable Volumes and VolumeMounts for ArangoDB server container
- Added MemoryOverride flag for ArangoDB >= 3.6.3
- Improved Rotation discovery process
- Added annotation to rotate ArangoDeployment in secure way

## [1.0.0](https://github.com/arangodb/kube-arangodb/tree/1.0.0) (2020-03-03)
- Removal of v1alpha support for ArangoDeployment, ArangoDeploymentReplication, ArangoBackup
- Added new command to operator - version

## [0.4.5](https://github.com/arangodb/kube-arangodb/tree/0.4.5) (2020-03-02)
- Add Customizable SecurityContext for ArangoDeployment pods

## [0.4.4](https://github.com/arangodb/kube-arangodb/tree/0.4.4) (2020-02-27)
- Add new VolumeResize mode to be compatible with Azure flow
- Allow to customize probe configuration options
- Add new upgrade flag for ArangoDB 3.6.0<=

## [0.4.3](https://github.com/arangodb/kube-arangodb/tree/0.4.3) (2020-01-31)
- Prevent DBServer deletion if there are any shards active on it
- Add Maintenance mode annotation for ArangoDeployment

## [0.4.2](https://github.com/arangodb/kube-arangodb/tree/0.4.2) (2019-11-12)
- AntiAffinity for operator pods.
- Add CRD API v1 with support for v1alpha.
- Allow to set annotations in ArangoDeployment resources.
- Add UBI based image.

## [0.4.0](https://github.com/arangodb/kube-arangodb/tree/0.4.0) (2019-10-09)
- Further helm chart fixes for linter.
- Support hot backup.
- Disable scaling buttons if scaling is not possible.

## [0.3.16](https://github.com/arangodb/kube-arangodb/tree/0.3.16) (2019-09-25)
- Revised helm charts.
- Use separate service account for operator.
- Support for ResignLeadership job.
- Allow to set ImagePullSecrets in pods.
- Bug fixes.

## [0.3.15]() (never released, only previews existed)

## [0.3.14](https://github.com/arangodb/kube-arangodb/tree/0.3.14) (2019-08-07)
- Bug fixes for custom sidecars.
- More tests

## [0.3.13](https://github.com/arangodb/kube-arangodb/tree/0.3.13) (2019-08-02)
- Added side car changed to pod rotation criterium
- Added ArangoDB version and image id to member status
- Fix bug with MemberOfCluster condition
- Added test for resource change

## [0.3.12](https://github.com/arangodb/kube-arangodb/tree/0.3.12) (2019-07-04)
- Limit source IP ranges for external services

## [0.3.11](https://github.com/arangodb/kube-arangodb/tree/0.3.11) (2019-06-07)
- Introduced volume claim templates for all server groups that require volume.
- Added arangodb-exporter support as sidecar to all arangodb pods.
- Fixed a bug in the case that all coordinators failed.
- Increase some timeouts in cluster observation.
- Ignore connection errors when removing servers.
- Switch to go 1.12 and modules.
- User sidecars.

## [0.3.10](https://github.com/arangodb/kube-arangodb/tree/0.3.10) (2019-04-04)
- Added Pod Disruption Budgets for all server groups in production mode.
- Added Priority Class Name to be specified per server group.
- Forward resource requirements to k8s.
- Automatic creation of randomized root password on demand.
- Volume resizing (only enlarge).
- Allow to disable liveness probes, increase timeouts in defaults.
- Handle case of all coordinators gone better.
- Added `MY_NODE_NAME` and `NODE_NAME` env vars for all pods.
- Internal communications with ArangoDB more secure through tokens which
  are limited to certain API paths.
- Rolling upgrade waits till all shards are in sync before proceeding to
  next dbserver, even if it takes longer than 15 min.
- Improve installation and upgrade instructions in README.

## [0.3.9](https://github.com/arangodb/kube-arangodb/tree/0.3.9) (2019-02-28)
[Full Changelog](https://github.com/arangodb/kube-arangodb/compare/0.3.8...0.3.9)
- Fixed a serious bug in rolling upgrades which was introduced in 0.3.8.
- Document the drain procedure for k8s nodes.
- Wait for shards to be in sync before continuing upgrade process.
- Rotate members when patch-level upgrade.
- Don't trigger cleanout server during upgrade.
- More robust remove-server actions.

## [0.3.8](https://github.com/arangodb/kube-arangodb/tree/0.3.8) (2019-02-19)
[Full Changelog](https://github.com/arangodb/kube-arangodb/compare/0.3.7...0.3.8)

- Added scaling limits to spec and enforce in operator.
- npm update for dashboard to alleviate security problems.
- Added bare metal walk through to documentation.
- Wait for coordinator to be ready in kubernetes.
- Schedule only one CleanOutServer job in drain scenario, introduce
  Drain phase.
- Take care of case that server is terminated by drain before cleanout
  has completed.
- Added undocumented force-status-reload status field.
- Take care of case that all coordinators have failed: delete all
  coordinator pods and create new ones.
- Updated lodash for dashboard.
- Try harder to remove server from cluster if it does not work right away.
- Update member status, if once decided to drain, continue draining.
  This takes care of more corner cases.

## [0.3.7](https://github.com/arangodb/kube-arangodb/tree/0.3.7) (2019-01-03)
[Full Changelog](https://github.com/arangodb/kube-arangodb/compare/0.3.6...0.3.7)

**Merged pull requests:**

- Use jwt-keyfile option if available. [\#318](https://github.com/arangodb/kube-arangodb/pull/318)
- StorageOperator Volume Size Fix [\#316](https://github.com/arangodb/kube-arangodb/pull/316)

## [0.3.6](https://github.com/arangodb/kube-arangodb/tree/0.3.6) (2018-12-06)
[Full Changelog](https://github.com/arangodb/kube-arangodb/compare/0.3.5...0.3.6)

**Closed issues:**

- Dashboards not aware of kube-proxy [\#278](https://github.com/arangodb/kube-arangodb/issues/278)

**Merged pull requests:**

- Link to k8s platform tutorials. [\#313](https://github.com/arangodb/kube-arangodb/pull/313)
- Updated Go-Driver to latest version. [\#312](https://github.com/arangodb/kube-arangodb/pull/312)
- NodeSelector [\#311](https://github.com/arangodb/kube-arangodb/pull/311)
- Docs: Formatting [\#310](https://github.com/arangodb/kube-arangodb/pull/310)
- Doc: remove duplicate chapter [\#309](https://github.com/arangodb/kube-arangodb/pull/309)
- Doc: remove blanks after tripple tics [\#308](https://github.com/arangodb/kube-arangodb/pull/308)
- License Key [\#307](https://github.com/arangodb/kube-arangodb/pull/307)
- Updated packages containing vulnerabilities [\#306](https://github.com/arangodb/kube-arangodb/pull/306)
- Advertised Endpoints [\#299](https://github.com/arangodb/kube-arangodb/pull/299)

## [0.3.5](https://github.com/arangodb/kube-arangodb/tree/0.3.5) (2018-11-20)
[Full Changelog](https://github.com/arangodb/kube-arangodb/compare/0.3.4...0.3.5)

**Closed issues:**

- Istio compatibility issue [\#260](https://github.com/arangodb/kube-arangodb/issues/260)

**Merged pull requests:**

- Fixing imageID retrieval issue when sidecars are injected. [\#302](https://github.com/arangodb/kube-arangodb/pull/302)
- Bug fix/fix immutable reset [\#301](https://github.com/arangodb/kube-arangodb/pull/301)
- Fixing small type in readme [\#300](https://github.com/arangodb/kube-arangodb/pull/300)
- Make timeout configurable. [\#298](https://github.com/arangodb/kube-arangodb/pull/298)
- fixed getLoadBalancerIP to also handle hostnames [\#297](https://github.com/arangodb/kube-arangodb/pull/297)

## [0.3.4](https://github.com/arangodb/kube-arangodb/tree/0.3.4) (2018-11-06)
[Full Changelog](https://github.com/arangodb/kube-arangodb/compare/0.3.3...0.3.4)

**Merged pull requests:**

- Try to repair changelog generator. [\#296](https://github.com/arangodb/kube-arangodb/pull/296)
- Fixing uninitialised `lastNumberOfServers`. [\#294](https://github.com/arangodb/kube-arangodb/pull/294)
- Fixes for semiautomation. [\#293](https://github.com/arangodb/kube-arangodb/pull/293)
- add ebs volumes to eks doc [\#295](https://github.com/arangodb/kube-arangodb/pull/295)

## [0.3.3](https://github.com/arangodb/kube-arangodb/tree/0.3.3) (2018-11-02)
[Full Changelog](https://github.com/arangodb/kube-arangodb/compare/0.3.2...0.3.3)

**Closed issues:**

- `manifests/arango-crd.yaml` not in repository [\#292](https://github.com/arangodb/kube-arangodb/issues/292)

**Merged pull requests:**

- Make semiautomation files self-contained. [\#291](https://github.com/arangodb/kube-arangodb/pull/291)

## [0.3.2](https://github.com/arangodb/kube-arangodb/tree/0.3.2) (2018-11-02)
[Full Changelog](https://github.com/arangodb/kube-arangodb/compare/0.3.1...0.3.2)

**Closed issues:**

- Operator redeployed not fully functional [\#273](https://github.com/arangodb/kube-arangodb/issues/273)
- Busy Update Loop on PKS [\#272](https://github.com/arangodb/kube-arangodb/issues/272)
- scaling down in production starts pending pods to terminate them immediately [\#267](https://github.com/arangodb/kube-arangodb/issues/267)
- crd inclusion in helm chart prevents subsequent deployments to alternate namespaces [\#261](https://github.com/arangodb/kube-arangodb/issues/261)
- Tutorials with real world examples [\#229](https://github.com/arangodb/kube-arangodb/issues/229)

**Merged pull requests:**

- UI Fix [\#290](https://github.com/arangodb/kube-arangodb/pull/290)
- Revisited scale up and scale down. [\#288](https://github.com/arangodb/kube-arangodb/pull/288)
- Bug fix/extra crd yaml [\#287](https://github.com/arangodb/kube-arangodb/pull/287)
- Documentation/add aks tutorial [\#286](https://github.com/arangodb/kube-arangodb/pull/286)
- IPv6 revisited [\#285](https://github.com/arangodb/kube-arangodb/pull/285)
- Bug fix/readiness upgrade fix [\#283](https://github.com/arangodb/kube-arangodb/pull/283)
- Revert "Skip LoadBalancer Test" [\#282](https://github.com/arangodb/kube-arangodb/pull/282)
- Updated node modules to fix vulnerabilities [\#281](https://github.com/arangodb/kube-arangodb/pull/281)
- First stab at semiautomation. [\#280](https://github.com/arangodb/kube-arangodb/pull/280)
- When doing tests, always pull the image. [\#279](https://github.com/arangodb/kube-arangodb/pull/279)
- Break PKS Loop [\#277](https://github.com/arangodb/kube-arangodb/pull/277)
- Fixed readiness route. [\#276](https://github.com/arangodb/kube-arangodb/pull/276)
- Bug fix/scale up error [\#275](https://github.com/arangodb/kube-arangodb/pull/275)
- minor fix in template generation [\#274](https://github.com/arangodb/kube-arangodb/pull/274)
- Added `disableIPV6` Spec entry. [\#271](https://github.com/arangodb/kube-arangodb/pull/271)
- Test Image Option [\#270](https://github.com/arangodb/kube-arangodb/pull/270)
- Skip LoadBalancer Test [\#269](https://github.com/arangodb/kube-arangodb/pull/269)
- Test/templates [\#266](https://github.com/arangodb/kube-arangodb/pull/266)
- Updated examples to use version 3.3.17. [\#265](https://github.com/arangodb/kube-arangodb/pull/265)
- Unified Readiness Test [\#264](https://github.com/arangodb/kube-arangodb/pull/264)
- Use correct templateoptions for helm charts [\#258](https://github.com/arangodb/kube-arangodb/pull/258)
- Add advanced dc2dc to acceptance test. [\#252](https://github.com/arangodb/kube-arangodb/pull/252)
- adding EKS tutorial [\#289](https://github.com/arangodb/kube-arangodb/pull/289)

## [0.3.1](https://github.com/arangodb/kube-arangodb/tree/0.3.1) (2018-09-25)
[Full Changelog](https://github.com/arangodb/kube-arangodb/compare/0.3.0...0.3.1)

**Closed issues:**

- Helm chart not deploying custom resource definitions [\#254](https://github.com/arangodb/kube-arangodb/issues/254)
- `go get` failing due to nonexistent arangodb/arangosync repo [\#249](https://github.com/arangodb/kube-arangodb/issues/249)
- Helm chart download links broken \(404\) [\#248](https://github.com/arangodb/kube-arangodb/issues/248)
- Make it easy to deploy in another namespace [\#230](https://github.com/arangodb/kube-arangodb/issues/230)
- Deployment Failed to Start in different Namespace other than Default [\#223](https://github.com/arangodb/kube-arangodb/issues/223)

**Merged pull requests:**

- Bugfix/sed on linux [\#259](https://github.com/arangodb/kube-arangodb/pull/259)
- README updates, removing `kubectl apply -f crd.yaml` [\#256](https://github.com/arangodb/kube-arangodb/pull/256)
- Include CRD in helm chart [\#255](https://github.com/arangodb/kube-arangodb/pull/255)

## [0.3.0](https://github.com/arangodb/kube-arangodb/tree/0.3.0) (2018-09-07)
[Full Changelog](https://github.com/arangodb/kube-arangodb/compare/0.2.2...0.3.0)

**Closed issues:**

- Provide an option to add SubjectAltName or option to disable SSL [\#239](https://github.com/arangodb/kube-arangodb/issues/239)
- Use go-upgrade-rules [\#234](https://github.com/arangodb/kube-arangodb/issues/234)
- Spot the difference [\#225](https://github.com/arangodb/kube-arangodb/issues/225)
- How to Delete ArangoDeployment [\#224](https://github.com/arangodb/kube-arangodb/issues/224)
- Unable to delete pods, stuck in terminating state [\#220](https://github.com/arangodb/kube-arangodb/issues/220)
- Do not allow "critical" cmdline arguments to be overwritten [\#207](https://github.com/arangodb/kube-arangodb/issues/207)

**Merged pull requests:**

- Avoid use of arangosync packages [\#250](https://github.com/arangodb/kube-arangodb/pull/250)
- Fixed PV creation on kubernetes 1.11 [\#247](https://github.com/arangodb/kube-arangodb/pull/247)
- Resilience improvements [\#246](https://github.com/arangodb/kube-arangodb/pull/246)
- Adding GKE tutorial [\#245](https://github.com/arangodb/kube-arangodb/pull/245)
- Reject critical options during validation fixes \#207 [\#243](https://github.com/arangodb/kube-arangodb/pull/243)
- Trying to stabalize resilience tests [\#242](https://github.com/arangodb/kube-arangodb/pull/242)
- Adding helm charts for deploying the operators [\#238](https://github.com/arangodb/kube-arangodb/pull/238)
- Include license in upgrade check [\#237](https://github.com/arangodb/kube-arangodb/pull/237)
- Use new CurrentImage field to prevent unintended upgrades. [\#236](https://github.com/arangodb/kube-arangodb/pull/236)
- Use go-upgrade-rules to make "is upgrade allowed" decision fixes \#234 [\#235](https://github.com/arangodb/kube-arangodb/pull/235)
- Updated versions to known "proper" versions [\#233](https://github.com/arangodb/kube-arangodb/pull/233)
- Applying defaults after immutable fields have been reset [\#232](https://github.com/arangodb/kube-arangodb/pull/232)
- Updated go-driver to latest version [\#231](https://github.com/arangodb/kube-arangodb/pull/231)
- EE note for Kubernetes DC2DC [\#222](https://github.com/arangodb/kube-arangodb/pull/222)
- Documented dashboard usage [\#219](https://github.com/arangodb/kube-arangodb/pull/219)
- Load balancing tests [\#218](https://github.com/arangodb/kube-arangodb/pull/218)
- Add links to other operators in dashboard menu [\#217](https://github.com/arangodb/kube-arangodb/pull/217)
- Grouping style elements in 1 place [\#216](https://github.com/arangodb/kube-arangodb/pull/216)
- Adding ArangoDeploymentReplication dashboard. [\#215](https://github.com/arangodb/kube-arangodb/pull/215)
- Do not build initcontainer for imageid pod [\#214](https://github.com/arangodb/kube-arangodb/pull/214)
- Dashboard for ArangoLocalStorage operator [\#213](https://github.com/arangodb/kube-arangodb/pull/213)
- Adjust documentation based on new load balancer support. [\#212](https://github.com/arangodb/kube-arangodb/pull/212)
- Feature/dashboard [\#211](https://github.com/arangodb/kube-arangodb/pull/211)
- Use gin as HTTP server framework [\#210](https://github.com/arangodb/kube-arangodb/pull/210)
- Dashboard design concept [\#209](https://github.com/arangodb/kube-arangodb/pull/209)

## [0.2.2](https://github.com/arangodb/kube-arangodb/tree/0.2.2) (2018-06-29)
[Full Changelog](https://github.com/arangodb/kube-arangodb/compare/0.2.1...0.2.2)

**Closed issues:**

- Unable to unset standard storage class in GKE using kubectl [\#200](https://github.com/arangodb/kube-arangodb/issues/200)
- Fix operators Deployment spec wrt minimum availability [\#198](https://github.com/arangodb/kube-arangodb/issues/198)
- Rotate server when cmdline arguments change [\#189](https://github.com/arangodb/kube-arangodb/issues/189)

**Merged pull requests:**

- Set a `role=leader` label on the Pod who won the leader election [\#208](https://github.com/arangodb/kube-arangodb/pull/208)
- Rotate server on changed arguments [\#206](https://github.com/arangodb/kube-arangodb/pull/206)
- Documentation fixes [\#205](https://github.com/arangodb/kube-arangodb/pull/205)
- Fixed get/set Default flag for StorageClasses [\#204](https://github.com/arangodb/kube-arangodb/pull/204)
- Log improvements [\#203](https://github.com/arangodb/kube-arangodb/pull/203)
- All operator Pods will now reach the Ready state. [\#201](https://github.com/arangodb/kube-arangodb/pull/201)

## [0.2.1](https://github.com/arangodb/kube-arangodb/tree/0.2.1) (2018-06-19)
[Full Changelog](https://github.com/arangodb/kube-arangodb/compare/0.2.0...0.2.1)

## [0.2.0](https://github.com/arangodb/kube-arangodb/tree/0.2.0) (2018-06-19)
[Full Changelog](https://github.com/arangodb/kube-arangodb/compare/0.1.0...0.2.0)

**Closed issues:**

- Guard operations that yield downtime with an `downtimeAllowed` field [\#190](https://github.com/arangodb/kube-arangodb/issues/190)
- Require at least 2 dbservers for `Cluster` deployment [\#178](https://github.com/arangodb/kube-arangodb/issues/178)
- Resource re-deployments when changing specific specs [\#164](https://github.com/arangodb/kube-arangodb/issues/164)
- PVC's can get stuck in Terminating state [\#157](https://github.com/arangodb/kube-arangodb/issues/157)
- PVC [\#156](https://github.com/arangodb/kube-arangodb/issues/156)
- Add timeout for reconciliation plan\(items\) [\#154](https://github.com/arangodb/kube-arangodb/issues/154)
- Add setting to specify ServiceAccount for deployment [\#146](https://github.com/arangodb/kube-arangodb/issues/146)
- Finalizers TODO [\#138](https://github.com/arangodb/kube-arangodb/issues/138)
- Prevent deleting pods \(manually\) using finalizers [\#134](https://github.com/arangodb/kube-arangodb/issues/134)
- Set controller of pods to support `kubectl drain` [\#132](https://github.com/arangodb/kube-arangodb/issues/132)
- Add option to taint pods [\#131](https://github.com/arangodb/kube-arangodb/issues/131)
- OpenShift: No DB is getting deployed [\#128](https://github.com/arangodb/kube-arangodb/issues/128)
- ArangoDeploymentTasks [\#34](https://github.com/arangodb/kube-arangodb/issues/34)
- ArangoLocalStorage tasks [\#33](https://github.com/arangodb/kube-arangodb/issues/33)

**Merged pull requests:**

- Adding downtimeAllowed field [\#194](https://github.com/arangodb/kube-arangodb/pull/194)
- Added tutorial for configuring DC2DC of Kubernetes [\#187](https://github.com/arangodb/kube-arangodb/pull/187)
- Various TLS & Sync related fixes [\#186](https://github.com/arangodb/kube-arangodb/pull/186)
- Use standard EventRecord to use event compression [\#185](https://github.com/arangodb/kube-arangodb/pull/185)
- Fixed ID prefix for single servers [\#184](https://github.com/arangodb/kube-arangodb/pull/184)
- Allow changing server group storage class. [\#183](https://github.com/arangodb/kube-arangodb/pull/183)
- Added test timeouts to all stages [\#182](https://github.com/arangodb/kube-arangodb/pull/182)
- Added renewal of deployment TLS CA certificate [\#181](https://github.com/arangodb/kube-arangodb/pull/181)
- Min dbserver count is 2. Revert phase when cleanout has failed [\#180](https://github.com/arangodb/kube-arangodb/pull/180)
- Prefer distinct nodes, even when not required [\#179](https://github.com/arangodb/kube-arangodb/pull/179)
- Added duration test app [\#177](https://github.com/arangodb/kube-arangodb/pull/177)
- Improved readiness probe, database services only use ready pods [\#176](https://github.com/arangodb/kube-arangodb/pull/176)
- Documenting acceptance test [\#175](https://github.com/arangodb/kube-arangodb/pull/175)
- Avoid useless warnings in log [\#174](https://github.com/arangodb/kube-arangodb/pull/174)
- Hide "dangerous" functions of MemberStatusList [\#173](https://github.com/arangodb/kube-arangodb/pull/173)
- Avoid overwriting status changes [\#172](https://github.com/arangodb/kube-arangodb/pull/172)
- Abort reconcilientation plan on failed cleanout server [\#171](https://github.com/arangodb/kube-arangodb/pull/171)
- Improving documentation [\#170](https://github.com/arangodb/kube-arangodb/pull/170)
- Remove service stickyness [\#169](https://github.com/arangodb/kube-arangodb/pull/169)
- Prevent deleting the PV when the PVC has already been attached to it [\#168](https://github.com/arangodb/kube-arangodb/pull/168)
- Various test improvements [\#167](https://github.com/arangodb/kube-arangodb/pull/167)
- Added unit tests for pv\_creator.go [\#166](https://github.com/arangodb/kube-arangodb/pull/166)
- Added finalizer on deployment, used to remove child finalizers on delete [\#165](https://github.com/arangodb/kube-arangodb/pull/165)
- Fix endless rotation because of serviceAccount `default` [\#163](https://github.com/arangodb/kube-arangodb/pull/163)
- Force volumes to unique nodes for production environments [\#162](https://github.com/arangodb/kube-arangodb/pull/162)
- Improved Service documentation [\#161](https://github.com/arangodb/kube-arangodb/pull/161)
- Reconciliation plan-item timeout [\#160](https://github.com/arangodb/kube-arangodb/pull/160)
- Operator high-availability [\#155](https://github.com/arangodb/kube-arangodb/pull/155)
- Cleanup long terminating stateful pods [\#153](https://github.com/arangodb/kube-arangodb/pull/153)
- Allow customization of serviceAccountName for pods [\#152](https://github.com/arangodb/kube-arangodb/pull/152)
- Cleanup stateless pods that are in terminating state for a long time [\#151](https://github.com/arangodb/kube-arangodb/pull/151)
- Added no-execute tolerations on operators to failover quicker [\#150](https://github.com/arangodb/kube-arangodb/pull/150)
- Replication shard status in ArangoDeploymentReplication status [\#148](https://github.com/arangodb/kube-arangodb/pull/148)
- Sync access packages [\#147](https://github.com/arangodb/kube-arangodb/pull/147)
- Adding syncmaster&worker reconciliation support. [\#145](https://github.com/arangodb/kube-arangodb/pull/145)
- Fixes needed to run on latest openshift. [\#144](https://github.com/arangodb/kube-arangodb/pull/144)
- `ArangoDeploymentReplication` resource [\#143](https://github.com/arangodb/kube-arangodb/pull/143)
- Adding deployment replication spec [\#142](https://github.com/arangodb/kube-arangodb/pull/142)
- No stickyness for EA service of type LoadBalancer [\#141](https://github.com/arangodb/kube-arangodb/pull/141)
- Added `tolerations` field to configure tolerations of generated pods. [\#140](https://github.com/arangodb/kube-arangodb/pull/140)
- Inspect node schedulable state [\#139](https://github.com/arangodb/kube-arangodb/pull/139)
- Make use of GOCACHE as docker volume for improved build times [\#137](https://github.com/arangodb/kube-arangodb/pull/137)
- Feature: finalizers [\#136](https://github.com/arangodb/kube-arangodb/pull/136)
- Added a spec regarding the rules for eviction & replacement of pods [\#133](https://github.com/arangodb/kube-arangodb/pull/133)
- Added support for running arangosync master & worker servers. [\#130](https://github.com/arangodb/kube-arangodb/pull/130)
- Updated go-certificates & go-driver to latest versions [\#127](https://github.com/arangodb/kube-arangodb/pull/127)
- Added Database external access service feature [\#126](https://github.com/arangodb/kube-arangodb/pull/126)
- Updated to latest go-driver [\#125](https://github.com/arangodb/kube-arangodb/pull/125)
- BREAKING CHANGE: Deployment mode ResilientSingle renamed to ActiveFailover [\#124](https://github.com/arangodb/kube-arangodb/pull/124)
- add persistent-volume tests [\#97](https://github.com/arangodb/kube-arangodb/pull/97)

## [0.1.0](https://github.com/arangodb/kube-arangodb/tree/0.1.0) (2018-04-06)
[Full Changelog](https://github.com/arangodb/kube-arangodb/compare/0.0.1...0.1.0)

**Closed issues:**

- make sure scripts terminate to avoid hanging CI [\#63](https://github.com/arangodb/kube-arangodb/issues/63)
- prefix environment variables [\#62](https://github.com/arangodb/kube-arangodb/issues/62)
- warning when passing string literal "None" as spec.tls.caSecretName [\#60](https://github.com/arangodb/kube-arangodb/issues/60)

**Merged pull requests:**

- Fixed down/upgrading resilient single deployments. [\#123](https://github.com/arangodb/kube-arangodb/pull/123)
- Various docs improvements & fixes [\#122](https://github.com/arangodb/kube-arangodb/pull/122)
- Added tests for query cursors on various deployments. [\#121](https://github.com/arangodb/kube-arangodb/pull/121)
- Remove upgrade resilient single 3.2 -\> 3.3 test. [\#120](https://github.com/arangodb/kube-arangodb/pull/120)
- Various renamings in tests such that common names are used. [\#119](https://github.com/arangodb/kube-arangodb/pull/119)
- Added envvar \(CLEANUPDEPLOYMENTS\) to cleanup failed tests. [\#118](https://github.com/arangodb/kube-arangodb/pull/118)
- Added test that removes PV, PVC & Pod or dbserver. \[ci VERBOSE=1\] \[ci LONG=1\] \[ci TESTOPTIONS="-test.run ^TestResiliencePVDBServer$"\] [\#117](https://github.com/arangodb/kube-arangodb/pull/117)
- Fixed expected value for ENGINE file in init container of dbserver. [\#116](https://github.com/arangodb/kube-arangodb/pull/116)
- Improved liveness detection [\#115](https://github.com/arangodb/kube-arangodb/pull/115)
- Run chaos-monkey in go-routine to avoid blocking the operator [\#114](https://github.com/arangodb/kube-arangodb/pull/114)
- Added examples for exposing metrics to Prometheus [\#113](https://github.com/arangodb/kube-arangodb/pull/113)
- Replace HTTP server with HTTPS server [\#112](https://github.com/arangodb/kube-arangodb/pull/112)
- Disabled colorizing logs [\#111](https://github.com/arangodb/kube-arangodb/pull/111)
- Safe resource watcher [\#110](https://github.com/arangodb/kube-arangodb/pull/110)
- Archive log files [\#109](https://github.com/arangodb/kube-arangodb/pull/109)
- Doc - Follow file name conventions of main docs, move to Tutorials [\#108](https://github.com/arangodb/kube-arangodb/pull/108)
- Quickly fail when deployment no longer exists [\#107](https://github.com/arangodb/kube-arangodb/pull/107)
- BREAKING CHANGE: Renamed all enum values to title case [\#104](https://github.com/arangodb/kube-arangodb/pull/104)
- Changed TLSSpec.TTL to new string based `Duration` type [\#103](https://github.com/arangodb/kube-arangodb/pull/103)
- Added automatic renewal of TLS server certificates [\#102](https://github.com/arangodb/kube-arangodb/pull/102)
- Adding GettingStarted page and structuring docs for website [\#101](https://github.com/arangodb/kube-arangodb/pull/101)
- Added LivenessProbe & Readiness probe [\#100](https://github.com/arangodb/kube-arangodb/pull/100)
- Patch latest version number in README [\#99](https://github.com/arangodb/kube-arangodb/pull/99)
- Adding CHANGELOG.md generation [\#98](https://github.com/arangodb/kube-arangodb/pull/98)
- Adding chaos-monkey for deployments [\#96](https://github.com/arangodb/kube-arangodb/pull/96)
- Check contents of persisted volume when dbserver is restarting [\#95](https://github.com/arangodb/kube-arangodb/pull/95)
- Added helper to prepull arangodb \(enterprise\) image. This allows the normal tests to have decent timeouts while prevent a timeout caused by a long during image pull. [\#94](https://github.com/arangodb/kube-arangodb/pull/94)
- Fixing PV cleanup [\#93](https://github.com/arangodb/kube-arangodb/pull/93)
- Check member failure [\#92](https://github.com/arangodb/kube-arangodb/pull/92)
- Tracking recent pod terminations [\#91](https://github.com/arangodb/kube-arangodb/pull/91)
- Enable LONG on kube-arangodb-long test [\#90](https://github.com/arangodb/kube-arangodb/pull/90)
- Tests/multi deployment [\#89](https://github.com/arangodb/kube-arangodb/pull/89)
- Tests/modes [\#88](https://github.com/arangodb/kube-arangodb/pull/88)
- increase timeout for long running tests [\#87](https://github.com/arangodb/kube-arangodb/pull/87)
- fix rocksdb\_encryption\_test [\#86](https://github.com/arangodb/kube-arangodb/pull/86)
- fix - /api/version will answer on all servers \(not leader only\) [\#85](https://github.com/arangodb/kube-arangodb/pull/85)
- fixes required after merge [\#84](https://github.com/arangodb/kube-arangodb/pull/84)
- Deployment state -\> phase [\#83](https://github.com/arangodb/kube-arangodb/pull/83)
- Added detection on unschedulable pods [\#82](https://github.com/arangodb/kube-arangodb/pull/82)
- AsOwner no longer things the owner refers to a controller. It refers to the ArangoDeployment [\#81](https://github.com/arangodb/kube-arangodb/pull/81)
- Store & compare hash of secrets. [\#80](https://github.com/arangodb/kube-arangodb/pull/80)
- Control jenkins from git commit log. [\#79](https://github.com/arangodb/kube-arangodb/pull/79)
- Fix scale-up [\#78](https://github.com/arangodb/kube-arangodb/pull/78)
- Added terminated-pod cleanup to speed up re-creation of pods. [\#77](https://github.com/arangodb/kube-arangodb/pull/77)
- add upgrade tests [\#76](https://github.com/arangodb/kube-arangodb/pull/76)
- check result of api version call [\#75](https://github.com/arangodb/kube-arangodb/pull/75)
- Also watch changes in PVCs and Services [\#74](https://github.com/arangodb/kube-arangodb/pull/74)
- Feature/test individual pod deletion [\#72](https://github.com/arangodb/kube-arangodb/pull/72)
- Moved low level resource \(pod,pvc,secret,service\) creation & inspection to resources sub-package. [\#71](https://github.com/arangodb/kube-arangodb/pull/71)
- Moved reconciliation code to separate package [\#70](https://github.com/arangodb/kube-arangodb/pull/70)
- Test/different deployments resilient [\#69](https://github.com/arangodb/kube-arangodb/pull/69)
- Store accepted spec [\#68](https://github.com/arangodb/kube-arangodb/pull/68)
- Fixed behavior for scaling UI integration wrt startup of the cluster [\#67](https://github.com/arangodb/kube-arangodb/pull/67)
- Fixed immitable `mode` field. [\#66](https://github.com/arangodb/kube-arangodb/pull/66)
- Integrate with scaling web-UI [\#65](https://github.com/arangodb/kube-arangodb/pull/65)
- add test for different deployments [\#64](https://github.com/arangodb/kube-arangodb/pull/64)
- Fixed validation of tls.caSecretName=None [\#61](https://github.com/arangodb/kube-arangodb/pull/61)
- Feature/add tests for immutable cluster parameters [\#59](https://github.com/arangodb/kube-arangodb/pull/59)
- rename test function [\#58](https://github.com/arangodb/kube-arangodb/pull/58)
- Detecting ImageID & ArangoDB version. [\#57](https://github.com/arangodb/kube-arangodb/pull/57)
- Adds ssl support for scaling test [\#53](https://github.com/arangodb/kube-arangodb/pull/53)
- Rotation support for members. [\#49](https://github.com/arangodb/kube-arangodb/pull/49)
- begin to add tests for `apis/storage/v1alpha` [\#36](https://github.com/arangodb/kube-arangodb/pull/36)

## [0.0.1](https://github.com/arangodb/kube-arangodb/tree/0.0.1) (2018-03-20)
**Merged pull requests:**

- Changed scope of ArangoLocalStorage to Cluster. [\#56](https://github.com/arangodb/kube-arangodb/pull/56)
- External crd creation [\#55](https://github.com/arangodb/kube-arangodb/pull/55)
- Rename default docker image to kube-arangodb [\#54](https://github.com/arangodb/kube-arangodb/pull/54)
- Splitting operator in two parts [\#52](https://github.com/arangodb/kube-arangodb/pull/52)
- Turn on TLS by default [\#51](https://github.com/arangodb/kube-arangodb/pull/51)
- Rename repository to `kube-arangodb` [\#48](https://github.com/arangodb/kube-arangodb/pull/48)
- Use single image tag to prevent polluting the docker hub [\#47](https://github.com/arangodb/kube-arangodb/pull/47)
- Renamed pkg/apis/arangodb to pkg/apis/deployment [\#46](https://github.com/arangodb/kube-arangodb/pull/46)
- Added release code [\#45](https://github.com/arangodb/kube-arangodb/pull/45)
- Cleaning up deployment, avoiding docker overrides [\#44](https://github.com/arangodb/kube-arangodb/pull/44)
- TLS support [\#43](https://github.com/arangodb/kube-arangodb/pull/43)
- Adds "Storage Resource" to user README [\#42](https://github.com/arangodb/kube-arangodb/pull/42)
- Reworked TLS spec [\#41](https://github.com/arangodb/kube-arangodb/pull/41)
- Set sesion affinity for coordinator [\#40](https://github.com/arangodb/kube-arangodb/pull/40)
- Set PublishNotReadyAddresses on coordinator&syncmasters service [\#39](https://github.com/arangodb/kube-arangodb/pull/39)
- Prepare test cluster [\#38](https://github.com/arangodb/kube-arangodb/pull/38)
- Run tests on multiple clusters in parallel [\#37](https://github.com/arangodb/kube-arangodb/pull/37)
- Implemented isDefault behavior of storage class [\#35](https://github.com/arangodb/kube-arangodb/pull/35)
- add some tests for util/k8sutil/erros.go [\#32](https://github.com/arangodb/kube-arangodb/pull/32)
- Adding `ArangoLocalStorage` resource \(wip\) [\#31](https://github.com/arangodb/kube-arangodb/pull/31)
- Added custom resource spec for ArangoDB Storage operator. [\#30](https://github.com/arangodb/kube-arangodb/pull/30)
- Added unit tests for k8s secrets & utility methods [\#28](https://github.com/arangodb/kube-arangodb/pull/28)
- Added unit test for creating affinity [\#27](https://github.com/arangodb/kube-arangodb/pull/27)
- More simple tests [\#26](https://github.com/arangodb/kube-arangodb/pull/26)
- Changed default storage engine to RocksDB [\#24](https://github.com/arangodb/kube-arangodb/pull/24)
- Adding command line tests for arangod commandlines. [\#23](https://github.com/arangodb/kube-arangodb/pull/23)
- UnitTests for plan\_builder [\#22](https://github.com/arangodb/kube-arangodb/pull/22)
- Unit tests for apis/arangodb/v1alpha package [\#21](https://github.com/arangodb/kube-arangodb/pull/21)
- Fix bash error [\#20](https://github.com/arangodb/kube-arangodb/pull/20)
- Renamed Controller to Operator [\#19](https://github.com/arangodb/kube-arangodb/pull/19)
- Cleanup kubernetes after tests [\#18](https://github.com/arangodb/kube-arangodb/pull/18)
- Adding rocksdb encryption key support [\#17](https://github.com/arangodb/kube-arangodb/pull/17)
- Adding test design [\#16](https://github.com/arangodb/kube-arangodb/pull/16)
- avoid sub-shell creation [\#15](https://github.com/arangodb/kube-arangodb/pull/15)
- Adding authentication support [\#14](https://github.com/arangodb/kube-arangodb/pull/14)
- Scaling deployments [\#13](https://github.com/arangodb/kube-arangodb/pull/13)
- Test framework [\#11](https://github.com/arangodb/kube-arangodb/pull/11)
- Change docs to "authentication default on" [\#10](https://github.com/arangodb/kube-arangodb/pull/10)
- Pod monitoring [\#9](https://github.com/arangodb/kube-arangodb/pull/9)
- Pod affinity [\#8](https://github.com/arangodb/kube-arangodb/pull/8)
- Extended storage docs wrt local storage [\#7](https://github.com/arangodb/kube-arangodb/pull/7)
- Adding event support [\#6](https://github.com/arangodb/kube-arangodb/pull/6)
- Added pod probes [\#5](https://github.com/arangodb/kube-arangodb/pull/5)
- Creating pods [\#4](https://github.com/arangodb/kube-arangodb/pull/4)
- Extending spec & status object. Implementing service & pvc creation [\#3](https://github.com/arangodb/kube-arangodb/pull/3)
- Initial API objects & vendoring [\#2](https://github.com/arangodb/kube-arangodb/pull/2)
- Added specification of custom resource [\#1](https://github.com/arangodb/kube-arangodb/pull/1)



\* *This Change Log was automatically generated by [github_changelog_generator](https://github.com/skywinder/Github-Changelog-Generator)*<|MERGE_RESOLUTION|>--- conflicted
+++ resolved
@@ -1,11 +1,8 @@
 # Change Log
 
 ## [master](https://github.com/arangodb/kube-arangodb/tree/master) (N/A)
-<<<<<<< HEAD
+- (Documentation) Add ArangoPlatformStorage Docs & Examples
 - (Feature) Enable ML Operator and add required Platform Roles
-=======
-- (Documentation) Add ArangoPlatformStorage Docs & Examples
->>>>>>> 1d7f01a0
 
 ## [1.3.0](https://github.com/arangodb/kube-arangodb/tree/1.3.0) (2025-08-01)
 - (Feature) (Platform) Storage Debug
