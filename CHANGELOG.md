--- conflicted
+++ resolved
@@ -5,12 +5,9 @@
 - (Feature) License Manager
 - (Improvement) Use Async mode for backup creation
 - (Feature) (ML) CRD
-<<<<<<< HEAD
-- (Feature) Add validation rules for CRDs
-=======
 - (Bugfix) Proper handling of --agency.retries argument
 - (Documentation) Do not use field type name for field URL hash
->>>>>>> 37daf6d7
+- (Feature) Add support for CRD schema validation
 
 ## [1.2.35](https://github.com/arangodb/kube-arangodb/tree/1.2.35) (2023-11-06)
 - (Maintenance) Update go-driver to v1.6.0, update IsNotFound() checks
