# Change Log

## [master](https://github.com/arangodb/kube-arangodb/tree/master) (N/A)
- (Bugfix) Ensure pod names not too long
- (Refactor) Use cached member's clients
- (Feature) Move PVC resize action to high-priority plan
- (Feature) Remove forgotten ArangoDB jobs during restart

## [1.2.14](https://github.com/arangodb/kube-arangodb/tree/1.2.14) (2022-07-14)
- (Feature) Add ArangoSync TLS based rotation
- (Bugfix) Fix labels propagation
- (Feature) Add `ArangoDeployment` CRD auto-installer
- (Feature) Add `ArangoMember` CRD auto-installer
- (Feature) Add `ArangoBackup` CRD auto-installer
- (Feature) Add `ArangoBackupPolicy` CRD auto-installer
- (Feature) Add `ArangoJob` CRD auto-installer
- (Feature) Add RestartPolicyAlways to ArangoDeployment in order to restart ArangoDB on failure
- (Feature) Set a leader in active fail-over mode
- (Feature) Use policy/v1 instead policy/v1beta1
- (Feature) OPS CLI with Arango Task
- (Bugfix) Allow ArangoBackup Creation during Upload state
- (Hotfix) Fix `ArangoDeployment` SubResource in CRD auto-installer
- (Bugfix) Fix Operator Logger NPE
- (Bugfix) Fix License RAW value discovery
- (Refactor) Optimize go.mod entries
- (Feature) Add `ArangoLocalStorage` CRD auto-installer
- (Feature) Add `ArangoDeploymentReplication` CRD auto-installer
- (Bugfix) Allow missing `token` key in License secret
- (Feature) Unify agency access
- (Feature) Change DBServer Cleanup Logic
- (Feature) Set Logger format
- (Bugfix) Ensure Wait actions to be present after AddMember
- (Documentation) Refactor metrics (Part 1)
- (Bugfix) Extend Agency HealthCheck for replace
- (Bugfix) Allow to remove resources (CPU & Memory) on the managed pods
- (Bugfix) Add DistributeShardsLike support
- (Feature) Member restarts metric
- (Bugfix) Infinite loop fix in ArangoD AsyncClient
- (Bugfix) Add Panic Handler
<<<<<<< HEAD
- (Feature) Add support for managed services
=======
- (Bugfix) Unify yaml packages
>>>>>>> fcb9b351

## [1.2.13](https://github.com/arangodb/kube-arangodb/tree/1.2.13) (2022-06-07)
- (Bugfix) Fix arangosync members state inspection
- (Feature) (ACS) Improve Reconciliation Loop
- (Bugfix) Allow missing Monitoring CRD
- (Feature) (ACS) Add Resource plan
- (Feature) Allow raw json value for license token-v2
- (Update) Replace `beta.kubernetes.io/arch` to `kubernetes.io/arch` in Operator Chart
- (Feature) Add operator shutdown handler for graceful termination
- (Feature) Add agency leader discovery
- (Feature) Add `ACSDeploymentSynced` condition type and fix comparison of `SecretHashes` method
- (Feature) Add agency leader service
- (Feature) Add HostPath and PVC Volume types and allow templating
- (Feature) Replace mod

## [1.2.12](https://github.com/arangodb/kube-arangodb/tree/1.2.12) (2022-05-10)
- (Feature) Add CoreV1 Endpoints Inspector
- (Feature) Add Current ArangoDeployment Inspector
- (Refactor) Anonymous inspector functions
- (Feature) Recursive OwnerReference discovery
- (Maintenance) Add check make targets
- (Feature) Create support for local variables in actions.
- (Feature) Support for asynchronous ArangoD resquests.
- (Feature) Change Restore in Cluster mode to Async Request

## [1.2.11](https://github.com/arangodb/kube-arangodb/tree/1.2.11) (2022-04-30)
- (Bugfix) Orphan PVC are not removed
- (Bugfix) Remove LocalStorage Deadlock
- (Bugfix) Skip arangosync members state inspection checks
- (Feature) Add LocalStorage DaemonSet Priority support

## [1.2.10](https://github.com/arangodb/kube-arangodb/tree/1.2.10) (2022-04-27)
- (Feature) Allow configuration for securityContext.runAsUser value
- (Bugfix) Fix Satellite collections in Agency
- (Bugfix) Fix backup creation timeout
- (Bugfix) ArangoSync port fix
- (Bugfix) Fix GetClient lock system
- (Feature) Backup InProgress Agency key discovery
- (Feature) Backup & Maintenance Conditions
- (Bugfix) Disable member removal in case of health failure
- (Bugfix) Reorder Topology management plan steps
- (Feature) UpdateInProgress & UpgradeInProgress Conditions
- (Bugfix) Fix Maintenance switch and HotBackup race
- (Bugfix) Fix Maintenance Condition typo

## [1.2.9](https://github.com/arangodb/kube-arangodb/tree/1.2.9) (2022-03-30)
- (Feature) Improve Kubernetes clientsets management
- Migrate storage-operator CustomResourceDefinition apiVersion to apiextensions.k8s.io/v1
- (Feature) Add CRD Installer
- (Bugfix) Assign imagePullSecrets to LocalStorage
- (Update) Bump K8S API to 1.21.10
- (Feature) (ACS) Add ACS handler
- (Feature) Allow to restart DBServers in cases when WriteConcern will be satisfied
- (Feature) Allow to configure action timeouts
- (Feature) (AT) Add ArangoTask API
- (Bugfix) Fix NPE in State fetcher
- (Refactor) Configurable throttle inspector
- (Bugfix) Skip Replace operation on DBServer if they need to be scaled down
- (Feature) Upgrade procedure steps
- (Refactor) Remove API and Core cross-dependency
- (Bugfix) Allow to have nil architecture (NPE fix)

## [1.2.8](https://github.com/arangodb/kube-arangodb/tree/1.2.8) (2022-02-24)
- Do not check License V2 on Community images
- Add status.members.<group>.
- Don't replace pod immediately when storage class changes
- Define MemberReplacementRequired condition
- Remove pod immediately when annotation is turned on
- (ARM64) Add support for ARM64 enablement
- (Cleanup) Reorganize main reconciliation context
- (Bugfix) Unreachable condition
- (Feature) Allow to disable external port (sidecar managed connection)
- (Bugfix) Fix 3.6 -> 3.7 Upgrade procedure
- (Bugfix) Add missing finalizer
- (Bugfix) Add graceful to kill command
- (Bugfix) Add reachable condition to deployment. Mark as UpToDate only of cluster is reachable.
- (Bugfix) Add toleration's for network failures in action start procedure

## [1.2.7](https://github.com/arangodb/kube-arangodb/tree/1.2.7) (2022-01-17)
- Add Plan BackOff functionality
- Fix Core InitContainers check
- Remove unused `status.members.<group>.sidecars-specs` variable
- Keep only recent terminations
- Add endpoint into member status
- Add debug mode (Golang DLV)
- License V2 for ArangoDB 3.9.0+
- Add ArangoClusterSynchronization v1 API
- Add core containers names to follow their terminations
- Add ArangoJob and Apps Operator
- Use Go 1.17
- Add metrics for the plan actions
- Add ArangoClusterSynchronization Operator
- Update licenses
- Fix restart procedure in case of failing members
- Fix status propagation race condition

## [1.2.6](https://github.com/arangodb/kube-arangodb/tree/1.2.6) (2021-12-15)
- Add ArangoBackup backoff functionality
- Allow to abort ArangoBackup uploads by removing spec.upload
- Add Agency Cache internally
- Add Recovery during PlanBuild operation
- Fix Exporter in Deployments without authentication
- Allow to disable ClusterScalingIntegration and add proper Scheduled label to pods
- Add additional timeout parameters and kubernetes batch size
- Limit parallel Backup uploads
- Bugfix - Adjust Cluster Scaling Integration logic

## [1.2.5](https://github.com/arangodb/kube-arangodb/tree/1.2.5) (2021-10-25)
- Split & Unify Lifecycle management functionality
- Drop support for ArangoDB <= 3.5 (versions already EOL)
- Add new admin commands to fetch agency dump and agency state
- Add Graceful shutdown as finalizer (supports kubectl delete)
- Add Watch to Lifecycle command
- Add Topology Discovery
- Add Support for StartupProbe
- Add ARM64 support for Operator Docker image
- Add ALPHA Rebalancer support

## [1.2.4](https://github.com/arangodb/kube-arangodb/tree/1.2.4) (2021-10-22)
- Replace `beta.kubernetes.io/arch` Pod label with `kubernetes.io/arch` using Silent Rotation
- Add "Short Names" feature
- Switch ArangoDB Image Discovery process from Headless Service to Pod IP
- Fix PVC Resize for Single servers
- Add Topology support
- Add ARANGODB_ZONE env to Topology Managed pods
- Add "Random pod names" feature
- Rotate TLS Secrets on ALT Names change

## [1.2.3](https://github.com/arangodb/kube-arangodb/tree/1.2.3) (2021-09-24)
- Update UBI Image to 8.4
- Fix ArangoSync Liveness Probe
- Allow runtime update of Sidecar images
- Allow Agent recreation with preserved IDs
- The internal metrics exporter can not be disabled
- Changing the topics' log level without restarting the container.
  When the topic is removed from the argument list then it will not 
  be turned off in the ArangoDB automatically.
- Allow to customize SchedulerName inside Member Pod
- Add Enterprise Edition support

## [1.2.2](https://github.com/arangodb/kube-arangodb/tree/1.2.2) (2021-09-09)
- Update 'github.com/arangodb/arangosync-client' dependency to v0.7.0
- Add HighPriorityPlan to ArangoDeployment Status
- Add Pending Member phase
- Add Ephemeral Volumes for apps feature
- Check if the DB server is cleaned out.
- Render Pod Template in ArangoMember Spec and Status
- Add Pod PropagationModes
- Fix MemberUp action for ActiveFailover

## [1.2.1](https://github.com/arangodb/kube-arangodb/tree/1.2.1) (2021-07-28)
- Fix ArangoMember race with multiple ArangoDeployments within single namespace
- Allow to define Member Recreation Policy within group
- Replace 'github.com/dgrijalva/jwt-go' with 'github.com/golang-jwt/jwt'
- Update 'github.com/gin-gonic/gin' dependency to v1.7.2

## [1.2.0](https://github.com/arangodb/kube-arangodb/tree/1.2.0) (2021-07-16)
- Enable "Operator Internal Metrics Exporter" by default
- Enable "Operator Maintenance Management Support" by default
- Add Operator `/api/v1/version` endpoint

## [1.1.10](https://github.com/arangodb/kube-arangodb/tree/1.1.10) (2021-07-06)
- Switch K8S CRD API to V1
- Deprecate Alpine image usage
- Use persistent name and namespace in ArangoDeployment reconcilation loop
- Remove finalizers when Server container is already terminated and reduce initial reconciliation delay
- Add new logger services - reconciliation and event

## [1.1.9](https://github.com/arangodb/kube-arangodb/tree/1.1.9) (2021-05-28)
- Add IP, DNS, ShortDNS, HeadlessService (Default) communication methods
- Migrate ArangoExporter into Operator code

## [1.1.8](https://github.com/arangodb/kube-arangodb/tree/1.1.8) (2021-04-21)
- Prevent Single member recreation
- Add OwnerReference to ClusterIP member service
- Add InternalPort to ServerGroupSpec to allow user to expose tcp connection over localhost for sidecars

## [1.1.7](https://github.com/arangodb/kube-arangodb/tree/1.1.7) (2021-04-14)
- Bump Kubernetes Dependencies to 1.19.x
- Add ArangoMember status propagation
- Add ShutdownMethod option for members
- Fix Maintenance Plan actions

## [1.1.6](https://github.com/arangodb/kube-arangodb/tree/1.1.6) (2021-03-02)
- Add ArangoMember Resource and required RBAC rules

## [1.1.5](https://github.com/arangodb/kube-arangodb/tree/1.1.5) (2021-02-20)
- Fix AKS Volume Resize mode
- Use cached status in member client creation
- Remove failed DBServers
- Remove deadlock in internal cache
- Replace CleanOut action with ResignLeadership on rotate PVC resize mode

## [1.1.4](https://github.com/arangodb/kube-arangodb/tree/1.1.4) (2021-02-15)
- Add support for spec.ClusterDomain to be able to use FQDN in ArangoDB cluster communication
- Add Version Check feature with extended Upgrade checks
- Fix Upgrade failures recovery
- Add ResignLeadership action before Upgrade, Restart and Shutdown actions

## [1.1.3](https://github.com/arangodb/kube-arangodb/tree/1.1.3) (2020-12-16)
- Add v2alpha1 API for ArangoDeployment and ArangoDeploymentReplication
- Migrate CRD to apiextensions.k8s.io/v1
- Add customizable log levels per service
- Move Upgrade as InitContainer and fix Direct Image discovery mode
- Allow to remove currently executed plan by annotation

## [1.1.2](https://github.com/arangodb/kube-arangodb/tree/1.1.2) (2020-11-11)
- Fix Bootstrap phase and move it under Plan

## [1.1.1](https://github.com/arangodb/kube-arangodb/tree/1.1.1) (2020-11-04)
- Allow to mount EmptyDir
- Allow to specify initContainers in pods
- Add serviceAccount, resources and securityContext fields to ID Group
- Allow to override Entrypoint
- Add NodeSelector to Deployment Helm Chart

## [1.1.0](https://github.com/arangodb/kube-arangodb/tree/1.1.0) (2020-10-14)
- Change NumberOfCores and MemoryOverride flags to be set to true by default
- Enable by default and promote to Production Ready - JWT Rotation Feature, TLS Rotation Feature
- Deprecate K8S < 1.16
- Fix Upgrade procedure to safely evict pods during upgrade
- Fix Panics in Deployments without authentication
- Fix ChaosMonkey mode
- Allow append on empty annotations
- Add annotations and labels on pod creation

## [1.0.8](https://github.com/arangodb/kube-arangodb/tree/1.0.8) (2020-09-10)
- Fix Volume rotation on AKS

## [1.0.7](https://github.com/arangodb/kube-arangodb/tree/1.0.7) (2020-09-09)
- Always use JWT Authorized requests in internal communication
- Add Operator Maintenance Management feature
- Add support for ARANGODB_OVERRIDE_DETECTED_NUMBER_OF_CORES ArangoDB Environment Variable
- Allow to use privileged pods in ArangoStorage

## [1.0.6](https://github.com/arangodb/kube-arangodb/tree/1.0.6) (2020-08-19)
- Add Operator Namespaced mode (Alpha)
- Fix ActiveFailover Upgrade procedure

## [1.0.5](https://github.com/arangodb/kube-arangodb/tree/1.0.5) (2020-08-05)
- Add Labels and Annotations to ServiceMonitor
- Allow to expose Exporter in HTTP with secured Deployments
- Change rotation by annotation order (coordinator before dbserver)
- Fix NodeAffinity propagation
- Allow to disable Foxx Queues on Cluster mode

## [1.0.4](https://github.com/arangodb/kube-arangodb/tree/1.0.4) (2020-07-28)
- Add Encryption Key rotation feature for ArangoDB EE 3.7+
- Improve TLS CA and Keyfile rotation for CE and EE
- Add runtime TLS rotation for ArangoDB EE 3.7+
- Add Kustomize support
- Improve Helm 3 support
- Allow to customize ID Pod selectors
- Add Label and Envs Pod customization
- Improved JWT Rotation
- Allow to customize Security Context in pods
- Remove dead Coordinators in Cluster mode
- Add AutoRecovery flag to recover cluster in case of deadlock
- Add Operator Single mode
- Improve SecurityContext settings
- Update k8s dependency to 1.15.11
- Add Scope parameter to Operator

## [1.0.3](https://github.com/arangodb/kube-arangodb/tree/1.0.3) (2020-05-25)
- Prevent deletion of not known PVC's
- Move Restore as Plan

## [1.0.2](https://github.com/arangodb/kube-arangodb/tree/1.0.2) (2020-04-16)
- Added additional checks in UpToDate condition
- Added extended Rotation check for Cluster mode
- Removed old rotation logic (rotation of ArangoDeployment may be enforced after Operator upgrade)
- Added UpToDate condition in ArangoDeployment Status

## [1.0.1](https://github.com/arangodb/kube-arangodb/tree/1.0.1) (2020-03-25)
- Added Customizable Affinity settings for ArangoDB Member Pods
- Added possibility to override default images used by ArangoDeployment
- Added possibility to set probes on all groups
- Added Image Discovery type in ArangoDeployment spec
- Prevent Agency Members recreation
- Added Customizable Volumes and VolumeMounts for ArangoDB server container
- Added MemoryOverride flag for ArangoDB >= 3.6.3
- Improved Rotation discovery process
- Added annotation to rotate ArangoDeployment in secure way

## [1.0.0](https://github.com/arangodb/kube-arangodb/tree/1.0.0) (2020-03-03)
- Removal of v1alpha support for ArangoDeployment, ArangoDeploymentReplication, ArangoBackup
- Added new command to operator - version

## [0.4.5](https://github.com/arangodb/kube-arangodb/tree/0.4.5) (2020-03-02)
- Add Customizable SecurityContext for ArangoDeployment pods

## [0.4.4](https://github.com/arangodb/kube-arangodb/tree/0.4.4) (2020-02-27)
- Add new VolumeResize mode to be compatible with Azure flow
- Allow to customize probe configuration options
- Add new upgrade flag for ArangoDB 3.6.0<=

## [0.4.3](https://github.com/arangodb/kube-arangodb/tree/0.4.3) (2020-01-31)
- Prevent DBServer deletion if there are any shards active on it
- Add Maintenance mode annotation for ArangoDeployment

## [0.4.2](https://github.com/arangodb/kube-arangodb/tree/0.4.2) (2019-11-12)
- AntiAffinity for operator pods.
- Add CRD API v1 with support for v1alpha.
- Allow to set annotations in ArangoDeployment resources.
- Add UBI based image.

## [0.4.0](https://github.com/arangodb/kube-arangodb/tree/0.4.0) (2019-10-09)
- Further helm chart fixes for linter.
- Support hot backup.
- Disable scaling buttons if scaling is not possible.

## [0.3.16](https://github.com/arangodb/kube-arangodb/tree/0.3.16) (2019-09-25)
- Revised helm charts.
- Use separate service account for operator.
- Support for ResignLeadership job.
- Allow to set ImagePullSecrets in pods.
- Bug fixes.

## [0.3.15]() (never released, only previews existed)

## [0.3.14](https://github.com/arangodb/kube-arangodb/tree/0.3.14) (2019-08-07)
- Bug fixes for custom sidecars.
- More tests

## [0.3.13](https://github.com/arangodb/kube-arangodb/tree/0.3.13) (2019-08-02)
- Added side car changed to pod rotation criterium
- Added ArangoDB version and image id to member status
- Fix bug with MemberOfCluster condition
- Added test for resource change

## [0.3.12](https://github.com/arangodb/kube-arangodb/tree/0.3.12) (2019-07-04)
- Limit source IP ranges for external services

## [0.3.11](https://github.com/arangodb/kube-arangodb/tree/0.3.11) (2019-06-07)
- Introduced volume claim templates for all server groups that require volume.
- Added arangodb-exporter support as sidecar to all arangodb pods.
- Fixed a bug in the case that all coordinators failed.
- Increase some timeouts in cluster observation.
- Ignore connection errors when removing servers.
- Switch to go 1.12 and modules.
- User sidecars.

## [0.3.10](https://github.com/arangodb/kube-arangodb/tree/0.3.10) (2019-04-04)
- Added Pod Disruption Budgets for all server groups in production mode.
- Added Priority Class Name to be specified per server group.
- Forward resource requirements to k8s.
- Automatic creation of randomized root password on demand.
- Volume resizing (only enlarge).
- Allow to disable liveness probes, increase timeouts in defaults.
- Handle case of all coordinators gone better.
- Added `MY_NODE_NAME` and `NODE_NAME` env vars for all pods.
- Internal communications with ArangoDB more secure through tokens which
  are limited to certain API paths.
- Rolling upgrade waits till all shards are in sync before proceeding to
  next dbserver, even if it takes longer than 15 min.
- Improve installation and upgrade instructions in README.

## [0.3.9](https://github.com/arangodb/kube-arangodb/tree/0.3.9) (2019-02-28)
[Full Changelog](https://github.com/arangodb/kube-arangodb/compare/0.3.8...0.3.9)
- Fixed a serious bug in rolling upgrades which was introduced in 0.3.8.
- Document the drain procedure for k8s nodes.
- Wait for shards to be in sync before continuing upgrade process.
- Rotate members when patch-level upgrade.
- Don't trigger cleanout server during upgrade.
- More robust remove-server actions.

## [0.3.8](https://github.com/arangodb/kube-arangodb/tree/0.3.8) (2019-02-19)
[Full Changelog](https://github.com/arangodb/kube-arangodb/compare/0.3.7...0.3.8)

- Added scaling limits to spec and enforce in operator.
- npm update for dashboard to alleviate security problems.
- Added bare metal walk through to documentation.
- Wait for coordinator to be ready in kubernetes.
- Schedule only one CleanOutServer job in drain scenario, introduce
  Drain phase.
- Take care of case that server is terminated by drain before cleanout
  has completed.
- Added undocumented force-status-reload status field.
- Take care of case that all coordinators have failed: delete all
  coordinator pods and create new ones.
- Updated lodash for dashboard.
- Try harder to remove server from cluster if it does not work right away.
- Update member status, if once decided to drain, continue draining.
  This takes care of more corner cases.

## [0.3.7](https://github.com/arangodb/kube-arangodb/tree/0.3.7) (2019-01-03)
[Full Changelog](https://github.com/arangodb/kube-arangodb/compare/0.3.6...0.3.7)

**Merged pull requests:**

- Use jwt-keyfile option if available. [\#318](https://github.com/arangodb/kube-arangodb/pull/318)
- StorageOperator Volume Size Fix [\#316](https://github.com/arangodb/kube-arangodb/pull/316)

## [0.3.6](https://github.com/arangodb/kube-arangodb/tree/0.3.6) (2018-12-06)
[Full Changelog](https://github.com/arangodb/kube-arangodb/compare/0.3.5...0.3.6)

**Closed issues:**

- Dashboards not aware of kube-proxy [\#278](https://github.com/arangodb/kube-arangodb/issues/278)

**Merged pull requests:**

- Link to k8s platform tutorials. [\#313](https://github.com/arangodb/kube-arangodb/pull/313)
- Updated Go-Driver to latest version. [\#312](https://github.com/arangodb/kube-arangodb/pull/312)
- NodeSelector [\#311](https://github.com/arangodb/kube-arangodb/pull/311)
- Docs: Formatting [\#310](https://github.com/arangodb/kube-arangodb/pull/310)
- Doc: remove duplicate chapter [\#309](https://github.com/arangodb/kube-arangodb/pull/309)
- Doc: remove blanks after tripple tics [\#308](https://github.com/arangodb/kube-arangodb/pull/308)
- License Key [\#307](https://github.com/arangodb/kube-arangodb/pull/307)
- Updated packages containing vulnerabilities [\#306](https://github.com/arangodb/kube-arangodb/pull/306)
- Advertised Endpoints [\#299](https://github.com/arangodb/kube-arangodb/pull/299)

## [0.3.5](https://github.com/arangodb/kube-arangodb/tree/0.3.5) (2018-11-20)
[Full Changelog](https://github.com/arangodb/kube-arangodb/compare/0.3.4...0.3.5)

**Closed issues:**

- Istio compatibility issue [\#260](https://github.com/arangodb/kube-arangodb/issues/260)

**Merged pull requests:**

- Fixing imageID retrieval issue when sidecars are injected. [\#302](https://github.com/arangodb/kube-arangodb/pull/302)
- Bug fix/fix immutable reset [\#301](https://github.com/arangodb/kube-arangodb/pull/301)
- Fixing small type in readme [\#300](https://github.com/arangodb/kube-arangodb/pull/300)
- Make timeout configurable. [\#298](https://github.com/arangodb/kube-arangodb/pull/298)
- fixed getLoadBalancerIP to also handle hostnames [\#297](https://github.com/arangodb/kube-arangodb/pull/297)

## [0.3.4](https://github.com/arangodb/kube-arangodb/tree/0.3.4) (2018-11-06)
[Full Changelog](https://github.com/arangodb/kube-arangodb/compare/0.3.3...0.3.4)

**Merged pull requests:**

- Try to repair changelog generator. [\#296](https://github.com/arangodb/kube-arangodb/pull/296)
- Fixing uninitialised `lastNumberOfServers`. [\#294](https://github.com/arangodb/kube-arangodb/pull/294)
- Fixes for semiautomation. [\#293](https://github.com/arangodb/kube-arangodb/pull/293)
- add ebs volumes to eks doc [\#295](https://github.com/arangodb/kube-arangodb/pull/295)

## [0.3.3](https://github.com/arangodb/kube-arangodb/tree/0.3.3) (2018-11-02)
[Full Changelog](https://github.com/arangodb/kube-arangodb/compare/0.3.2...0.3.3)

**Closed issues:**

- `manifests/arango-crd.yaml` not in repository [\#292](https://github.com/arangodb/kube-arangodb/issues/292)

**Merged pull requests:**

- Make semiautomation files self-contained. [\#291](https://github.com/arangodb/kube-arangodb/pull/291)

## [0.3.2](https://github.com/arangodb/kube-arangodb/tree/0.3.2) (2018-11-02)
[Full Changelog](https://github.com/arangodb/kube-arangodb/compare/0.3.1...0.3.2)

**Closed issues:**

- Operator redeployed not fully functional [\#273](https://github.com/arangodb/kube-arangodb/issues/273)
- Busy Update Loop on PKS [\#272](https://github.com/arangodb/kube-arangodb/issues/272)
- scaling down in production starts pending pods to terminate them immediately [\#267](https://github.com/arangodb/kube-arangodb/issues/267)
- crd inclusion in helm chart prevents subsequent deployments to alternate namespaces [\#261](https://github.com/arangodb/kube-arangodb/issues/261)
- Tutorials with real world examples [\#229](https://github.com/arangodb/kube-arangodb/issues/229)

**Merged pull requests:**

- UI Fix [\#290](https://github.com/arangodb/kube-arangodb/pull/290)
- Revisited scale up and scale down. [\#288](https://github.com/arangodb/kube-arangodb/pull/288)
- Bug fix/extra crd yaml [\#287](https://github.com/arangodb/kube-arangodb/pull/287)
- Documentation/add aks tutorial [\#286](https://github.com/arangodb/kube-arangodb/pull/286)
- IPv6 revisited [\#285](https://github.com/arangodb/kube-arangodb/pull/285)
- Bug fix/readiness upgrade fix [\#283](https://github.com/arangodb/kube-arangodb/pull/283)
- Revert "Skip LoadBalancer Test" [\#282](https://github.com/arangodb/kube-arangodb/pull/282)
- Updated node modules to fix vulnerabilities [\#281](https://github.com/arangodb/kube-arangodb/pull/281)
- First stab at semiautomation. [\#280](https://github.com/arangodb/kube-arangodb/pull/280)
- When doing tests, always pull the image. [\#279](https://github.com/arangodb/kube-arangodb/pull/279)
- Break PKS Loop [\#277](https://github.com/arangodb/kube-arangodb/pull/277)
- Fixed readiness route. [\#276](https://github.com/arangodb/kube-arangodb/pull/276)
- Bug fix/scale up error [\#275](https://github.com/arangodb/kube-arangodb/pull/275)
- minor fix in template generation [\#274](https://github.com/arangodb/kube-arangodb/pull/274)
- Added `disableIPV6` Spec entry. [\#271](https://github.com/arangodb/kube-arangodb/pull/271)
- Test Image Option [\#270](https://github.com/arangodb/kube-arangodb/pull/270)
- Skip LoadBalancer Test [\#269](https://github.com/arangodb/kube-arangodb/pull/269)
- Test/templates [\#266](https://github.com/arangodb/kube-arangodb/pull/266)
- Updated examples to use version 3.3.17. [\#265](https://github.com/arangodb/kube-arangodb/pull/265)
- Unified Readiness Test [\#264](https://github.com/arangodb/kube-arangodb/pull/264)
- Use correct templateoptions for helm charts [\#258](https://github.com/arangodb/kube-arangodb/pull/258)
- Add advanced dc2dc to acceptance test. [\#252](https://github.com/arangodb/kube-arangodb/pull/252)
- adding EKS tutorial [\#289](https://github.com/arangodb/kube-arangodb/pull/289)

## [0.3.1](https://github.com/arangodb/kube-arangodb/tree/0.3.1) (2018-09-25)
[Full Changelog](https://github.com/arangodb/kube-arangodb/compare/0.3.0...0.3.1)

**Closed issues:**

- Helm chart not deploying custom resource definitions [\#254](https://github.com/arangodb/kube-arangodb/issues/254)
- `go get` failing due to nonexistent arangodb/arangosync repo [\#249](https://github.com/arangodb/kube-arangodb/issues/249)
- Helm chart download links broken \(404\) [\#248](https://github.com/arangodb/kube-arangodb/issues/248)
- Make it easy to deploy in another namespace [\#230](https://github.com/arangodb/kube-arangodb/issues/230)
- Deployment Failed to Start in different Namespace other than Default [\#223](https://github.com/arangodb/kube-arangodb/issues/223)

**Merged pull requests:**

- Bugfix/sed on linux [\#259](https://github.com/arangodb/kube-arangodb/pull/259)
- README updates, removing `kubectl apply -f crd.yaml` [\#256](https://github.com/arangodb/kube-arangodb/pull/256)
- Include CRD in helm chart [\#255](https://github.com/arangodb/kube-arangodb/pull/255)

## [0.3.0](https://github.com/arangodb/kube-arangodb/tree/0.3.0) (2018-09-07)
[Full Changelog](https://github.com/arangodb/kube-arangodb/compare/0.2.2...0.3.0)

**Closed issues:**

- Provide an option to add SubjectAltName or option to disable SSL [\#239](https://github.com/arangodb/kube-arangodb/issues/239)
- Use go-upgrade-rules [\#234](https://github.com/arangodb/kube-arangodb/issues/234)
- Spot the difference [\#225](https://github.com/arangodb/kube-arangodb/issues/225)
- How to Delete ArangoDeployment [\#224](https://github.com/arangodb/kube-arangodb/issues/224)
- Unable to delete pods, stuck in terminating state [\#220](https://github.com/arangodb/kube-arangodb/issues/220)
- Do not allow "critical" cmdline arguments to be overwritten [\#207](https://github.com/arangodb/kube-arangodb/issues/207)

**Merged pull requests:**

- Avoid use of arangosync packages [\#250](https://github.com/arangodb/kube-arangodb/pull/250)
- Fixed PV creation on kubernetes 1.11 [\#247](https://github.com/arangodb/kube-arangodb/pull/247)
- Resilience improvements [\#246](https://github.com/arangodb/kube-arangodb/pull/246)
- Adding GKE tutorial [\#245](https://github.com/arangodb/kube-arangodb/pull/245)
- Reject critical options during validation fixes \#207 [\#243](https://github.com/arangodb/kube-arangodb/pull/243)
- Trying to stabalize resilience tests [\#242](https://github.com/arangodb/kube-arangodb/pull/242)
- Adding helm charts for deploying the operators [\#238](https://github.com/arangodb/kube-arangodb/pull/238)
- Include license in upgrade check [\#237](https://github.com/arangodb/kube-arangodb/pull/237)
- Use new CurrentImage field to prevent unintended upgrades. [\#236](https://github.com/arangodb/kube-arangodb/pull/236)
- Use go-upgrade-rules to make "is upgrade allowed" decision fixes \#234 [\#235](https://github.com/arangodb/kube-arangodb/pull/235)
- Updated versions to known "proper" versions [\#233](https://github.com/arangodb/kube-arangodb/pull/233)
- Applying defaults after immutable fields have been reset [\#232](https://github.com/arangodb/kube-arangodb/pull/232)
- Updated go-driver to latest version [\#231](https://github.com/arangodb/kube-arangodb/pull/231)
- EE note for Kubernetes DC2DC [\#222](https://github.com/arangodb/kube-arangodb/pull/222)
- Documented dashboard usage [\#219](https://github.com/arangodb/kube-arangodb/pull/219)
- Load balancing tests [\#218](https://github.com/arangodb/kube-arangodb/pull/218)
- Add links to other operators in dashboard menu [\#217](https://github.com/arangodb/kube-arangodb/pull/217)
- Grouping style elements in 1 place [\#216](https://github.com/arangodb/kube-arangodb/pull/216)
- Adding ArangoDeploymentReplication dashboard. [\#215](https://github.com/arangodb/kube-arangodb/pull/215)
- Do not build initcontainer for imageid pod [\#214](https://github.com/arangodb/kube-arangodb/pull/214)
- Dashboard for ArangoLocalStorage operator [\#213](https://github.com/arangodb/kube-arangodb/pull/213)
- Adjust documentation based on new load balancer support. [\#212](https://github.com/arangodb/kube-arangodb/pull/212)
- Feature/dashboard [\#211](https://github.com/arangodb/kube-arangodb/pull/211)
- Use gin as HTTP server framework [\#210](https://github.com/arangodb/kube-arangodb/pull/210)
- Dashboard design concept [\#209](https://github.com/arangodb/kube-arangodb/pull/209)

## [0.2.2](https://github.com/arangodb/kube-arangodb/tree/0.2.2) (2018-06-29)
[Full Changelog](https://github.com/arangodb/kube-arangodb/compare/0.2.1...0.2.2)

**Closed issues:**

- Unable to unset standard storage class in GKE using kubectl [\#200](https://github.com/arangodb/kube-arangodb/issues/200)
- Fix operators Deployment spec wrt minimum availability [\#198](https://github.com/arangodb/kube-arangodb/issues/198)
- Rotate server when cmdline arguments change [\#189](https://github.com/arangodb/kube-arangodb/issues/189)

**Merged pull requests:**

- Set a `role=leader` label on the Pod who won the leader election [\#208](https://github.com/arangodb/kube-arangodb/pull/208)
- Rotate server on changed arguments [\#206](https://github.com/arangodb/kube-arangodb/pull/206)
- Documentation fixes [\#205](https://github.com/arangodb/kube-arangodb/pull/205)
- Fixed get/set Default flag for StorageClasses [\#204](https://github.com/arangodb/kube-arangodb/pull/204)
- Log improvements [\#203](https://github.com/arangodb/kube-arangodb/pull/203)
- All operator Pods will now reach the Ready state. [\#201](https://github.com/arangodb/kube-arangodb/pull/201)

## [0.2.1](https://github.com/arangodb/kube-arangodb/tree/0.2.1) (2018-06-19)
[Full Changelog](https://github.com/arangodb/kube-arangodb/compare/0.2.0...0.2.1)

## [0.2.0](https://github.com/arangodb/kube-arangodb/tree/0.2.0) (2018-06-19)
[Full Changelog](https://github.com/arangodb/kube-arangodb/compare/0.1.0...0.2.0)

**Closed issues:**

- Guard operations that yield downtime with an `downtimeAllowed` field [\#190](https://github.com/arangodb/kube-arangodb/issues/190)
- Require at least 2 dbservers for `Cluster` deployment [\#178](https://github.com/arangodb/kube-arangodb/issues/178)
- Resource re-deployments when changing specific specs [\#164](https://github.com/arangodb/kube-arangodb/issues/164)
- PVC's can get stuck in Terminating state [\#157](https://github.com/arangodb/kube-arangodb/issues/157)
- PVC [\#156](https://github.com/arangodb/kube-arangodb/issues/156)
- Add timeout for reconciliation plan\(items\) [\#154](https://github.com/arangodb/kube-arangodb/issues/154)
- Add setting to specify ServiceAccount for deployment [\#146](https://github.com/arangodb/kube-arangodb/issues/146)
- Finalizers TODO [\#138](https://github.com/arangodb/kube-arangodb/issues/138)
- Prevent deleting pods \(manually\) using finalizers [\#134](https://github.com/arangodb/kube-arangodb/issues/134)
- Set controller of pods to support `kubectl drain` [\#132](https://github.com/arangodb/kube-arangodb/issues/132)
- Add option to taint pods [\#131](https://github.com/arangodb/kube-arangodb/issues/131)
- OpenShift: No DB is getting deployed [\#128](https://github.com/arangodb/kube-arangodb/issues/128)
- ArangoDeploymentTasks [\#34](https://github.com/arangodb/kube-arangodb/issues/34)
- ArangoLocalStorage tasks [\#33](https://github.com/arangodb/kube-arangodb/issues/33)

**Merged pull requests:**

- Adding downtimeAllowed field [\#194](https://github.com/arangodb/kube-arangodb/pull/194)
- Added tutorial for configuring DC2DC of Kubernetes [\#187](https://github.com/arangodb/kube-arangodb/pull/187)
- Various TLS & Sync related fixes [\#186](https://github.com/arangodb/kube-arangodb/pull/186)
- Use standard EventRecord to use event compression [\#185](https://github.com/arangodb/kube-arangodb/pull/185)
- Fixed ID prefix for single servers [\#184](https://github.com/arangodb/kube-arangodb/pull/184)
- Allow changing server group storage class. [\#183](https://github.com/arangodb/kube-arangodb/pull/183)
- Added test timeouts to all stages [\#182](https://github.com/arangodb/kube-arangodb/pull/182)
- Added renewal of deployment TLS CA certificate [\#181](https://github.com/arangodb/kube-arangodb/pull/181)
- Min dbserver count is 2. Revert phase when cleanout has failed [\#180](https://github.com/arangodb/kube-arangodb/pull/180)
- Prefer distinct nodes, even when not required [\#179](https://github.com/arangodb/kube-arangodb/pull/179)
- Added duration test app [\#177](https://github.com/arangodb/kube-arangodb/pull/177)
- Improved readiness probe, database services only use ready pods [\#176](https://github.com/arangodb/kube-arangodb/pull/176)
- Documenting acceptance test [\#175](https://github.com/arangodb/kube-arangodb/pull/175)
- Avoid useless warnings in log [\#174](https://github.com/arangodb/kube-arangodb/pull/174)
- Hide "dangerous" functions of MemberStatusList [\#173](https://github.com/arangodb/kube-arangodb/pull/173)
- Avoid overwriting status changes [\#172](https://github.com/arangodb/kube-arangodb/pull/172)
- Abort reconcilientation plan on failed cleanout server [\#171](https://github.com/arangodb/kube-arangodb/pull/171)
- Improving documentation [\#170](https://github.com/arangodb/kube-arangodb/pull/170)
- Remove service stickyness [\#169](https://github.com/arangodb/kube-arangodb/pull/169)
- Prevent deleting the PV when the PVC has already been attached to it [\#168](https://github.com/arangodb/kube-arangodb/pull/168)
- Various test improvements [\#167](https://github.com/arangodb/kube-arangodb/pull/167)
- Added unit tests for pv\_creator.go [\#166](https://github.com/arangodb/kube-arangodb/pull/166)
- Added finalizer on deployment, used to remove child finalizers on delete [\#165](https://github.com/arangodb/kube-arangodb/pull/165)
- Fix endless rotation because of serviceAccount `default` [\#163](https://github.com/arangodb/kube-arangodb/pull/163)
- Force volumes to unique nodes for production environments [\#162](https://github.com/arangodb/kube-arangodb/pull/162)
- Improved Service documentation [\#161](https://github.com/arangodb/kube-arangodb/pull/161)
- Reconciliation plan-item timeout [\#160](https://github.com/arangodb/kube-arangodb/pull/160)
- Operator high-availability [\#155](https://github.com/arangodb/kube-arangodb/pull/155)
- Cleanup long terminating stateful pods [\#153](https://github.com/arangodb/kube-arangodb/pull/153)
- Allow customization of serviceAccountName for pods [\#152](https://github.com/arangodb/kube-arangodb/pull/152)
- Cleanup stateless pods that are in terminating state for a long time [\#151](https://github.com/arangodb/kube-arangodb/pull/151)
- Added no-execute tolerations on operators to failover quicker [\#150](https://github.com/arangodb/kube-arangodb/pull/150)
- Replication shard status in ArangoDeploymentReplication status [\#148](https://github.com/arangodb/kube-arangodb/pull/148)
- Sync access packages [\#147](https://github.com/arangodb/kube-arangodb/pull/147)
- Adding syncmaster&worker reconciliation support. [\#145](https://github.com/arangodb/kube-arangodb/pull/145)
- Fixes needed to run on latest openshift. [\#144](https://github.com/arangodb/kube-arangodb/pull/144)
- `ArangoDeploymentReplication` resource [\#143](https://github.com/arangodb/kube-arangodb/pull/143)
- Adding deployment replication spec [\#142](https://github.com/arangodb/kube-arangodb/pull/142)
- No stickyness for EA service of type LoadBalancer [\#141](https://github.com/arangodb/kube-arangodb/pull/141)
- Added `tolerations` field to configure tolerations of generated pods. [\#140](https://github.com/arangodb/kube-arangodb/pull/140)
- Inspect node schedulable state [\#139](https://github.com/arangodb/kube-arangodb/pull/139)
- Make use of GOCACHE as docker volume for improved build times [\#137](https://github.com/arangodb/kube-arangodb/pull/137)
- Feature: finalizers [\#136](https://github.com/arangodb/kube-arangodb/pull/136)
- Added a spec regarding the rules for eviction & replacement of pods [\#133](https://github.com/arangodb/kube-arangodb/pull/133)
- Added support for running arangosync master & worker servers. [\#130](https://github.com/arangodb/kube-arangodb/pull/130)
- Updated go-certificates & go-driver to latest versions [\#127](https://github.com/arangodb/kube-arangodb/pull/127)
- Added Database external access service feature [\#126](https://github.com/arangodb/kube-arangodb/pull/126)
- Updated to latest go-driver [\#125](https://github.com/arangodb/kube-arangodb/pull/125)
- BREAKING CHANGE: Deployment mode ResilientSingle renamed to ActiveFailover [\#124](https://github.com/arangodb/kube-arangodb/pull/124)
- add persistent-volume tests [\#97](https://github.com/arangodb/kube-arangodb/pull/97)

## [0.1.0](https://github.com/arangodb/kube-arangodb/tree/0.1.0) (2018-04-06)
[Full Changelog](https://github.com/arangodb/kube-arangodb/compare/0.0.1...0.1.0)

**Closed issues:**

- make sure scripts terminate to avoid hanging CI [\#63](https://github.com/arangodb/kube-arangodb/issues/63)
- prefix environment variables [\#62](https://github.com/arangodb/kube-arangodb/issues/62)
- warning when passing string literal "None" as spec.tls.caSecretName [\#60](https://github.com/arangodb/kube-arangodb/issues/60)

**Merged pull requests:**

- Fixed down/upgrading resilient single deployments. [\#123](https://github.com/arangodb/kube-arangodb/pull/123)
- Various docs improvements & fixes [\#122](https://github.com/arangodb/kube-arangodb/pull/122)
- Added tests for query cursors on various deployments. [\#121](https://github.com/arangodb/kube-arangodb/pull/121)
- Remove upgrade resilient single 3.2 -\> 3.3 test. [\#120](https://github.com/arangodb/kube-arangodb/pull/120)
- Various renamings in tests such that common names are used. [\#119](https://github.com/arangodb/kube-arangodb/pull/119)
- Added envvar \(CLEANUPDEPLOYMENTS\) to cleanup failed tests. [\#118](https://github.com/arangodb/kube-arangodb/pull/118)
- Added test that removes PV, PVC & Pod or dbserver. \[ci VERBOSE=1\] \[ci LONG=1\] \[ci TESTOPTIONS="-test.run ^TestResiliencePVDBServer$"\] [\#117](https://github.com/arangodb/kube-arangodb/pull/117)
- Fixed expected value for ENGINE file in init container of dbserver. [\#116](https://github.com/arangodb/kube-arangodb/pull/116)
- Improved liveness detection [\#115](https://github.com/arangodb/kube-arangodb/pull/115)
- Run chaos-monkey in go-routine to avoid blocking the operator [\#114](https://github.com/arangodb/kube-arangodb/pull/114)
- Added examples for exposing metrics to Prometheus [\#113](https://github.com/arangodb/kube-arangodb/pull/113)
- Replace HTTP server with HTTPS server [\#112](https://github.com/arangodb/kube-arangodb/pull/112)
- Disabled colorizing logs [\#111](https://github.com/arangodb/kube-arangodb/pull/111)
- Safe resource watcher [\#110](https://github.com/arangodb/kube-arangodb/pull/110)
- Archive log files [\#109](https://github.com/arangodb/kube-arangodb/pull/109)
- Doc - Follow file name conventions of main docs, move to Tutorials [\#108](https://github.com/arangodb/kube-arangodb/pull/108)
- Quickly fail when deployment no longer exists [\#107](https://github.com/arangodb/kube-arangodb/pull/107)
- BREAKING CHANGE: Renamed all enum values to title case [\#104](https://github.com/arangodb/kube-arangodb/pull/104)
- Changed TLSSpec.TTL to new string based `Duration` type [\#103](https://github.com/arangodb/kube-arangodb/pull/103)
- Added automatic renewal of TLS server certificates [\#102](https://github.com/arangodb/kube-arangodb/pull/102)
- Adding GettingStarted page and structuring docs for website [\#101](https://github.com/arangodb/kube-arangodb/pull/101)
- Added LivenessProbe & Readiness probe [\#100](https://github.com/arangodb/kube-arangodb/pull/100)
- Patch latest version number in README [\#99](https://github.com/arangodb/kube-arangodb/pull/99)
- Adding CHANGELOG.md generation [\#98](https://github.com/arangodb/kube-arangodb/pull/98)
- Adding chaos-monkey for deployments [\#96](https://github.com/arangodb/kube-arangodb/pull/96)
- Check contents of persisted volume when dbserver is restarting [\#95](https://github.com/arangodb/kube-arangodb/pull/95)
- Added helper to prepull arangodb \(enterprise\) image. This allows the normal tests to have decent timeouts while prevent a timeout caused by a long during image pull. [\#94](https://github.com/arangodb/kube-arangodb/pull/94)
- Fixing PV cleanup [\#93](https://github.com/arangodb/kube-arangodb/pull/93)
- Check member failure [\#92](https://github.com/arangodb/kube-arangodb/pull/92)
- Tracking recent pod terminations [\#91](https://github.com/arangodb/kube-arangodb/pull/91)
- Enable LONG on kube-arangodb-long test [\#90](https://github.com/arangodb/kube-arangodb/pull/90)
- Tests/multi deployment [\#89](https://github.com/arangodb/kube-arangodb/pull/89)
- Tests/modes [\#88](https://github.com/arangodb/kube-arangodb/pull/88)
- increase timeout for long running tests [\#87](https://github.com/arangodb/kube-arangodb/pull/87)
- fix rocksdb\_encryption\_test [\#86](https://github.com/arangodb/kube-arangodb/pull/86)
- fix - /api/version will answer on all servers \(not leader only\) [\#85](https://github.com/arangodb/kube-arangodb/pull/85)
- fixes required after merge [\#84](https://github.com/arangodb/kube-arangodb/pull/84)
- Deployment state -\> phase [\#83](https://github.com/arangodb/kube-arangodb/pull/83)
- Added detection on unschedulable pods [\#82](https://github.com/arangodb/kube-arangodb/pull/82)
- AsOwner no longer things the owner refers to a controller. It refers to the ArangoDeployment [\#81](https://github.com/arangodb/kube-arangodb/pull/81)
- Store & compare hash of secrets. [\#80](https://github.com/arangodb/kube-arangodb/pull/80)
- Control jenkins from git commit log. [\#79](https://github.com/arangodb/kube-arangodb/pull/79)
- Fix scale-up [\#78](https://github.com/arangodb/kube-arangodb/pull/78)
- Added terminated-pod cleanup to speed up re-creation of pods. [\#77](https://github.com/arangodb/kube-arangodb/pull/77)
- add upgrade tests [\#76](https://github.com/arangodb/kube-arangodb/pull/76)
- check result of api version call [\#75](https://github.com/arangodb/kube-arangodb/pull/75)
- Also watch changes in PVCs and Services [\#74](https://github.com/arangodb/kube-arangodb/pull/74)
- Feature/test individual pod deletion [\#72](https://github.com/arangodb/kube-arangodb/pull/72)
- Moved low level resource \(pod,pvc,secret,service\) creation & inspection to resources sub-package. [\#71](https://github.com/arangodb/kube-arangodb/pull/71)
- Moved reconciliation code to separate package [\#70](https://github.com/arangodb/kube-arangodb/pull/70)
- Test/different deployments resilient [\#69](https://github.com/arangodb/kube-arangodb/pull/69)
- Store accepted spec [\#68](https://github.com/arangodb/kube-arangodb/pull/68)
- Fixed behavior for scaling UI integration wrt startup of the cluster [\#67](https://github.com/arangodb/kube-arangodb/pull/67)
- Fixed immitable `mode` field. [\#66](https://github.com/arangodb/kube-arangodb/pull/66)
- Integrate with scaling web-UI [\#65](https://github.com/arangodb/kube-arangodb/pull/65)
- add test for different deployments [\#64](https://github.com/arangodb/kube-arangodb/pull/64)
- Fixed validation of tls.caSecretName=None [\#61](https://github.com/arangodb/kube-arangodb/pull/61)
- Feature/add tests for immutable cluster parameters [\#59](https://github.com/arangodb/kube-arangodb/pull/59)
- rename test function [\#58](https://github.com/arangodb/kube-arangodb/pull/58)
- Detecting ImageID & ArangoDB version. [\#57](https://github.com/arangodb/kube-arangodb/pull/57)
- Adds ssl support for scaling test [\#53](https://github.com/arangodb/kube-arangodb/pull/53)
- Rotation support for members. [\#49](https://github.com/arangodb/kube-arangodb/pull/49)
- begin to add tests for `apis/storage/v1alpha` [\#36](https://github.com/arangodb/kube-arangodb/pull/36)

## [0.0.1](https://github.com/arangodb/kube-arangodb/tree/0.0.1) (2018-03-20)
**Merged pull requests:**

- Changed scope of ArangoLocalStorage to Cluster. [\#56](https://github.com/arangodb/kube-arangodb/pull/56)
- External crd creation [\#55](https://github.com/arangodb/kube-arangodb/pull/55)
- Rename default docker image to kube-arangodb [\#54](https://github.com/arangodb/kube-arangodb/pull/54)
- Splitting operator in two parts [\#52](https://github.com/arangodb/kube-arangodb/pull/52)
- Turn on TLS by default [\#51](https://github.com/arangodb/kube-arangodb/pull/51)
- Rename repository to `kube-arangodb` [\#48](https://github.com/arangodb/kube-arangodb/pull/48)
- Use single image tag to prevent polluting the docker hub [\#47](https://github.com/arangodb/kube-arangodb/pull/47)
- Renamed pkg/apis/arangodb to pkg/apis/deployment [\#46](https://github.com/arangodb/kube-arangodb/pull/46)
- Added release code [\#45](https://github.com/arangodb/kube-arangodb/pull/45)
- Cleaning up deployment, avoiding docker overrides [\#44](https://github.com/arangodb/kube-arangodb/pull/44)
- TLS support [\#43](https://github.com/arangodb/kube-arangodb/pull/43)
- Adds "Storage Resource" to user README [\#42](https://github.com/arangodb/kube-arangodb/pull/42)
- Reworked TLS spec [\#41](https://github.com/arangodb/kube-arangodb/pull/41)
- Set sesion affinity for coordinator [\#40](https://github.com/arangodb/kube-arangodb/pull/40)
- Set PublishNotReadyAddresses on coordinator&syncmasters service [\#39](https://github.com/arangodb/kube-arangodb/pull/39)
- Prepare test cluster [\#38](https://github.com/arangodb/kube-arangodb/pull/38)
- Run tests on multiple clusters in parallel [\#37](https://github.com/arangodb/kube-arangodb/pull/37)
- Implemented isDefault behavior of storage class [\#35](https://github.com/arangodb/kube-arangodb/pull/35)
- add some tests for util/k8sutil/erros.go [\#32](https://github.com/arangodb/kube-arangodb/pull/32)
- Adding `ArangoLocalStorage` resource \(wip\) [\#31](https://github.com/arangodb/kube-arangodb/pull/31)
- Added custom resource spec for ArangoDB Storage operator. [\#30](https://github.com/arangodb/kube-arangodb/pull/30)
- Added unit tests for k8s secrets & utility methods [\#28](https://github.com/arangodb/kube-arangodb/pull/28)
- Added unit test for creating affinity [\#27](https://github.com/arangodb/kube-arangodb/pull/27)
- More simple tests [\#26](https://github.com/arangodb/kube-arangodb/pull/26)
- Changed default storage engine to RocksDB [\#24](https://github.com/arangodb/kube-arangodb/pull/24)
- Adding command line tests for arangod commandlines. [\#23](https://github.com/arangodb/kube-arangodb/pull/23)
- UnitTests for plan\_builder [\#22](https://github.com/arangodb/kube-arangodb/pull/22)
- Unit tests for apis/arangodb/v1alpha package [\#21](https://github.com/arangodb/kube-arangodb/pull/21)
- Fix bash error [\#20](https://github.com/arangodb/kube-arangodb/pull/20)
- Renamed Controller to Operator [\#19](https://github.com/arangodb/kube-arangodb/pull/19)
- Cleanup kubernetes after tests [\#18](https://github.com/arangodb/kube-arangodb/pull/18)
- Adding rocksdb encryption key support [\#17](https://github.com/arangodb/kube-arangodb/pull/17)
- Adding test design [\#16](https://github.com/arangodb/kube-arangodb/pull/16)
- avoid sub-shell creation [\#15](https://github.com/arangodb/kube-arangodb/pull/15)
- Adding authentication support [\#14](https://github.com/arangodb/kube-arangodb/pull/14)
- Scaling deployments [\#13](https://github.com/arangodb/kube-arangodb/pull/13)
- Test framework [\#11](https://github.com/arangodb/kube-arangodb/pull/11)
- Change docs to "authentication default on" [\#10](https://github.com/arangodb/kube-arangodb/pull/10)
- Pod monitoring [\#9](https://github.com/arangodb/kube-arangodb/pull/9)
- Pod affinity [\#8](https://github.com/arangodb/kube-arangodb/pull/8)
- Extended storage docs wrt local storage [\#7](https://github.com/arangodb/kube-arangodb/pull/7)
- Adding event support [\#6](https://github.com/arangodb/kube-arangodb/pull/6)
- Added pod probes [\#5](https://github.com/arangodb/kube-arangodb/pull/5)
- Creating pods [\#4](https://github.com/arangodb/kube-arangodb/pull/4)
- Extending spec & status object. Implementing service & pvc creation [\#3](https://github.com/arangodb/kube-arangodb/pull/3)
- Initial API objects & vendoring [\#2](https://github.com/arangodb/kube-arangodb/pull/2)
- Added specification of custom resource [\#1](https://github.com/arangodb/kube-arangodb/pull/1)



\* *This Change Log was automatically generated by [github_changelog_generator](https://github.com/skywinder/Github-Changelog-Generator)*<|MERGE_RESOLUTION|>--- conflicted
+++ resolved
@@ -5,6 +5,7 @@
 - (Refactor) Use cached member's clients
 - (Feature) Move PVC resize action to high-priority plan
 - (Feature) Remove forgotten ArangoDB jobs during restart
+- (Feature) Add support for managed services
 
 ## [1.2.14](https://github.com/arangodb/kube-arangodb/tree/1.2.14) (2022-07-14)
 - (Feature) Add ArangoSync TLS based rotation
@@ -37,11 +38,7 @@
 - (Feature) Member restarts metric
 - (Bugfix) Infinite loop fix in ArangoD AsyncClient
 - (Bugfix) Add Panic Handler
-<<<<<<< HEAD
-- (Feature) Add support for managed services
-=======
 - (Bugfix) Unify yaml packages
->>>>>>> fcb9b351
 
 ## [1.2.13](https://github.com/arangodb/kube-arangodb/tree/1.2.13) (2022-06-07)
 - (Bugfix) Fix arangosync members state inspection
