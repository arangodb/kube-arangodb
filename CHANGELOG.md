--- conflicted
+++ resolved
@@ -25,11 +25,8 @@
 - (Feature) (Platform) Chart Integration
 - (Maintenance) Switch to google.golang.org/protobuf
 - (Feature) Add DebugPackage to the OPS Binary
-<<<<<<< HEAD
+- (Feature) (Networking) ArangoRoute Protocol
 - (Feature) (Platform) Platform Requirements support
-=======
-- (Feature) (Networking) ArangoRoute Protocol
->>>>>>> faf43e7a
 
 ## [1.2.43](https://github.com/arangodb/kube-arangodb/tree/1.2.43) (2024-10-14)
 - (Feature) ArangoRoute CRD
