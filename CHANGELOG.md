--- conflicted
+++ resolved
@@ -10,11 +10,8 @@
 - (Maintenance) Generics for type handling
 - (Bugfix) Fix creating sync components with EA type set to Managed and headless svc
 - (Feature) Check if Volume with LocalStorage is missing
-<<<<<<< HEAD
+- (Feature) Add disallowConcurrent option to ArangoBackupPolicy
 - (Feature) Allow to recreate Local volumes
-=======
-- (Feature) Add disallowConcurrent option to ArangoBackupPolicy
->>>>>>> 64cfaaf6
 
 ## [1.2.27](https://github.com/arangodb/kube-arangodb/tree/1.2.27) (2023-04-27)
 - (Feature) Add InSync Cache
