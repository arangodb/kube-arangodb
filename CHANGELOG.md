# Change Log

## [master](https://github.com/arangodb/kube-arangodb/tree/master) (N/A)

## [1.2.8](https://github.com/arangodb/kube-arangodb/tree/1.2.8) (2022-02-24)
- Do not check License V2 on Community images
- Add status.members.<group>.
- Don't replace pod immediately when storage class changes
- Define MemberReplacementRequired condition
- Remove pod immediately when annotation is turned on
- (ARM64) Add support for ARM64 enablement
- (Cleanup) Reorganize main reconciliation context
- (Bugfix) Unreachable condition
- (Feature) Allow to disable external port (sidecar managed connection)
<<<<<<< HEAD
- Migrate storage-operator CustomResourceDefinition apiVersion to apiextensions.k8s.io/v1
=======
- (Bugfix) Fix 3.6 -> 3.7 Upgrade procedure
- (Bugfix) Add missing finalizer
- (Bugfix) Add graceful to kill command
- (Bugfix) Add reachable condition to deployment. Mark as UpToDate only of cluster is reachable.
- (Bugfix) Add toleration's for network failures in action start procedure
>>>>>>> c93c3cd6

## [1.2.7](https://github.com/arangodb/kube-arangodb/tree/1.2.7) (2022-01-17)
- Add Plan BackOff functionality
- Fix Core InitContainers check
- Remove unused `status.members.<group>.sidecars-specs` variable
- Keep only recent terminations
- Add endpoint into member status
- Add debug mode (Golang DLV)
- License V2 for ArangoDB 3.9.0+
- Add ArangoClusterSynchronization v1 API
- Add core containers names to follow their terminations
- Add ArangoJob and Apps Operator
- Use Go 1.17
- Add metrics for the plan actions
- Add ArangoClusterSynchronization Operator
- Update licenses
- Fix restart procedure in case of failing members
- Fix status propagation race condition

## [1.2.6](https://github.com/arangodb/kube-arangodb/tree/1.2.6) (2021-12-15)
- Add ArangoBackup backoff functionality
- Allow to abort ArangoBackup uploads by removing spec.upload
- Add Agency Cache internally
- Add Recovery during PlanBuild operation
- Fix Exporter in Deployments without authentication
- Allow to disable ClusterScalingIntegration and add proper Scheduled label to pods
- Add additional timeout parameters and kubernetes batch size
- Limit parallel Backup uploads
- Bugfix - Adjust Cluster Scaling Integration logic

## [1.2.5](https://github.com/arangodb/kube-arangodb/tree/1.2.5) (2021-10-25)
- Split & Unify Lifecycle management functionality
- Drop support for ArangoDB <= 3.5 (versions already EOL)
- Add new admin commands to fetch agency dump and agency state
- Add Graceful shutdown as finalizer (supports kubectl delete)
- Add Watch to Lifecycle command
- Add Topology Discovery
- Add Support for StartupProbe
- Add ARM64 support for Operator Docker image
- Add ALPHA Rebalancer support

## [1.2.4](https://github.com/arangodb/kube-arangodb/tree/1.2.4) (2021-10-22)
- Replace `beta.kubernetes.io/arch` Pod label with `kubernetes.io/arch` using Silent Rotation
- Add "Short Names" feature
- Switch ArangoDB Image Discovery process from Headless Service to Pod IP
- Fix PVC Resize for Single servers
- Add Topology support
- Add ARANGODB_ZONE env to Topology Managed pods
- Add "Random pod names" feature
- Rotate TLS Secrets on ALT Names change

## [1.2.3](https://github.com/arangodb/kube-arangodb/tree/1.2.3) (2021-09-24)
- Update UBI Image to 8.4
- Fix ArangoSync Liveness Probe
- Allow runtime update of Sidecar images
- Allow Agent recreation with preserved IDs
- The internal metrics exporter can not be disabled
- Changing the topics' log level without restarting the container.
  When the topic is removed from the argument list then it will not 
  be turned off in the ArangoDB automatically.
- Allow to customize SchedulerName inside Member Pod
- Add Enterprise Edition support

## [1.2.2](https://github.com/arangodb/kube-arangodb/tree/1.2.2) (2021-09-09)
- Update 'github.com/arangodb/arangosync-client' dependency to v0.7.0
- Add HighPriorityPlan to ArangoDeployment Status
- Add Pending Member phase
- Add Ephemeral Volumes for apps feature
- Check if the DB server is cleaned out.
- Render Pod Template in ArangoMember Spec and Status
- Add Pod PropagationModes
- Fix MemberUp action for ActiveFailover

## [1.2.1](https://github.com/arangodb/kube-arangodb/tree/1.2.1) (2021-07-28)
- Fix ArangoMember race with multiple ArangoDeployments within single namespace
- Allow to define Member Recreation Policy within group
- Replace 'github.com/dgrijalva/jwt-go' with 'github.com/golang-jwt/jwt'
- Update 'github.com/gin-gonic/gin' dependency to v1.7.2

## [1.2.0](https://github.com/arangodb/kube-arangodb/tree/1.2.0) (2021-07-16)
- Enable "Operator Internal Metrics Exporter" by default
- Enable "Operator Maintenance Management Support" by default
- Add Operator `/api/v1/version` endpoint

## [1.1.10](https://github.com/arangodb/kube-arangodb/tree/1.1.10) (2021-07-06)
- Switch K8S CRD API to V1
- Deprecate Alpine image usage
- Use persistent name and namespace in ArangoDeployment reconcilation loop
- Remove finalizers when Server container is already terminated and reduce initial reconciliation delay
- Add new logger services - reconciliation and event

## [1.1.9](https://github.com/arangodb/kube-arangodb/tree/1.1.9) (2021-05-28)
- Add IP, DNS, ShortDNS, HeadlessService (Default) communication methods
- Migrate ArangoExporter into Operator code

## [1.1.8](https://github.com/arangodb/kube-arangodb/tree/1.1.8) (2021-04-21)
- Prevent Single member recreation
- Add OwnerReference to ClusterIP member service
- Add InternalPort to ServerGroupSpec to allow user to expose tcp connection over localhost for sidecars

## [1.1.7](https://github.com/arangodb/kube-arangodb/tree/1.1.7) (2021-04-14)
- Bump Kubernetes Dependencies to 1.19.x
- Add ArangoMember status propagation
- Add ShutdownMethod option for members
- Fix Maintenance Plan actions

## [1.1.6](https://github.com/arangodb/kube-arangodb/tree/1.1.6) (2021-03-02)
- Add ArangoMember Resource and required RBAC rules

## [1.1.5](https://github.com/arangodb/kube-arangodb/tree/1.1.5) (2021-02-20)
- Fix AKS Volume Resize mode
- Use cached status in member client creation
- Remove failed DBServers
- Remove deadlock in internal cache
- Replace CleanOut action with ResignLeadership on rotate PVC resize mode

## [1.1.4](https://github.com/arangodb/kube-arangodb/tree/1.1.4) (2021-02-15)
- Add support for spec.ClusterDomain to be able to use FQDN in ArangoDB cluster communication
- Add Version Check feature with extended Upgrade checks
- Fix Upgrade failures recovery
- Add ResignLeadership action before Upgrade, Restart and Shutdown actions

## [1.1.3](https://github.com/arangodb/kube-arangodb/tree/1.1.3) (2020-12-16)
- Add v2alpha1 API for ArangoDeployment and ArangoDeploymentReplication
- Migrate CRD to apiextensions.k8s.io/v1
- Add customizable log levels per service
- Move Upgrade as InitContainer and fix Direct Image discovery mode
- Allow to remove currently executed plan by annotation

## [1.1.2](https://github.com/arangodb/kube-arangodb/tree/1.1.2) (2020-11-11)
- Fix Bootstrap phase and move it under Plan

## [1.1.1](https://github.com/arangodb/kube-arangodb/tree/1.1.1) (2020-11-04)
- Allow to mount EmptyDir
- Allow to specify initContainers in pods
- Add serviceAccount, resources and securityContext fields to ID Group
- Allow to override Entrypoint
- Add NodeSelector to Deployment Helm Chart

## [1.1.0](https://github.com/arangodb/kube-arangodb/tree/1.1.0) (2020-10-14)
- Change NumberOfCores and MemoryOverride flags to be set to true by default
- Enable by default and promote to Production Ready - JWT Rotation Feature, TLS Rotation Feature
- Deprecate K8S < 1.16
- Fix Upgrade procedure to safely evict pods during upgrade
- Fix Panics in Deployments without authentication
- Fix ChaosMonkey mode
- Allow append on empty annotations
- Add annotations and labels on pod creation

## [1.0.8](https://github.com/arangodb/kube-arangodb/tree/1.0.8) (2020-09-10)
- Fix Volume rotation on AKS

## [1.0.7](https://github.com/arangodb/kube-arangodb/tree/1.0.7) (2020-09-09)
- Always use JWT Authorized requests in internal communication
- Add Operator Maintenance Management feature
- Add support for ARANGODB_OVERRIDE_DETECTED_NUMBER_OF_CORES ArangoDB Environment Variable
- Allow to use privileged pods in ArangoStorage

## [1.0.6](https://github.com/arangodb/kube-arangodb/tree/1.0.6) (2020-08-19)
- Add Operator Namespaced mode (Alpha)
- Fix ActiveFailover Upgrade procedure

## [1.0.5](https://github.com/arangodb/kube-arangodb/tree/1.0.5) (2020-08-05)
- Add Labels and Annotations to ServiceMonitor
- Allow to expose Exporter in HTTP with secured Deployments
- Change rotation by annotation order (coordinator before dbserver)
- Fix NodeAffinity propagation
- Allow to disable Foxx Queues on Cluster mode

## [1.0.4](https://github.com/arangodb/kube-arangodb/tree/1.0.4) (2020-07-28)
- Add Encryption Key rotation feature for ArangoDB EE 3.7+
- Improve TLS CA and Keyfile rotation for CE and EE
- Add runtime TLS rotation for ArangoDB EE 3.7+
- Add Kustomize support
- Improve Helm 3 support
- Allow to customize ID Pod selectors
- Add Label and Envs Pod customization
- Improved JWT Rotation
- Allow to customize Security Context in pods
- Remove dead Coordinators in Cluster mode
- Add AutoRecovery flag to recover cluster in case of deadlock
- Add Operator Single mode
- Improve SecurityContext settings
- Update k8s dependency to 1.15.11
- Add Scope parameter to Operator

## [1.0.3](https://github.com/arangodb/kube-arangodb/tree/1.0.3) (2020-05-25)
- Prevent deletion of not known PVC's
- Move Restore as Plan

## [1.0.2](https://github.com/arangodb/kube-arangodb/tree/1.0.2) (2020-04-16)
- Added additional checks in UpToDate condition
- Added extended Rotation check for Cluster mode
- Removed old rotation logic (rotation of ArangoDeployment may be enforced after Operator upgrade)
- Added UpToDate condition in ArangoDeployment Status

## [1.0.1](https://github.com/arangodb/kube-arangodb/tree/1.0.1) (2020-03-25)
- Added Customizable Affinity settings for ArangoDB Member Pods
- Added possibility to override default images used by ArangoDeployment
- Added possibility to set probes on all groups
- Added Image Discovery type in ArangoDeployment spec
- Prevent Agency Members recreation
- Added Customizable Volumes and VolumeMounts for ArangoDB server container
- Added MemoryOverride flag for ArangoDB >= 3.6.3
- Improved Rotation discovery process
- Added annotation to rotate ArangoDeployment in secure way

## [1.0.0](https://github.com/arangodb/kube-arangodb/tree/1.0.0) (2020-03-03)
- Removal of v1alpha support for ArangoDeployment, ArangoDeploymentReplication, ArangoBackup
- Added new command to operator - version

## [0.4.5](https://github.com/arangodb/kube-arangodb/tree/0.4.5) (2020-03-02)
- Add Customizable SecurityContext for ArangoDeployment pods

## [0.4.4](https://github.com/arangodb/kube-arangodb/tree/0.4.4) (2020-02-27)
- Add new VolumeResize mode to be compatible with Azure flow
- Allow to customize probe configuration options
- Add new upgrade flag for ArangoDB 3.6.0<=

## [0.4.3](https://github.com/arangodb/kube-arangodb/tree/0.4.3) (2020-01-31)
- Prevent DBServer deletion if there are any shards active on it
- Add Maintenance mode annotation for ArangoDeployment

## [0.4.2](https://github.com/arangodb/kube-arangodb/tree/0.4.2) (2019-11-12)
- AntiAffinity for operator pods.
- Add CRD API v1 with support for v1alpha.
- Allow to set annotations in ArangoDeployment resources.
- Add UBI based image.

## [0.4.0](https://github.com/arangodb/kube-arangodb/tree/0.4.0) (2019-10-09)
- Further helm chart fixes for linter.
- Support hot backup.
- Disable scaling buttons if scaling is not possible.

## [0.3.16](https://github.com/arangodb/kube-arangodb/tree/0.3.16) (2019-09-25)
- Revised helm charts.
- Use separate service account for operator.
- Support for ResignLeadership job.
- Allow to set ImagePullSecrets in pods.
- Bug fixes.

## [0.3.15]() (never released, only previews existed)

## [0.3.14](https://github.com/arangodb/kube-arangodb/tree/0.3.14) (2019-08-07)
- Bug fixes for custom sidecars.
- More tests

## [0.3.13](https://github.com/arangodb/kube-arangodb/tree/0.3.13) (2019-08-02)
- Added side car changed to pod rotation criterium
- Added ArangoDB version and image id to member status
- Fix bug with MemberOfCluster condition
- Added test for resource change

## [0.3.12](https://github.com/arangodb/kube-arangodb/tree/0.3.12) (2019-07-04)
- Limit source IP ranges for external services

## [0.3.11](https://github.com/arangodb/kube-arangodb/tree/0.3.11) (2019-06-07)
- Introduced volume claim templates for all server groups that require volume.
- Added arangodb-exporter support as sidecar to all arangodb pods.
- Fixed a bug in the case that all coordinators failed.
- Increase some timeouts in cluster observation.
- Ignore connection errors when removing servers.
- Switch to go 1.12 and modules.
- User sidecars.

## [0.3.10](https://github.com/arangodb/kube-arangodb/tree/0.3.10) (2019-04-04)
- Added Pod Disruption Budgets for all server groups in production mode.
- Added Priority Class Name to be specified per server group.
- Forward resource requirements to k8s.
- Automatic creation of randomized root password on demand.
- Volume resizing (only enlarge).
- Allow to disable liveness probes, increase timeouts in defaults.
- Handle case of all coordinators gone better.
- Added `MY_NODE_NAME` and `NODE_NAME` env vars for all pods.
- Internal communications with ArangoDB more secure through tokens which
  are limited to certain API paths.
- Rolling upgrade waits till all shards are in sync before proceeding to
  next dbserver, even if it takes longer than 15 min.
- Improve installation and upgrade instructions in README.

## [0.3.9](https://github.com/arangodb/kube-arangodb/tree/0.3.9) (2019-02-28)
[Full Changelog](https://github.com/arangodb/kube-arangodb/compare/0.3.8...0.3.9)
- Fixed a serious bug in rolling upgrades which was introduced in 0.3.8.
- Document the drain procedure for k8s nodes.
- Wait for shards to be in sync before continuing upgrade process.
- Rotate members when patch-level upgrade.
- Don't trigger cleanout server during upgrade.
- More robust remove-server actions.

## [0.3.8](https://github.com/arangodb/kube-arangodb/tree/0.3.8) (2019-02-19)
[Full Changelog](https://github.com/arangodb/kube-arangodb/compare/0.3.7...0.3.8)

- Added scaling limits to spec and enforce in operator.
- npm update for dashboard to alleviate security problems.
- Added bare metal walk through to documentation.
- Wait for coordinator to be ready in kubernetes.
- Schedule only one CleanOutServer job in drain scenario, introduce
  Drain phase.
- Take care of case that server is terminated by drain before cleanout
  has completed.
- Added undocumented force-status-reload status field.
- Take care of case that all coordinators have failed: delete all
  coordinator pods and create new ones.
- Updated lodash for dashboard.
- Try harder to remove server from cluster if it does not work right away.
- Update member status, if once decided to drain, continue draining.
  This takes care of more corner cases.

## [0.3.7](https://github.com/arangodb/kube-arangodb/tree/0.3.7) (2019-01-03)
[Full Changelog](https://github.com/arangodb/kube-arangodb/compare/0.3.6...0.3.7)

**Merged pull requests:**

- Use jwt-keyfile option if available. [\#318](https://github.com/arangodb/kube-arangodb/pull/318)
- StorageOperator Volume Size Fix [\#316](https://github.com/arangodb/kube-arangodb/pull/316)

## [0.3.6](https://github.com/arangodb/kube-arangodb/tree/0.3.6) (2018-12-06)
[Full Changelog](https://github.com/arangodb/kube-arangodb/compare/0.3.5...0.3.6)

**Closed issues:**

- Dashboards not aware of kube-proxy [\#278](https://github.com/arangodb/kube-arangodb/issues/278)

**Merged pull requests:**

- Link to k8s platform tutorials. [\#313](https://github.com/arangodb/kube-arangodb/pull/313)
- Updated Go-Driver to latest version. [\#312](https://github.com/arangodb/kube-arangodb/pull/312)
- NodeSelector [\#311](https://github.com/arangodb/kube-arangodb/pull/311)
- Docs: Formatting [\#310](https://github.com/arangodb/kube-arangodb/pull/310)
- Doc: remove duplicate chapter [\#309](https://github.com/arangodb/kube-arangodb/pull/309)
- Doc: remove blanks after tripple tics [\#308](https://github.com/arangodb/kube-arangodb/pull/308)
- License Key [\#307](https://github.com/arangodb/kube-arangodb/pull/307)
- Updated packages containing vulnerabilities [\#306](https://github.com/arangodb/kube-arangodb/pull/306)
- Advertised Endpoints [\#299](https://github.com/arangodb/kube-arangodb/pull/299)

## [0.3.5](https://github.com/arangodb/kube-arangodb/tree/0.3.5) (2018-11-20)
[Full Changelog](https://github.com/arangodb/kube-arangodb/compare/0.3.4...0.3.5)

**Closed issues:**

- Istio compatibility issue [\#260](https://github.com/arangodb/kube-arangodb/issues/260)

**Merged pull requests:**

- Fixing imageID retrieval issue when sidecars are injected. [\#302](https://github.com/arangodb/kube-arangodb/pull/302)
- Bug fix/fix immutable reset [\#301](https://github.com/arangodb/kube-arangodb/pull/301)
- Fixing small type in readme [\#300](https://github.com/arangodb/kube-arangodb/pull/300)
- Make timeout configurable. [\#298](https://github.com/arangodb/kube-arangodb/pull/298)
- fixed getLoadBalancerIP to also handle hostnames [\#297](https://github.com/arangodb/kube-arangodb/pull/297)

## [0.3.4](https://github.com/arangodb/kube-arangodb/tree/0.3.4) (2018-11-06)
[Full Changelog](https://github.com/arangodb/kube-arangodb/compare/0.3.3...0.3.4)

**Merged pull requests:**

- Try to repair changelog generator. [\#296](https://github.com/arangodb/kube-arangodb/pull/296)
- Fixing uninitialised `lastNumberOfServers`. [\#294](https://github.com/arangodb/kube-arangodb/pull/294)
- Fixes for semiautomation. [\#293](https://github.com/arangodb/kube-arangodb/pull/293)
- add ebs volumes to eks doc [\#295](https://github.com/arangodb/kube-arangodb/pull/295)

## [0.3.3](https://github.com/arangodb/kube-arangodb/tree/0.3.3) (2018-11-02)
[Full Changelog](https://github.com/arangodb/kube-arangodb/compare/0.3.2...0.3.3)

**Closed issues:**

- `manifests/arango-crd.yaml` not in repository [\#292](https://github.com/arangodb/kube-arangodb/issues/292)

**Merged pull requests:**

- Make semiautomation files self-contained. [\#291](https://github.com/arangodb/kube-arangodb/pull/291)

## [0.3.2](https://github.com/arangodb/kube-arangodb/tree/0.3.2) (2018-11-02)
[Full Changelog](https://github.com/arangodb/kube-arangodb/compare/0.3.1...0.3.2)

**Closed issues:**

- Operator redeployed not fully functional [\#273](https://github.com/arangodb/kube-arangodb/issues/273)
- Busy Update Loop on PKS [\#272](https://github.com/arangodb/kube-arangodb/issues/272)
- scaling down in production starts pending pods to terminate them immediately [\#267](https://github.com/arangodb/kube-arangodb/issues/267)
- crd inclusion in helm chart prevents subsequent deployments to alternate namespaces [\#261](https://github.com/arangodb/kube-arangodb/issues/261)
- Tutorials with real world examples [\#229](https://github.com/arangodb/kube-arangodb/issues/229)

**Merged pull requests:**

- UI Fix [\#290](https://github.com/arangodb/kube-arangodb/pull/290)
- Revisited scale up and scale down. [\#288](https://github.com/arangodb/kube-arangodb/pull/288)
- Bug fix/extra crd yaml [\#287](https://github.com/arangodb/kube-arangodb/pull/287)
- Documentation/add aks tutorial [\#286](https://github.com/arangodb/kube-arangodb/pull/286)
- IPv6 revisited [\#285](https://github.com/arangodb/kube-arangodb/pull/285)
- Bug fix/readiness upgrade fix [\#283](https://github.com/arangodb/kube-arangodb/pull/283)
- Revert "Skip LoadBalancer Test" [\#282](https://github.com/arangodb/kube-arangodb/pull/282)
- Updated node modules to fix vulnerabilities [\#281](https://github.com/arangodb/kube-arangodb/pull/281)
- First stab at semiautomation. [\#280](https://github.com/arangodb/kube-arangodb/pull/280)
- When doing tests, always pull the image. [\#279](https://github.com/arangodb/kube-arangodb/pull/279)
- Break PKS Loop [\#277](https://github.com/arangodb/kube-arangodb/pull/277)
- Fixed readiness route. [\#276](https://github.com/arangodb/kube-arangodb/pull/276)
- Bug fix/scale up error [\#275](https://github.com/arangodb/kube-arangodb/pull/275)
- minor fix in template generation [\#274](https://github.com/arangodb/kube-arangodb/pull/274)
- Added `disableIPV6` Spec entry. [\#271](https://github.com/arangodb/kube-arangodb/pull/271)
- Test Image Option [\#270](https://github.com/arangodb/kube-arangodb/pull/270)
- Skip LoadBalancer Test [\#269](https://github.com/arangodb/kube-arangodb/pull/269)
- Test/templates [\#266](https://github.com/arangodb/kube-arangodb/pull/266)
- Updated examples to use version 3.3.17. [\#265](https://github.com/arangodb/kube-arangodb/pull/265)
- Unified Readiness Test [\#264](https://github.com/arangodb/kube-arangodb/pull/264)
- Use correct templateoptions for helm charts [\#258](https://github.com/arangodb/kube-arangodb/pull/258)
- Add advanced dc2dc to acceptance test. [\#252](https://github.com/arangodb/kube-arangodb/pull/252)
- adding EKS tutorial [\#289](https://github.com/arangodb/kube-arangodb/pull/289)

## [0.3.1](https://github.com/arangodb/kube-arangodb/tree/0.3.1) (2018-09-25)
[Full Changelog](https://github.com/arangodb/kube-arangodb/compare/0.3.0...0.3.1)

**Closed issues:**

- Helm chart not deploying custom resource definitions [\#254](https://github.com/arangodb/kube-arangodb/issues/254)
- `go get` failing due to nonexistent arangodb/arangosync repo [\#249](https://github.com/arangodb/kube-arangodb/issues/249)
- Helm chart download links broken \(404\) [\#248](https://github.com/arangodb/kube-arangodb/issues/248)
- Make it easy to deploy in another namespace [\#230](https://github.com/arangodb/kube-arangodb/issues/230)
- Deployment Failed to Start in different Namespace other than Default [\#223](https://github.com/arangodb/kube-arangodb/issues/223)

**Merged pull requests:**

- Bugfix/sed on linux [\#259](https://github.com/arangodb/kube-arangodb/pull/259)
- README updates, removing `kubectl apply -f crd.yaml` [\#256](https://github.com/arangodb/kube-arangodb/pull/256)
- Include CRD in helm chart [\#255](https://github.com/arangodb/kube-arangodb/pull/255)

## [0.3.0](https://github.com/arangodb/kube-arangodb/tree/0.3.0) (2018-09-07)
[Full Changelog](https://github.com/arangodb/kube-arangodb/compare/0.2.2...0.3.0)

**Closed issues:**

- Provide an option to add SubjectAltName or option to disable SSL [\#239](https://github.com/arangodb/kube-arangodb/issues/239)
- Use go-upgrade-rules [\#234](https://github.com/arangodb/kube-arangodb/issues/234)
- Spot the difference [\#225](https://github.com/arangodb/kube-arangodb/issues/225)
- How to Delete ArangoDeployment [\#224](https://github.com/arangodb/kube-arangodb/issues/224)
- Unable to delete pods, stuck in terminating state [\#220](https://github.com/arangodb/kube-arangodb/issues/220)
- Do not allow "critical" cmdline arguments to be overwritten [\#207](https://github.com/arangodb/kube-arangodb/issues/207)

**Merged pull requests:**

- Avoid use of arangosync packages [\#250](https://github.com/arangodb/kube-arangodb/pull/250)
- Fixed PV creation on kubernetes 1.11 [\#247](https://github.com/arangodb/kube-arangodb/pull/247)
- Resilience improvements [\#246](https://github.com/arangodb/kube-arangodb/pull/246)
- Adding GKE tutorial [\#245](https://github.com/arangodb/kube-arangodb/pull/245)
- Reject critical options during validation fixes \#207 [\#243](https://github.com/arangodb/kube-arangodb/pull/243)
- Trying to stabalize resilience tests [\#242](https://github.com/arangodb/kube-arangodb/pull/242)
- Adding helm charts for deploying the operators [\#238](https://github.com/arangodb/kube-arangodb/pull/238)
- Include license in upgrade check [\#237](https://github.com/arangodb/kube-arangodb/pull/237)
- Use new CurrentImage field to prevent unintended upgrades. [\#236](https://github.com/arangodb/kube-arangodb/pull/236)
- Use go-upgrade-rules to make "is upgrade allowed" decision fixes \#234 [\#235](https://github.com/arangodb/kube-arangodb/pull/235)
- Updated versions to known "proper" versions [\#233](https://github.com/arangodb/kube-arangodb/pull/233)
- Applying defaults after immutable fields have been reset [\#232](https://github.com/arangodb/kube-arangodb/pull/232)
- Updated go-driver to latest version [\#231](https://github.com/arangodb/kube-arangodb/pull/231)
- EE note for Kubernetes DC2DC [\#222](https://github.com/arangodb/kube-arangodb/pull/222)
- Documented dashboard usage [\#219](https://github.com/arangodb/kube-arangodb/pull/219)
- Load balancing tests [\#218](https://github.com/arangodb/kube-arangodb/pull/218)
- Add links to other operators in dashboard menu [\#217](https://github.com/arangodb/kube-arangodb/pull/217)
- Grouping style elements in 1 place [\#216](https://github.com/arangodb/kube-arangodb/pull/216)
- Adding ArangoDeploymentReplication dashboard. [\#215](https://github.com/arangodb/kube-arangodb/pull/215)
- Do not build initcontainer for imageid pod [\#214](https://github.com/arangodb/kube-arangodb/pull/214)
- Dashboard for ArangoLocalStorage operator [\#213](https://github.com/arangodb/kube-arangodb/pull/213)
- Adjust documentation based on new load balancer support. [\#212](https://github.com/arangodb/kube-arangodb/pull/212)
- Feature/dashboard [\#211](https://github.com/arangodb/kube-arangodb/pull/211)
- Use gin as HTTP server framework [\#210](https://github.com/arangodb/kube-arangodb/pull/210)
- Dashboard design concept [\#209](https://github.com/arangodb/kube-arangodb/pull/209)

## [0.2.2](https://github.com/arangodb/kube-arangodb/tree/0.2.2) (2018-06-29)
[Full Changelog](https://github.com/arangodb/kube-arangodb/compare/0.2.1...0.2.2)

**Closed issues:**

- Unable to unset standard storage class in GKE using kubectl [\#200](https://github.com/arangodb/kube-arangodb/issues/200)
- Fix operators Deployment spec wrt minimum availability [\#198](https://github.com/arangodb/kube-arangodb/issues/198)
- Rotate server when cmdline arguments change [\#189](https://github.com/arangodb/kube-arangodb/issues/189)

**Merged pull requests:**

- Set a `role=leader` label on the Pod who won the leader election [\#208](https://github.com/arangodb/kube-arangodb/pull/208)
- Rotate server on changed arguments [\#206](https://github.com/arangodb/kube-arangodb/pull/206)
- Documentation fixes [\#205](https://github.com/arangodb/kube-arangodb/pull/205)
- Fixed get/set Default flag for StorageClasses [\#204](https://github.com/arangodb/kube-arangodb/pull/204)
- Log improvements [\#203](https://github.com/arangodb/kube-arangodb/pull/203)
- All operator Pods will now reach the Ready state. [\#201](https://github.com/arangodb/kube-arangodb/pull/201)

## [0.2.1](https://github.com/arangodb/kube-arangodb/tree/0.2.1) (2018-06-19)
[Full Changelog](https://github.com/arangodb/kube-arangodb/compare/0.2.0...0.2.1)

## [0.2.0](https://github.com/arangodb/kube-arangodb/tree/0.2.0) (2018-06-19)
[Full Changelog](https://github.com/arangodb/kube-arangodb/compare/0.1.0...0.2.0)

**Closed issues:**

- Guard operations that yield downtime with an `downtimeAllowed` field [\#190](https://github.com/arangodb/kube-arangodb/issues/190)
- Require at least 2 dbservers for `Cluster` deployment [\#178](https://github.com/arangodb/kube-arangodb/issues/178)
- Resource re-deployments when changing specific specs [\#164](https://github.com/arangodb/kube-arangodb/issues/164)
- PVC's can get stuck in Terminating state [\#157](https://github.com/arangodb/kube-arangodb/issues/157)
- PVC [\#156](https://github.com/arangodb/kube-arangodb/issues/156)
- Add timeout for reconciliation plan\(items\) [\#154](https://github.com/arangodb/kube-arangodb/issues/154)
- Add setting to specify ServiceAccount for deployment [\#146](https://github.com/arangodb/kube-arangodb/issues/146)
- Finalizers TODO [\#138](https://github.com/arangodb/kube-arangodb/issues/138)
- Prevent deleting pods \(manually\) using finalizers [\#134](https://github.com/arangodb/kube-arangodb/issues/134)
- Set controller of pods to support `kubectl drain` [\#132](https://github.com/arangodb/kube-arangodb/issues/132)
- Add option to taint pods [\#131](https://github.com/arangodb/kube-arangodb/issues/131)
- OpenShift: No DB is getting deployed [\#128](https://github.com/arangodb/kube-arangodb/issues/128)
- ArangoDeploymentTasks [\#34](https://github.com/arangodb/kube-arangodb/issues/34)
- ArangoLocalStorage tasks [\#33](https://github.com/arangodb/kube-arangodb/issues/33)

**Merged pull requests:**

- Adding downtimeAllowed field [\#194](https://github.com/arangodb/kube-arangodb/pull/194)
- Added tutorial for configuring DC2DC of Kubernetes [\#187](https://github.com/arangodb/kube-arangodb/pull/187)
- Various TLS & Sync related fixes [\#186](https://github.com/arangodb/kube-arangodb/pull/186)
- Use standard EventRecord to use event compression [\#185](https://github.com/arangodb/kube-arangodb/pull/185)
- Fixed ID prefix for single servers [\#184](https://github.com/arangodb/kube-arangodb/pull/184)
- Allow changing server group storage class. [\#183](https://github.com/arangodb/kube-arangodb/pull/183)
- Added test timeouts to all stages [\#182](https://github.com/arangodb/kube-arangodb/pull/182)
- Added renewal of deployment TLS CA certificate [\#181](https://github.com/arangodb/kube-arangodb/pull/181)
- Min dbserver count is 2. Revert phase when cleanout has failed [\#180](https://github.com/arangodb/kube-arangodb/pull/180)
- Prefer distinct nodes, even when not required [\#179](https://github.com/arangodb/kube-arangodb/pull/179)
- Added duration test app [\#177](https://github.com/arangodb/kube-arangodb/pull/177)
- Improved readiness probe, database services only use ready pods [\#176](https://github.com/arangodb/kube-arangodb/pull/176)
- Documenting acceptance test [\#175](https://github.com/arangodb/kube-arangodb/pull/175)
- Avoid useless warnings in log [\#174](https://github.com/arangodb/kube-arangodb/pull/174)
- Hide "dangerous" functions of MemberStatusList [\#173](https://github.com/arangodb/kube-arangodb/pull/173)
- Avoid overwriting status changes [\#172](https://github.com/arangodb/kube-arangodb/pull/172)
- Abort reconcilientation plan on failed cleanout server [\#171](https://github.com/arangodb/kube-arangodb/pull/171)
- Improving documentation [\#170](https://github.com/arangodb/kube-arangodb/pull/170)
- Remove service stickyness [\#169](https://github.com/arangodb/kube-arangodb/pull/169)
- Prevent deleting the PV when the PVC has already been attached to it [\#168](https://github.com/arangodb/kube-arangodb/pull/168)
- Various test improvements [\#167](https://github.com/arangodb/kube-arangodb/pull/167)
- Added unit tests for pv\_creator.go [\#166](https://github.com/arangodb/kube-arangodb/pull/166)
- Added finalizer on deployment, used to remove child finalizers on delete [\#165](https://github.com/arangodb/kube-arangodb/pull/165)
- Fix endless rotation because of serviceAccount `default` [\#163](https://github.com/arangodb/kube-arangodb/pull/163)
- Force volumes to unique nodes for production environments [\#162](https://github.com/arangodb/kube-arangodb/pull/162)
- Improved Service documentation [\#161](https://github.com/arangodb/kube-arangodb/pull/161)
- Reconciliation plan-item timeout [\#160](https://github.com/arangodb/kube-arangodb/pull/160)
- Operator high-availability [\#155](https://github.com/arangodb/kube-arangodb/pull/155)
- Cleanup long terminating stateful pods [\#153](https://github.com/arangodb/kube-arangodb/pull/153)
- Allow customization of serviceAccountName for pods [\#152](https://github.com/arangodb/kube-arangodb/pull/152)
- Cleanup stateless pods that are in terminating state for a long time [\#151](https://github.com/arangodb/kube-arangodb/pull/151)
- Added no-execute tolerations on operators to failover quicker [\#150](https://github.com/arangodb/kube-arangodb/pull/150)
- Replication shard status in ArangoDeploymentReplication status [\#148](https://github.com/arangodb/kube-arangodb/pull/148)
- Sync access packages [\#147](https://github.com/arangodb/kube-arangodb/pull/147)
- Adding syncmaster&worker reconciliation support. [\#145](https://github.com/arangodb/kube-arangodb/pull/145)
- Fixes needed to run on latest openshift. [\#144](https://github.com/arangodb/kube-arangodb/pull/144)
- `ArangoDeploymentReplication` resource [\#143](https://github.com/arangodb/kube-arangodb/pull/143)
- Adding deployment replication spec [\#142](https://github.com/arangodb/kube-arangodb/pull/142)
- No stickyness for EA service of type LoadBalancer [\#141](https://github.com/arangodb/kube-arangodb/pull/141)
- Added `tolerations` field to configure tolerations of generated pods. [\#140](https://github.com/arangodb/kube-arangodb/pull/140)
- Inspect node schedulable state [\#139](https://github.com/arangodb/kube-arangodb/pull/139)
- Make use of GOCACHE as docker volume for improved build times [\#137](https://github.com/arangodb/kube-arangodb/pull/137)
- Feature: finalizers [\#136](https://github.com/arangodb/kube-arangodb/pull/136)
- Added a spec regarding the rules for eviction & replacement of pods [\#133](https://github.com/arangodb/kube-arangodb/pull/133)
- Added support for running arangosync master & worker servers. [\#130](https://github.com/arangodb/kube-arangodb/pull/130)
- Updated go-certificates & go-driver to latest versions [\#127](https://github.com/arangodb/kube-arangodb/pull/127)
- Added Database external access service feature [\#126](https://github.com/arangodb/kube-arangodb/pull/126)
- Updated to latest go-driver [\#125](https://github.com/arangodb/kube-arangodb/pull/125)
- BREAKING CHANGE: Deployment mode ResilientSingle renamed to ActiveFailover [\#124](https://github.com/arangodb/kube-arangodb/pull/124)
- add persistent-volume tests [\#97](https://github.com/arangodb/kube-arangodb/pull/97)

## [0.1.0](https://github.com/arangodb/kube-arangodb/tree/0.1.0) (2018-04-06)
[Full Changelog](https://github.com/arangodb/kube-arangodb/compare/0.0.1...0.1.0)

**Closed issues:**

- make sure scripts terminate to avoid hanging CI [\#63](https://github.com/arangodb/kube-arangodb/issues/63)
- prefix environment variables [\#62](https://github.com/arangodb/kube-arangodb/issues/62)
- warning when passing string literal "None" as spec.tls.caSecretName [\#60](https://github.com/arangodb/kube-arangodb/issues/60)

**Merged pull requests:**

- Fixed down/upgrading resilient single deployments. [\#123](https://github.com/arangodb/kube-arangodb/pull/123)
- Various docs improvements & fixes [\#122](https://github.com/arangodb/kube-arangodb/pull/122)
- Added tests for query cursors on various deployments. [\#121](https://github.com/arangodb/kube-arangodb/pull/121)
- Remove upgrade resilient single 3.2 -\> 3.3 test. [\#120](https://github.com/arangodb/kube-arangodb/pull/120)
- Various renamings in tests such that common names are used. [\#119](https://github.com/arangodb/kube-arangodb/pull/119)
- Added envvar \(CLEANUPDEPLOYMENTS\) to cleanup failed tests. [\#118](https://github.com/arangodb/kube-arangodb/pull/118)
- Added test that removes PV, PVC & Pod or dbserver. \[ci VERBOSE=1\] \[ci LONG=1\] \[ci TESTOPTIONS="-test.run ^TestResiliencePVDBServer$"\] [\#117](https://github.com/arangodb/kube-arangodb/pull/117)
- Fixed expected value for ENGINE file in init container of dbserver. [\#116](https://github.com/arangodb/kube-arangodb/pull/116)
- Improved liveness detection [\#115](https://github.com/arangodb/kube-arangodb/pull/115)
- Run chaos-monkey in go-routine to avoid blocking the operator [\#114](https://github.com/arangodb/kube-arangodb/pull/114)
- Added examples for exposing metrics to Prometheus [\#113](https://github.com/arangodb/kube-arangodb/pull/113)
- Replace HTTP server with HTTPS server [\#112](https://github.com/arangodb/kube-arangodb/pull/112)
- Disabled colorizing logs [\#111](https://github.com/arangodb/kube-arangodb/pull/111)
- Safe resource watcher [\#110](https://github.com/arangodb/kube-arangodb/pull/110)
- Archive log files [\#109](https://github.com/arangodb/kube-arangodb/pull/109)
- Doc - Follow file name conventions of main docs, move to Tutorials [\#108](https://github.com/arangodb/kube-arangodb/pull/108)
- Quickly fail when deployment no longer exists [\#107](https://github.com/arangodb/kube-arangodb/pull/107)
- BREAKING CHANGE: Renamed all enum values to title case [\#104](https://github.com/arangodb/kube-arangodb/pull/104)
- Changed TLSSpec.TTL to new string based `Duration` type [\#103](https://github.com/arangodb/kube-arangodb/pull/103)
- Added automatic renewal of TLS server certificates [\#102](https://github.com/arangodb/kube-arangodb/pull/102)
- Adding GettingStarted page and structuring docs for website [\#101](https://github.com/arangodb/kube-arangodb/pull/101)
- Added LivenessProbe & Readiness probe [\#100](https://github.com/arangodb/kube-arangodb/pull/100)
- Patch latest version number in README [\#99](https://github.com/arangodb/kube-arangodb/pull/99)
- Adding CHANGELOG.md generation [\#98](https://github.com/arangodb/kube-arangodb/pull/98)
- Adding chaos-monkey for deployments [\#96](https://github.com/arangodb/kube-arangodb/pull/96)
- Check contents of persisted volume when dbserver is restarting [\#95](https://github.com/arangodb/kube-arangodb/pull/95)
- Added helper to prepull arangodb \(enterprise\) image. This allows the normal tests to have decent timeouts while prevent a timeout caused by a long during image pull. [\#94](https://github.com/arangodb/kube-arangodb/pull/94)
- Fixing PV cleanup [\#93](https://github.com/arangodb/kube-arangodb/pull/93)
- Check member failure [\#92](https://github.com/arangodb/kube-arangodb/pull/92)
- Tracking recent pod terminations [\#91](https://github.com/arangodb/kube-arangodb/pull/91)
- Enable LONG on kube-arangodb-long test [\#90](https://github.com/arangodb/kube-arangodb/pull/90)
- Tests/multi deployment [\#89](https://github.com/arangodb/kube-arangodb/pull/89)
- Tests/modes [\#88](https://github.com/arangodb/kube-arangodb/pull/88)
- increase timeout for long running tests [\#87](https://github.com/arangodb/kube-arangodb/pull/87)
- fix rocksdb\_encryption\_test [\#86](https://github.com/arangodb/kube-arangodb/pull/86)
- fix - /api/version will answer on all servers \(not leader only\) [\#85](https://github.com/arangodb/kube-arangodb/pull/85)
- fixes required after merge [\#84](https://github.com/arangodb/kube-arangodb/pull/84)
- Deployment state -\> phase [\#83](https://github.com/arangodb/kube-arangodb/pull/83)
- Added detection on unschedulable pods [\#82](https://github.com/arangodb/kube-arangodb/pull/82)
- AsOwner no longer things the owner refers to a controller. It refers to the ArangoDeployment [\#81](https://github.com/arangodb/kube-arangodb/pull/81)
- Store & compare hash of secrets. [\#80](https://github.com/arangodb/kube-arangodb/pull/80)
- Control jenkins from git commit log. [\#79](https://github.com/arangodb/kube-arangodb/pull/79)
- Fix scale-up [\#78](https://github.com/arangodb/kube-arangodb/pull/78)
- Added terminated-pod cleanup to speed up re-creation of pods. [\#77](https://github.com/arangodb/kube-arangodb/pull/77)
- add upgrade tests [\#76](https://github.com/arangodb/kube-arangodb/pull/76)
- check result of api version call [\#75](https://github.com/arangodb/kube-arangodb/pull/75)
- Also watch changes in PVCs and Services [\#74](https://github.com/arangodb/kube-arangodb/pull/74)
- Feature/test individual pod deletion [\#72](https://github.com/arangodb/kube-arangodb/pull/72)
- Moved low level resource \(pod,pvc,secret,service\) creation & inspection to resources sub-package. [\#71](https://github.com/arangodb/kube-arangodb/pull/71)
- Moved reconciliation code to separate package [\#70](https://github.com/arangodb/kube-arangodb/pull/70)
- Test/different deployments resilient [\#69](https://github.com/arangodb/kube-arangodb/pull/69)
- Store accepted spec [\#68](https://github.com/arangodb/kube-arangodb/pull/68)
- Fixed behavior for scaling UI integration wrt startup of the cluster [\#67](https://github.com/arangodb/kube-arangodb/pull/67)
- Fixed immitable `mode` field. [\#66](https://github.com/arangodb/kube-arangodb/pull/66)
- Integrate with scaling web-UI [\#65](https://github.com/arangodb/kube-arangodb/pull/65)
- add test for different deployments [\#64](https://github.com/arangodb/kube-arangodb/pull/64)
- Fixed validation of tls.caSecretName=None [\#61](https://github.com/arangodb/kube-arangodb/pull/61)
- Feature/add tests for immutable cluster parameters [\#59](https://github.com/arangodb/kube-arangodb/pull/59)
- rename test function [\#58](https://github.com/arangodb/kube-arangodb/pull/58)
- Detecting ImageID & ArangoDB version. [\#57](https://github.com/arangodb/kube-arangodb/pull/57)
- Adds ssl support for scaling test [\#53](https://github.com/arangodb/kube-arangodb/pull/53)
- Rotation support for members. [\#49](https://github.com/arangodb/kube-arangodb/pull/49)
- begin to add tests for `apis/storage/v1alpha` [\#36](https://github.com/arangodb/kube-arangodb/pull/36)

## [0.0.1](https://github.com/arangodb/kube-arangodb/tree/0.0.1) (2018-03-20)
**Merged pull requests:**

- Changed scope of ArangoLocalStorage to Cluster. [\#56](https://github.com/arangodb/kube-arangodb/pull/56)
- External crd creation [\#55](https://github.com/arangodb/kube-arangodb/pull/55)
- Rename default docker image to kube-arangodb [\#54](https://github.com/arangodb/kube-arangodb/pull/54)
- Splitting operator in two parts [\#52](https://github.com/arangodb/kube-arangodb/pull/52)
- Turn on TLS by default [\#51](https://github.com/arangodb/kube-arangodb/pull/51)
- Rename repository to `kube-arangodb` [\#48](https://github.com/arangodb/kube-arangodb/pull/48)
- Use single image tag to prevent polluting the docker hub [\#47](https://github.com/arangodb/kube-arangodb/pull/47)
- Renamed pkg/apis/arangodb to pkg/apis/deployment [\#46](https://github.com/arangodb/kube-arangodb/pull/46)
- Added release code [\#45](https://github.com/arangodb/kube-arangodb/pull/45)
- Cleaning up deployment, avoiding docker overrides [\#44](https://github.com/arangodb/kube-arangodb/pull/44)
- TLS support [\#43](https://github.com/arangodb/kube-arangodb/pull/43)
- Adds "Storage Resource" to user README [\#42](https://github.com/arangodb/kube-arangodb/pull/42)
- Reworked TLS spec [\#41](https://github.com/arangodb/kube-arangodb/pull/41)
- Set sesion affinity for coordinator [\#40](https://github.com/arangodb/kube-arangodb/pull/40)
- Set PublishNotReadyAddresses on coordinator&syncmasters service [\#39](https://github.com/arangodb/kube-arangodb/pull/39)
- Prepare test cluster [\#38](https://github.com/arangodb/kube-arangodb/pull/38)
- Run tests on multiple clusters in parallel [\#37](https://github.com/arangodb/kube-arangodb/pull/37)
- Implemented isDefault behavior of storage class [\#35](https://github.com/arangodb/kube-arangodb/pull/35)
- add some tests for util/k8sutil/erros.go [\#32](https://github.com/arangodb/kube-arangodb/pull/32)
- Adding `ArangoLocalStorage` resource \(wip\) [\#31](https://github.com/arangodb/kube-arangodb/pull/31)
- Added custom resource spec for ArangoDB Storage operator. [\#30](https://github.com/arangodb/kube-arangodb/pull/30)
- Added unit tests for k8s secrets & utility methods [\#28](https://github.com/arangodb/kube-arangodb/pull/28)
- Added unit test for creating affinity [\#27](https://github.com/arangodb/kube-arangodb/pull/27)
- More simple tests [\#26](https://github.com/arangodb/kube-arangodb/pull/26)
- Changed default storage engine to RocksDB [\#24](https://github.com/arangodb/kube-arangodb/pull/24)
- Adding command line tests for arangod commandlines. [\#23](https://github.com/arangodb/kube-arangodb/pull/23)
- UnitTests for plan\_builder [\#22](https://github.com/arangodb/kube-arangodb/pull/22)
- Unit tests for apis/arangodb/v1alpha package [\#21](https://github.com/arangodb/kube-arangodb/pull/21)
- Fix bash error [\#20](https://github.com/arangodb/kube-arangodb/pull/20)
- Renamed Controller to Operator [\#19](https://github.com/arangodb/kube-arangodb/pull/19)
- Cleanup kubernetes after tests [\#18](https://github.com/arangodb/kube-arangodb/pull/18)
- Adding rocksdb encryption key support [\#17](https://github.com/arangodb/kube-arangodb/pull/17)
- Adding test design [\#16](https://github.com/arangodb/kube-arangodb/pull/16)
- avoid sub-shell creation [\#15](https://github.com/arangodb/kube-arangodb/pull/15)
- Adding authentication support [\#14](https://github.com/arangodb/kube-arangodb/pull/14)
- Scaling deployments [\#13](https://github.com/arangodb/kube-arangodb/pull/13)
- Test framework [\#11](https://github.com/arangodb/kube-arangodb/pull/11)
- Change docs to "authentication default on" [\#10](https://github.com/arangodb/kube-arangodb/pull/10)
- Pod monitoring [\#9](https://github.com/arangodb/kube-arangodb/pull/9)
- Pod affinity [\#8](https://github.com/arangodb/kube-arangodb/pull/8)
- Extended storage docs wrt local storage [\#7](https://github.com/arangodb/kube-arangodb/pull/7)
- Adding event support [\#6](https://github.com/arangodb/kube-arangodb/pull/6)
- Added pod probes [\#5](https://github.com/arangodb/kube-arangodb/pull/5)
- Creating pods [\#4](https://github.com/arangodb/kube-arangodb/pull/4)
- Extending spec & status object. Implementing service & pvc creation [\#3](https://github.com/arangodb/kube-arangodb/pull/3)
- Initial API objects & vendoring [\#2](https://github.com/arangodb/kube-arangodb/pull/2)
- Added specification of custom resource [\#1](https://github.com/arangodb/kube-arangodb/pull/1)



\* *This Change Log was automatically generated by [github_changelog_generator](https://github.com/skywinder/Github-Changelog-Generator)*<|MERGE_RESOLUTION|>--- conflicted
+++ resolved
@@ -1,6 +1,8 @@
 # Change Log
 
 ## [master](https://github.com/arangodb/kube-arangodb/tree/master) (N/A)
+
+- Migrate storage-operator CustomResourceDefinition apiVersion to apiextensions.k8s.io/v1
 
 ## [1.2.8](https://github.com/arangodb/kube-arangodb/tree/1.2.8) (2022-02-24)
 - Do not check License V2 on Community images
@@ -12,15 +14,11 @@
 - (Cleanup) Reorganize main reconciliation context
 - (Bugfix) Unreachable condition
 - (Feature) Allow to disable external port (sidecar managed connection)
-<<<<<<< HEAD
-- Migrate storage-operator CustomResourceDefinition apiVersion to apiextensions.k8s.io/v1
-=======
 - (Bugfix) Fix 3.6 -> 3.7 Upgrade procedure
 - (Bugfix) Add missing finalizer
 - (Bugfix) Add graceful to kill command
 - (Bugfix) Add reachable condition to deployment. Mark as UpToDate only of cluster is reachable.
 - (Bugfix) Add toleration's for network failures in action start procedure
->>>>>>> c93c3cd6
 
 ## [1.2.7](https://github.com/arangodb/kube-arangodb/tree/1.2.7) (2022-01-17)
 - Add Plan BackOff functionality
