# Change Log

## [master](https://github.com/arangodb/kube-arangodb/tree/master) (N/A)
- (Maintenance) Optimize go.mod
- (Bugfix) Prevent UpToDate Condition changes during Action processing
- (Feature) (Platform) Reorganize Envoy Auth
- (Feature) Ensure Group Service Type
- (Maintenance) Fix Helm & JWT CVE's
- (Feature) (Platform) Improve CLI Values
- (Feature) (Platform) Envoy Cache Introduction
- (Feature) (Platform) OpenID Integration - API Extension
- (Feature) Windows Platform CLI
- (Feature) (Platform) Auth User Creation
- (Maintenance) Add Common Api Import
<<<<<<< HEAD
- (Feature) (Platform) Login & Logout Endpoints
=======
- (Feature) Previous Pod Logs in DebugPackage
>>>>>>> 1b3f5589

## [1.2.48](https://github.com/arangodb/kube-arangodb/tree/1.2.48) (2025-05-08)
- (Maintenance) Extend Documentation
- (Bugfix) (Platform) Cover NoAuth Case for Identity Service
- (Feature) Add ArangoMember Args
- (Maintenance) Unify References via golangci-linter
- (Feature) Add Default Container Mods
- (Documentation) Improve Charts and Upgrade Documentation
- (Feature) AutoDiscover Operator Access
- (Feature) (Platform) Adjust Gateway timeouts
- (Feature) (Platform) Docs and Installer improvements
- (Feature) Promote RestartPolicy Always Feature
- (Maintenance) Update Dependencies
- (Feature) Backup Retry Until and BackupPolicy Until Propagation feature
- (Bugfix) Improve Profile Tolerations Merge
- (Maintenance) Update Envoy to v1.32.5
- (Maintenance) Generate CRD with Schemas
- (Feature) DebugPackage Improvements
- (Feature) Improve Bootstrap time
- (Feature) Move Condition Actions to Internal
- (Bugfix) Improve Member Failure discovery

## [1.2.47](https://github.com/arangodb/kube-arangodb/tree/1.2.47) (2025-03-28)
- (Bugfix) Use Profile Annotations
- (Bugfix) Improve Wait Procedure on AF
- (Feature) (Platform) Generate GRPC Gateway Code
- (Feature) (Platform) Identity Endpoint
- (Feature) (Platform) Authz V1 Types
- (Maintenance) Allow GRPC Marshal Opts
- (Bugfix) Propagate Gateway Idle Timeout
- (Feature) Update Authz V1 Definitions
- (Feature) (Platform) Add Sharding to the Inventory Endpoint
- (Feature) Emit Default values in Inventory
- (Maintenance) Bump github.com/containerd/containerd to v1.7.27
- (Feature) Rotation Order
- (Maintenance) Coordinator Health issue upgrade procedure
- (Maintenance) Bump github.com/golang-jwt/jwt/v5 to v5.2.2

## [1.2.46](https://github.com/arangodb/kube-arangodb/tree/1.2.46) (2025-02-24)
- (Bugfix) Clean Phase change properly during upgrade

## [1.2.45](https://github.com/arangodb/kube-arangodb/tree/1.2.45) (2025-02-21)
- (Feature) (Platform) Inventory as Proto
- (Docs) Update Refs
- (Feature) Expose Agency Shard Details
- (Maintenance) Bump Go to 1.23.6, Kubernetes to 1.31.5 and other dependencies
- (Feature) (Platform) Inventory Cluster details
- (Feature) (Platform) CLI
- (Bugfix) Fix Condition name
- (Bugfix) Add missing ArangoDeployment ExternalAccess Managed Type definition
- (Feature) Agency DBServer Discovery
- (Bugfix) Fix Manifests
- (Bugfix) Agency Cache Reload
- (Feature) Allow to continue if ResignServer job is gone
- (Feature) UpgradeByReplace Flow
- (Feature) (Platform) ArangoRoute Timeout option
- (Feature) Delay Action
- (Feature) MigrateMember Action
- (Maintenance) Ensure Enum in the UpgradeMode Enum Schema
- (Feature) Enforce UpgradeByReplace operation by default for ArangoDB from 3.12.2/3 to 3.12.4+
- (Documentation) Index Sorting Order Issues

## [1.2.44](https://github.com/arangodb/kube-arangodb/tree/1.2.44) (2025-02-03)
- (Maintenance) Kubernetes 1.31.1 libraries
- (Feature) Helm Client Support
- (Feature) Helm Client Extension
- (Feature) (Integration) SchedulerV2 Definition
- (Maintenance) Proto Lint
- (Feature) (Integration) SchedulerV2
- (Feature) (Integration) Basic Envs
- (Maintenance) Inspector Generics
- (Bugfix) Fix Gateway Options
- (Feature) StorageV2 Integration Service Definition
- (Feature) AWS Client
- (Feature) (Platform) Storage V1Alpha1
- (Feature) StorageV2 Integration Service Implementation
- (Feature) (Platform) Storage V1Alpha1 RC
- (Feature) (Networking) ArangoRotue WebSocket Support
- (Feature) (Scheduler) Helm Driver Param
- (Feature) (Integration) Services Endpoint
- (Feature) (Platform) Storage
- (Maintenance) Extract GRPC Client Package
- (Feature) (Platform) Chart
- (Feature) (Scheduler) Deployment Scale Functionality
- (Feature) (Platform) Chart Integration
- (Maintenance) Switch to google.golang.org/protobuf
- (Feature) Add DebugPackage to the OPS Binary
- (Feature) (Networking) ArangoRoute Protocol
- (Feature) (Platform) Platform Requirements support
- (Improvement) Drop slash requirement from ArangoRoute
- (Feature) (Networking) Pass through Server Header
- (Feature) (Platform) Shutdown migration to CE
- (Feature) (Scheduler) Shutdown Integration
- (Feature) CertManager Integration
- (Feature) (Networking) Gateway Options sync
- (Feature) Webhooks
- (Feature) (Platform) Add CA Integration propagation
- (Maintenance) Use GoPretty for the Documentation
- (Maintenance) Bump Kubernetes dependency to 1.31.2
- (Documentation) Remove Interactive args for the DebugPackage command
- (Maintenance) PropagationMode Enum docs
- (Feature) Deprecate AF Mode
- (Maintenance) Switch License to 2025
- (Feature) Migrate Storage V1 to CE
- (Feature) Improve Helm Chart Manager
- (Bugfix) (Platform) Proper Path handler in StorageV2
- (Feature) Helm Chart Values merge methods
- (Feature) (Platform) Expose Route Name via Header
- (Feature) (Platform) Route Upstream Timeout
- (Maintenance) Fix CRD Generation and golangci version
- (Feature) (ML) Allow to use PlatformStorage
- (Maintenance) Bump Go Image to 1.22.11
- (Feature) Split Helm and KClient
- (Bugfix) Fix ArangoRoute Target switch in case of temporary error
- (Bugfix) Fix IntOrString Schema Type
- (Feature) Enable Operator Handler StackTraces
- (Feature) Add spec validation for MLExtension

## [1.2.43](https://github.com/arangodb/kube-arangodb/tree/1.2.43) (2024-10-14)
- (Feature) ArangoRoute CRD
- (Feature) ArangoRoute Operator
- (Feature) Add Kubernetes Services for Group
- (Bugfix) Fix Networking Client
- (Feature) ConfigMap Inspector
- (Feature) Envoy Image Layer
- (Feature) Add ArangoDeployment ServerGroupType
- (Feature) ServerGroup Pointer
- (Feature) Envoy AuthV3 Integration
- (Maintenance) Switch to ubuntu:24.04 base image
- (Feature) Gateway Group for ArangoDeployment
- (Feature) Gateway config loader
- (Feature) ConfigV1 Integration Service
- (Feature) Integration Service Authentication
- (Improvement) Better panic handling
- (Feature) PongV1 Integration Service
- (Feature) Custom Gateway image
- (Bugfix) Fix race condition in ArangoBackup
- (Feature) Improve Gateway Config gen
- (Feature) Integration Service TLS
- (Feature) (Gateway) SNI and Authz support
- (Maintenance) Bump Examples to ArangoDB 3.12
- (Feature) (Gateway) ArangoDB JWT Auth Integration
- (Feature) Scheduler Handler
- (Feature) (Gateway) ArangoDB Auth Token
- (Feature) (Gateway) Dynamic Configuration
- (Feature) DebugPackage ArangoRoutes
- (Feature) (Scheduler) Add Status Conditions
- (Bugfix) Versioning Alignment
- (Feature) (Scheduler) Merge Strategy
- (Feature) (Networking) Endpoints Destination
- (Improvement) Improve Metrics Handling
- (Feature) (Scheduler) Create Integration Profile
- (Feature) (Scheduler) Additional types
- (Feature) Alternative Upgrade Order Feature
- (Feature) (Scheduler) SchedV1 Integration

## [1.2.42](https://github.com/arangodb/kube-arangodb/tree/1.2.42) (2024-07-23)
- (Maintenance) Go 1.22.4 & Kubernetes 1.29.6 libraries
- (Feature) Fix CRD Schema types
- (Bugfix) Adjust Prometheus Monitor labels
- (Feature) Expose HTTP Client Config
- (Bugfix) MarkedToRemove Condition Check
- (Bugfix) Fix HTTP Client NPE
- (Documentation) Update Supported K8S Versions and Charts

## [1.2.41](https://github.com/arangodb/kube-arangodb/tree/1.2.41) (2024-05-24)
- (Maintenance) Bump Prometheus API Version
- (Bugfix) Prevent unexpected rotation in case of SecurityContext change
- (Bugfix) Ensure PDB is created
- (Bugfix) Fix Schema Apply Checksum
- (Bugfix) Use MD5 instead of SHA256 for CRD Checksums
- (Feature) (ML) Unify API
- (Feature) (ML) Add TLS Secrets
- (Feature) (ML) Allow to change API port
- (Feature) (ML) Enable TLS
- (Feature) (ML) Release V1Beta1 API
- (Maintenance) Update Go to 1.22.3
- (Feature) (Analytics) GAE Integration
- (Feature) (Analytics) Enable TLS and Service
- (Feature) (ML) Unify Integration Sidecar
- (Feature) (Analytics) Metadata
- (Feature) (Analytics) StatefulSet
- (Feature) Imported ArangoBackup Cleanup
- (Feature) Global Metrics

## [1.2.40](https://github.com/arangodb/kube-arangodb/tree/1.2.40) (2024-04-10)
- (Feature) Add Core fields to the Scheduler Container Spec
- (Feature) Add Metadata fields to the Scheduler Pod Spec
- (Feature) Extend Backup Details in DebugPackage
- (Feature) (ML) Use Scheduler API
- (Feature) (Scheduler) Introduce Scheduler CRD
- (Feature) Discover Namespace in DebugPackage from K8S
- (Feature) Expose Force CRD Install option
- (Maintenance) Move Container utils functions
- (Feature) ArangoProfile Selectors
- (Bugfix) Remove ImagePullSecrets Reference from Container
- (Feature) DebugPackage ArangoProfiles
- (Feature) Scheduler CLI
- (Feature) Parametrize ForceDelete timeout
- (Feature) Scheduler BatchJob Integration Definition
- (Feature) Scheduler CronJob Integration Definition
- (Feature) Scheduler BatchJob Integration Service
- (Maintenance) Update Go to 1.22.2
- (Feature) Object Checksum
- (Bugfix) Use Rendered Spec in case of scheduling compare
- (Feature) Parametrize Scheduling Graceful Duration
- (Bugfix) Change Accepted Spec Propagation
- (Bugfix) Pass SecurityContext Pod Settings for SELinux and Seccomp
- (Feature) Add ScheduleSpecChanged Condition

## [1.2.39](https://github.com/arangodb/kube-arangodb/tree/1.2.39) (2024-03-11)
- (Feature) Extract Scheduler API
- (Bugfix) Fix Image Discovery
- (Bugfix) Fix Resources Copy mechanism to prevent invalid pod creation
- (Bugfix) Wait for ImageStatus in ImageDiscover
- (Bugfix) Fix Image Error Propagation
- (Feature) JobScheduler Coverage
- (Feature) JobScheduler Volumes, Probes, Lifecycle and Ports integration
- (Feature) Merge ArangoDB Usage Metrics
- (Bugfix) Check Connection to the ArangoDB before creating Backup
- (Feature) Deployment & Members Condition metrics
- (Maintenance) Update Go to 1.21.8 & Dependencies
- (Feature) (ArangoBackup) Propagate message during retries
- (Bugfix) Fix ActiveFailover Mode
- (Maintenance) Update K8S API to 1.29.2 

## [1.2.38](https://github.com/arangodb/kube-arangodb/tree/1.2.38) (2024-02-22)
- (Feature) Extract GRPC Server
- (Feature) Extract Integration Service
- (Documentation) Move ML Extension example under "CRD overview"
- (Feature) Authentication Service V1
- (Feature) Authorization Service V0

## [1.2.37](https://github.com/arangodb/kube-arangodb/tree/1.2.37) (2024-01-22)
- (Documentation) Improve documentation rendering for GitHub Pages
- (Maintenance) Reduce binary size
- (Maintenance) Update Features Description, Supported K8S Versions and K8S Dependency to 1.28.5
- (Feature) (ML) Featurization Job Type
- (Bugfix) Don't abort plan in case of optional action timeout
- (Documentation) Use relative links for generated docs
- (Improvement) Change default logging level to info. Add --log.sampling (default true). Adjust log levels.
- (Maintenance) Bump Go to 1.21.6
- (Bugfix) Enable LazyLoader for CRD & CRD Schemas
- (Feature) (ML) Restore ReadinessProbe for ML Storage sidecar
- (Feature) AutoDelete for ArangoBackup

## [1.2.36](https://github.com/arangodb/kube-arangodb/tree/1.2.36) (2024-01-08)
- (Documentation) Improvements and fixes for rendered documentation (GH pages)
- (Feature) License Manager
- (Improvement) Use Async mode for backup creation
- (Feature) (ML) CRD
- (Bugfix) Proper handling of --agency.retries argument
- (Documentation) Do not use field type name for field URL hash
- (Maintenance) Bump Go to 1.20.11
- (Feature) License ArangoDeployment Fetcher
- (Feature) K8S Resources Compare Generic
- (Feature) Add support for CRD validation schemas
- (Bugfix) Fix Replaced Member Zone during Replace operation
- (Feature) (ML) Handlers
- (Feature) Add P0 Compare Func
- (Bugfix) Handle optional taints for Storage Operator
- (Bugfix) Fix Early Connections for 3.10+
- (Maintenance) yamlfmt as CI Step
- (Maintenance) Expose Context in OperatorV2 Item Handler
- (Feature) Improve K8S Mock for UT
- (Feature) (ML) Introduce basic Conditions
- (Improvement) Raise memory requests for init containers to 50mi
- (Feature) (ML) Metadata Service Implementation
- (Feature) License Manager for ML Deployment
- (Feature) (ML) Storage S3 sidecar implementation
- (Feature) TLS CA Secret Key
- (Refactoring) Extract Resource Helpers
- (Feature) (ML) Extension Storage Condition
- (Improvement) (ML) Switch to fsnotify for file watching for MacOS support
- (Feature) (ML) Unify Images, Resources and Lifecycle
- (Improvement) (ML) CronJob status update
- (Improvement) (ML) Job Sidecar Shutdown
- (Feature) (ML) Handler for Extension StatefulSet and Service
- (Feature) (ML) Pod & Container Config
- (Improvement) (ML) BatchJob status update
- (Feature) (ML) Multi DB Settings
- (Feature) (ML) Port adjustments
- (Feature) (ML) Support for deployments with JWT auth enabled
- (Feature) (ML) GPU Jobs
- (Feature) (ML) Container Envs
- (Feature) Pass Arguments to ID Group
- (Documentation) (ML) Minimal docs with examples how to deploy ArangoMLExtension
- (Feature) Add --deployment.feature.init-containers-upscale-resources (default enabled)

## [1.2.35](https://github.com/arangodb/kube-arangodb/tree/1.2.35) (2023-11-06)
- (Maintenance) Update go-driver to v1.6.0, update IsNotFound() checks
- (Improvement) Print assigned node name to log and condition message when pod is scheduled
- (Maintenance) Remove obsolete docs, restructure for better UX, generate index files
- (Feature) Add `spec.upgrade.debugLog` option to configure upgrade container logging
- (Documentation) Move documentation from ArangoDB into this repo, update and improve structure
- (Documentation) Update ArangoDeployment CR auto-generated docs
- (Documentation) Update ArangoBackup and ArangoBackupPolicy CR auto-generated docs
- (Bugfix) Fix missing Pod Status case in the RuntimeContainerImageUpdateAction
- (Documentation) Update ArangoDeploymentReplication and ArangoLocalStorage CR auto-generated docs
- (Feature) Member Memory Reservation
- (Documentation) Update ArangoDeploymentReplication and ArangoLocalStorage CR auto-generated docs
- (Feature) Add ArangoMember Message and extend ArangoMember CRD
- (Documentation) Use OpenAPI-compatible type names in docs
- (Improvement) Use agency cache lock in metrics exporter
- (Maintenance) Remove `scale_down_candidate` annotation
- (Maintenance) Extract CalculateMemoryReservation function into ArangoDeployment Group Spec

## [1.2.34](https://github.com/arangodb/kube-arangodb/tree/1.2.34) (2023-10-16)
- (Bugfix) Fix make manifests-crd-file command
- (Improvement) Allow tcp:// and ssl:// protocols in endpoints for members
- (Maintenance) Reorganize package imports / move common code to separate repos
- (Maintenance) Remove support for RELATED_IMAGE_UBI, RELATED_IMAGE_DATABASE and RELATED_IMAGE_METRICSEXPORTER env vars
- (Bugfix) Fix numactl options
- (Maintenance) Bump Go to 1.20.10
- (Bugfix) Fix ArangoBackup Create Backoff & ArangoBackupPolicy propagation
- (Maintenance) Add IndexMethod Documentation
- (Bugfix) Fix VersionCheck args propagation
- (Feature) EnforcedResignLeadership action
- (Maintenance) Make scale_down_candidate annotation obsolete
- (Bugfix) Fix ResignJob ID propagation
- (Bugfix) Allow shards with RF1 in EnforcedResignLeadership action
 
## [1.2.33](https://github.com/arangodb/kube-arangodb/tree/1.2.33) (2023-09-27)
- (Maintenance) Bump golang.org/x/net to v0.13.0
- (Feature) PVCResize action concurrency limit
- (Feature) Optional Assertions
- (Feature) Deprecate Actions
- (Bugfix) Debug mode
- (Improvement) Switch to Lease API
- (Bugfix) Fix Member Terminating state discovery
- (Bugfix) Fix CRD yaml (chart)
- (Bugfix) (EE) Fix MemberMaintenance Context and ClusterMaintenance discovery
- (Feature) Add proper Prometheus endpoint compression + 204 response code
- (Feature) Reconciliation Loop Interval option
- (Bugfix) Fix GZIP encoding in case of small responses
- (Bugfix) Fix PVC Rotation Discovery
- (Feature) Allow to pass EphemeralStorage Resource to the Pods
- (Feature) Add basic metrics for ArangoDeploymentReplication CR
- (Bugfix) Use ArangoMember as owner reference for syncmaster secrets instead of Deployment
- (Improvement) Remove PodSchedulingFailure condition instead of setting to false, restart pod if it could not be scheduled
- (Feature) Add ArangoMember overrides
- (Feature) ArangoMember Removal Priority
- (Feature) Add --deployment.feature.init-containers-copy-resources (default enabled)
- (Feature) Add maxBackups option to ArangoBackupPolicy
- (Improvement) Better detection for AllInSync condition for DC2DC sync status
- (Bugfix) Fix resource propagation to InitContainers

## [1.2.32](https://github.com/arangodb/kube-arangodb/tree/1.2.32) (2023-08-07)
- (Feature) Backup lifetime - remove Backup once its lifetime has been reached
- (Feature) Add Feature dependency
- (Feature) Run secured containers as a feature
- (Feature) Expose core.PodSecurityContext Sysctl options
- (Bugfix) Skip Collection check for missing Database
- (Feature) Abort resignation of leadership when DB server is restarted
- (Feature) Numactl Options
- (Maintenance) Bump K8S Version to 1.23.17
- (Maintenance) Bump K8S Version to 1.24.16
- (Maintenance) Bump K8S Version to 1.25.12
- (Maintenance) Bump Go to 1.20.7

## [1.2.31](https://github.com/arangodb/kube-arangodb/tree/1.2.31) (2023-07-14)
- (Improvement) Block traffic on the services if there is more than 1 active leader in ActiveFailover mode
- (Improvement) Improve master endpoint validation.
- (Feature) Agency Improvements
- (Bugfix) Fix agency timeout
- (Improvement) Extract Agency Timeout
- (Feature) Rebalancer V2
- (Bugfix) Fix for ContextExceeded error during backup upload
- (Feature) Version Check V2
- (Bugfix) Disable VersionCheck V2 by default
- (Bugfix) Fix Rebalancer V2 Job (From/To)

## [1.2.30](https://github.com/arangodb/kube-arangodb/tree/1.2.30) (2023-06-16)
- (Feature) AgencyCache Interface
- (Feature) Agency Cache Poll EE Extension
- (Feature) Metrics Counter
- (Feature) Requests Bytes Counter
- (Feature) Agency Poll System
- (Bugfix) (CE) Agency Lock bugfix

## [1.2.29](https://github.com/arangodb/kube-arangodb/tree/1.2.29) (2023-06-08)
- (Maintenance) Add govulncheck to pipeline, update golangci-linter
- (Feature) Agency Cache memory usage reduction
- (Bugfix) (LocalStorage) Add feature to pass ReclaimPolicy from StorageClass to PersistentVolumes

## [1.2.28](https://github.com/arangodb/kube-arangodb/tree/1.2.28) (2023-06-05)
- (Feature) ArangoBackup create retries and MaxIterations limit
- (Feature) Add Reason in OOM Metric
- (Feature) PersistentVolume Inspector
- (Bugfix) Discover Arango image during ID phase
- (Feature) PV Unschedulable condition
- (Feature) Features startup logging
- (Maintenance) Generics for type handling
- (Bugfix) Fix creating sync components with EA type set to Managed and headless svc
- (Feature) Check if Volume with LocalStorage is missing
- (Feature) Add allowConcurrent option to ArangoBackupPolicy
- (Feature) Allow to recreate Local volumes

## [1.2.27](https://github.com/arangodb/kube-arangodb/tree/1.2.27) (2023-04-27)
- (Feature) Add InSync Cache
- (Feature) Force Rebuild Out Synced Shards

## [1.2.26](https://github.com/arangodb/kube-arangodb/tree/1.2.26) (2023-04-18)
- (Bugfix) Fix manual overwrite for ReplicasCount in helm
- (Bugfix) Fix for ArangoTask list error
- (Improvement) Deprecate Endpoint field in ArangoDeployment

## [1.2.25](https://github.com/arangodb/kube-arangodb/tree/1.2.25) (2023-04-07)
- (Feature) Add Generics & Drop policy/v1beta1 support
- (Feature) Add Kubernetes Client logger
- (Feature) CreationFailed ArangoMember Phase
- (Bugfix) Fix Rebalancer NPE in case if member is missing in Status
- (Feature) SilentRotation High plan
- (Improvement) Update arangosync-client package for new API capabilities and better HTTP handling
- (Maintenance) Fix generated license dates
- (Improvement) Reduce CI on Commit Travis runs
- (Maintenance) Add license range rewrite command
- (Feature) Optional Action
- (Maintenance) Add & Enable YAML Linter
- (Feature) Optional ResignLeadership Action
- (Feature) Improve CRD Management and deprecate CRD Chart
- (Bugfix) Fix invalid Timeout calculation in case of ActionList
- (Feature) Optional JSON logger format
- (Improvement) Change Operator default ReplicasCount to 1
- (Maintenance) Change MD content injection method
- (Maintenance) Generate README Platforms
- (Improvement) Cleanout calculation - picks members with the lowest number of shards
- (Improvement) Add new field to CR for more precise calculation of DC2DC replication progress
- (Maintenance) Bump GO Modules
- (Feature) Optional Graceful Restart
- (Maintenance) Manual Recovery documentation
- (Feature) Headless DNS CommunicationMethod

## [1.2.24](https://github.com/arangodb/kube-arangodb/tree/1.2.24) (2023-01-25)
- (Bugfix) Fix deployment creation on ARM64
- (DebugPackage) Add Agency Dump & State
- (Bugfix) Fix After leaked GoRoutines
- (Bugfix) Ensure proper ArangoDeployment Spec usage in ArangoSync

## [1.2.23](https://github.com/arangodb/kube-arangodb/tree/1.2.23) (2023-01-12)
- (Bugfix) Remove PDBs if group count is 0
- (Feature) Add SpecPropagated condition
- (Bugfix) Recover from locked ShuttingDown state
- (Feature) Add tolerations runtime rotation
- (Feature) Promote Version Check Feature
- (Bugfix) Ensure PDBs Consistency
- (Bugfix) Fix LocalStorage WaitForFirstConsumer mode
- (Bugfix) Fix Tolerations propagation in case of toleration removal

## [1.2.22](https://github.com/arangodb/kube-arangodb/tree/1.2.22) (2022-12-13)
- (Bugfix) Do not manage ports in managed ExternalAccess mode

## [1.2.21](https://github.com/arangodb/kube-arangodb/tree/1.2.21) (2022-12-13)
- (Improvement) Bump dependencies
- (Documentation) (1.3.0) EE & CE Definitions
- (Improvement) Arango Kubernetes Client Mod Implementation
- (Refactoring) Extract kerrors package
- (Refactoring) Extract Inspector Definitions package
- (Bugfix) Fix PDBs Version discovery
- (Feature) Agency ArangoSync State check
- (Improvement) Parametrize Make tools
- (Bugfix) Fix V2Alpha1 Generator
- (Feature) Create Internal Actions and move RebalancerGenerator
- (Dependencies) Bump K8S Dependencies to 1.22.15
- (Bugfix) Unlock broken inspectors
- (Debug) Allow to send package to stdout
- (Improvement) ArangoDB image validation (=>3.10) for ARM64 architecture
- (Improvement) Use inspector for ArangoMember
- (DebugPackage) Collect logs from pods
- (Bugfix) Move Agency CommitIndex log message to Trace
- (Feature) Force delete Pods which are stuck in init phase
- (Bugfix) Do not tolerate False Bootstrap condition in UpToDate evaluation
- (Improvement) Don't serialize and deprecate two DeploymentReplicationStatus fields
- (Improvement) Improve error message when replication can't be configured
- (Bugfix) Fix License handling in case of broken license secret
- (Bugfix) Check ArangoSync availability without checking healthiness
- (Improvement) Add Anonymous Inspector mods
- (Improvement) Do not check checksums for DeploymentReplicationStatus.IncomingSynchronization field values
- (Improvement) Add ServerGroup details into ServerGroupSpec
- (Improvement) Add Resource kerror Type
- (Bugfix) Do not block reconciliation in case of Resource failure
- (Improvement) Multi-arch support for ID member
- (Feature) Allow to change Pod Network and PID settings
- (Feature) Pre OOM Abort function
- (Bugfix) Fix ErrorArray String function
- (Feature) Switch services to Port names
- (Feature) Configurable ArangoD Port
- (Feature) Allow to exclude metrics
- (Bugfix) Do not stop Sync if Synchronization is in progress
- (Bugfix) Wait for Pod to be Ready in post-restart actions
- (Bugfix) Prevent Runtime update restarts
- (Bugfix) Change member port discovery
- (Feature) Do not change external service ports
- (Bugfix) Fix Operator Debug mode
- (Bugfix) Ensure NodePort wont be duplicated
- (Bugfix) Remove finalizer during sidecar update

## [1.2.20](https://github.com/arangodb/kube-arangodb/tree/1.2.20) (2022-10-25)
- (Feature) Add action progress
- (Feature) Ensure consistency during replication cancellation
- (Feature) Add annotation to change architecture of a member
- (Bugfix) Prevent Member Maintenance Error log
- (Feature) ID ServerGroup
- (Bugfix) Propagate Lifecycle Mount
- (Feature) PVC Member Status info
- (Feature) Respect ToBeCleanedServers in Agency
- (Improvement) Unify K8S Error Handling
- (Feature) Remove stuck Pods
- (Bugfix) Fix Go routine leak
- (Feature) Extend Pod Security context
- (Improvement) Update DeploymentReplicationStatus on configuration error
- (Feature) Pod Scheduled condition

## [1.2.19](https://github.com/arangodb/kube-arangodb/tree/1.2.19) (2022-10-05)
- (Bugfix) Prevent changes when UID is wrong

## [1.2.18](https://github.com/arangodb/kube-arangodb/tree/1.2.18) (2022-09-28)
- (Feature) Define Actions PlaceHolder
- (Feature) Add Member Update helpers
- (Feature) Active Member condition
- (Bugfix) Accept Initial Spec
- (Bugfix) Prevent LifeCycle restarts
- (Bugfix) Change SyncWorker Affinity to Soft
- (Feature) Add HostAliases for Sync
- (Bugfix) Always stop Sync if disabled
- (Bugfix) Fix checksum of accepted spec

## [1.2.17](https://github.com/arangodb/kube-arangodb/tree/1.2.17) (2022-09-22)
- (Feature) Add new field to DeploymentReplicationStatus with details on DC2DC sync status=
- (Feature) Early connections support
- (Bugfix) Fix and document action timeouts
- (Feature) Propagate sidecars' ports to a member's service
- (Debug Package) Initial commit
- (Feature) Detach PVC from deployment in Ordered indexing method
- (Feature) OPS Alerts
- (Feature) ScaleDown Candidate

## [1.2.16](https://github.com/arangodb/kube-arangodb/tree/1.2.16) (2022-09-14)
- (Feature) Add ArangoDeployment ServerGroupStatus
- (Feature) (EE) Ordered Member IDs
- (Refactor) Deprecate ForeachServerGroup, ForeachServerInGroups and ForServerGroup functions and refactor code accordingly
- (Feature) Add new GRPC and HTTP API
- (Feature) Add new API endpoints to allow getting and setting operator logging level
- (Bugfix) Memory leaks due to incorrect time.After function usage
- (Feature) Add startup probe for coordinators
- (Feature) Use only connections for healthy members
- (Feature) Set condition to shrink agent volume size
- (Bugfix) Check serving servers
- (Documentation) Add docs on setting timezone for containers
- (Bugfix) Ensure that client cache is initialized before using it
- (Feature) (DBServer Maintenance) Agency adjustments
- (Logging) Internal client trace
- (QA) Member maintenance feature
- (Feature) Extract Pod Details
- (Feature) Add Timezone management
- (Bugfix) Always recreate DBServers if they have a leader on it.
- (Feature) Immutable spec
- (Bugfix) Proper agent cleanout
- (Bugfix) Fix ClusterScaling integration
- (Feature) Sensitive information protection
- (Bugfix) Propagate SecurityContext to the ID Containers
- (Bugfix) Fix for enabling all features
- (Feature) Propagate feature and predefined env variables to members
 
## [1.2.15](https://github.com/arangodb/kube-arangodb/tree/1.2.15) (2022-07-20)
- (Bugfix) Ensure pod names not too long
- (Refactor) Use cached member's clients
- (Feature) Move PVC resize action to high-priority plan
- (Feature) Remove forgotten ArangoDB jobs during restart
- (Feature) Add support for managed services
- (Feature) Recreation member in the high plan
- (Feature) Add 'crd install' subcommand
- (Bugfix) Fix `internal` metrics mode
- (Bugfix) Create agency dump if auth is disabled
- (Bugfix) Prevent deployment removal in case of invalid K8S API response

## [1.2.14](https://github.com/arangodb/kube-arangodb/tree/1.2.14) (2022-07-14)
- (Feature) Add ArangoSync TLS based rotation
- (Bugfix) Fix labels propagation
- (Feature) Add `ArangoDeployment` CRD auto-installer
- (Feature) Add `ArangoMember` CRD auto-installer
- (Feature) Add `ArangoBackup` CRD auto-installer
- (Feature) Add `ArangoBackupPolicy` CRD auto-installer
- (Feature) Add `ArangoJob` CRD auto-installer
- (Feature) Add RestartPolicyAlways to ArangoDeployment in order to restart ArangoDB on failure
- (Feature) Set a leader in active fail-over mode
- (Feature) Use policy/v1 instead policy/v1beta1
- (Feature) OPS CLI with Arango Task
- (Bugfix) Allow ArangoBackup Creation during Upload state
- (Hotfix) Fix `ArangoDeployment` SubResource in CRD auto-installer
- (Bugfix) Fix Operator Logger NPE
- (Bugfix) Fix License RAW value discovery
- (Refactor) Optimize go.mod entries
- (Feature) Add `ArangoLocalStorage` CRD auto-installer
- (Feature) Add `ArangoDeploymentReplication` CRD auto-installer
- (Bugfix) Allow missing `token` key in License secret
- (Feature) Unify agency access
- (Feature) Change DBServer Cleanup Logic
- (Feature) Set Logger format
- (Bugfix) Ensure Wait actions to be present after AddMember
- (Documentation) Refactor metrics (Part 1)
- (Bugfix) Extend Agency HealthCheck for replace
- (Bugfix) Allow to remove resources (CPU & Memory) on the managed pods
- (Bugfix) Add DistributeShardsLike support
- (Feature) Member restarts metric
- (Bugfix) Infinite loop fix in ArangoD AsyncClient
- (Bugfix) Add Panic Handler
- (Bugfix) Unify yaml packages

## [1.2.13](https://github.com/arangodb/kube-arangodb/tree/1.2.13) (2022-06-07)
- (Bugfix) Fix arangosync members state inspection
- (Feature) (ACS) Improve Reconciliation Loop
- (Bugfix) Allow missing Monitoring CRD
- (Feature) (ACS) Add Resource plan
- (Feature) Allow raw json value for license token-v2
- (Update) Replace `beta.kubernetes.io/arch` to `kubernetes.io/arch` in Operator Chart
- (Feature) Add operator shutdown handler for graceful termination
- (Feature) Add agency leader discovery
- (Feature) Add `ACSDeploymentSynced` condition type and fix comparison of `SecretHashes` method
- (Feature) Add agency leader service
- (Feature) Add HostPath and PVC Volume types and allow templating
- (Feature) Replace mod

## [1.2.12](https://github.com/arangodb/kube-arangodb/tree/1.2.12) (2022-05-10)
- (Feature) Add CoreV1 Endpoints Inspector
- (Feature) Add Current ArangoDeployment Inspector
- (Refactor) Anonymous inspector functions
- (Feature) Recursive OwnerReference discovery
- (Maintenance) Add check make targets
- (Feature) Create support for local variables in actions.
- (Feature) Support for asynchronous ArangoD resquests.
- (Feature) Change Restore in Cluster mode to Async Request

## [1.2.11](https://github.com/arangodb/kube-arangodb/tree/1.2.11) (2022-04-30)
- (Bugfix) Orphan PVC are not removed
- (Bugfix) Remove LocalStorage Deadlock
- (Bugfix) Skip arangosync members state inspection checks
- (Feature) Add LocalStorage DaemonSet Priority support

## [1.2.10](https://github.com/arangodb/kube-arangodb/tree/1.2.10) (2022-04-27)
- (Feature) Allow configuration for securityContext.runAsUser value
- (Bugfix) Fix Satellite collections in Agency
- (Bugfix) Fix backup creation timeout
- (Bugfix) ArangoSync port fix
- (Bugfix) Fix GetClient lock system
- (Feature) Backup InProgress Agency key discovery
- (Feature) Backup & Maintenance Conditions
- (Bugfix) Disable member removal in case of health failure
- (Bugfix) Reorder Topology management plan steps
- (Feature) UpdateInProgress & UpgradeInProgress Conditions
- (Bugfix) Fix Maintenance switch and HotBackup race
- (Bugfix) Fix Maintenance Condition typo

## [1.2.9](https://github.com/arangodb/kube-arangodb/tree/1.2.9) (2022-03-30)
- (Feature) Improve Kubernetes clientsets management
- Migrate storage-operator CustomResourceDefinition apiVersion to apiextensions.k8s.io/v1
- (Feature) Add CRD Installer
- (Bugfix) Assign imagePullSecrets to LocalStorage
- (Update) Bump K8S API to 1.21.10
- (Feature) (ACS) Add ACS handler
- (Feature) Allow to restart DBServers in cases when WriteConcern will be satisfied
- (Feature) Allow to configure action timeouts
- (Feature) (AT) Add ArangoTask API
- (Bugfix) Fix NPE in State fetcher
- (Refactor) Configurable throttle inspector
- (Bugfix) Skip Replace operation on DBServer if they need to be scaled down
- (Feature) Upgrade procedure steps
- (Refactor) Remove API and Core cross-dependency
- (Bugfix) Allow to have nil architecture (NPE fix)

## [1.2.8](https://github.com/arangodb/kube-arangodb/tree/1.2.8) (2022-02-24)
- Do not check License V2 on Community images
- Add status.members.<group>.
- Don't replace pod immediately when storage class changes
- Define MemberReplacementRequired condition
- Remove pod immediately when annotation is turned on
- (ARM64) Add support for ARM64 enablement
- (Cleanup) Reorganize main reconciliation context
- (Bugfix) Unreachable condition
- (Feature) Allow to disable external port (sidecar managed connection)
- (Bugfix) Fix 3.6 -> 3.7 Upgrade procedure
- (Bugfix) Add missing finalizer
- (Bugfix) Add graceful to kill command
- (Bugfix) Add reachable condition to deployment. Mark as UpToDate only of cluster is reachable.
- (Bugfix) Add toleration's for network failures in action start procedure

## [1.2.7](https://github.com/arangodb/kube-arangodb/tree/1.2.7) (2022-01-17)
- Add Plan BackOff functionality
- Fix Core InitContainers check
- Remove unused `status.members.<group>.sidecars-specs` variable
- Keep only recent terminations
- Add endpoint into member status
- Add debug mode (Golang DLV)
- License V2 for ArangoDB 3.9.0+
- Add ArangoClusterSynchronization v1 API
- Add core containers names to follow their terminations
- Add ArangoJob and Apps Operator
- Use Go 1.17
- Add metrics for the plan actions
- Add ArangoClusterSynchronization Operator
- Update licenses
- Fix restart procedure in case of failing members
- Fix status propagation race condition

## [1.2.6](https://github.com/arangodb/kube-arangodb/tree/1.2.6) (2021-12-15)
- Add ArangoBackup backoff functionality
- Allow to abort ArangoBackup uploads by removing spec.upload
- Add Agency Cache internally
- Add Recovery during PlanBuild operation
- Fix Exporter in Deployments without authentication
- Allow to disable ClusterScalingIntegration and add proper Scheduled label to pods
- Add additional timeout parameters and kubernetes batch size
- Limit parallel Backup uploads
- Bugfix - Adjust Cluster Scaling Integration logic

## [1.2.5](https://github.com/arangodb/kube-arangodb/tree/1.2.5) (2021-10-25)
- Split & Unify Lifecycle management functionality
- Drop support for ArangoDB <= 3.5 (versions already EOL)
- Add new admin commands to fetch agency dump and agency state
- Add Graceful shutdown as finalizer (supports kubectl delete)
- Add Watch to Lifecycle command
- Add Topology Discovery
- Add Support for StartupProbe
- Add ARM64 support for Operator Docker image
- Add ALPHA Rebalancer support

## [1.2.4](https://github.com/arangodb/kube-arangodb/tree/1.2.4) (2021-10-22)
- Replace `beta.kubernetes.io/arch` Pod label with `kubernetes.io/arch` using Silent Rotation
- Add "Short Names" feature
- Switch ArangoDB Image Discovery process from Headless Service to Pod IP
- Fix PVC Resize for Single servers
- Add Topology support
- Add ARANGODB_ZONE env to Topology Managed pods
- Add "Random pod names" feature
- Rotate TLS Secrets on ALT Names change

## [1.2.3](https://github.com/arangodb/kube-arangodb/tree/1.2.3) (2021-09-24)
- Update UBI Image to 8.4
- Fix ArangoSync Liveness Probe
- Allow runtime update of Sidecar images
- Allow Agent recreation with preserved IDs
- The internal metrics exporter can not be disabled
- Changing the topics' log level without restarting the container.
  When the topic is removed from the argument list then it will not 
  be turned off in the ArangoDB automatically.
- Allow to customize SchedulerName inside Member Pod
- Add Enterprise Edition support

## [1.2.2](https://github.com/arangodb/kube-arangodb/tree/1.2.2) (2021-09-09)
- Update 'github.com/arangodb/arangosync-client' dependency to v0.7.0
- Add HighPriorityPlan to ArangoDeployment Status
- Add Pending Member phase
- Add Ephemeral Volumes for apps feature
- Check if the DB server is cleaned out.
- Render Pod Template in ArangoMember Spec and Status
- Add Pod PropagationModes
- Fix MemberUp action for ActiveFailover

## [1.2.1](https://github.com/arangodb/kube-arangodb/tree/1.2.1) (2021-07-28)
- Fix ArangoMember race with multiple ArangoDeployments within single namespace
- Allow to define Member Recreation Policy within group
- Replace 'github.com/dgrijalva/jwt-go' with 'github.com/golang-jwt/jwt'
- Update 'github.com/gin-gonic/gin' dependency to v1.7.2

## [1.2.0](https://github.com/arangodb/kube-arangodb/tree/1.2.0) (2021-07-16)
- Enable "Operator Internal Metrics Exporter" by default
- Enable "Operator Maintenance Management Support" by default
- Add Operator `/api/v1/version` endpoint

## [1.1.10](https://github.com/arangodb/kube-arangodb/tree/1.1.10) (2021-07-06)
- Switch K8S CRD API to V1
- Deprecate Alpine image usage
- Use persistent name and namespace in ArangoDeployment reconcilation loop
- Remove finalizers when Server container is already terminated and reduce initial reconciliation delay
- Add new logger services - reconciliation and event

## [1.1.9](https://github.com/arangodb/kube-arangodb/tree/1.1.9) (2021-05-28)
- Add IP, DNS, ShortDNS, HeadlessService (Default) communication methods
- Migrate ArangoExporter into Operator code

## [1.1.8](https://github.com/arangodb/kube-arangodb/tree/1.1.8) (2021-04-21)
- Prevent Single member recreation
- Add OwnerReference to ClusterIP member service
- Add InternalPort to ServerGroupSpec to allow user to expose tcp connection over localhost for sidecars

## [1.1.7](https://github.com/arangodb/kube-arangodb/tree/1.1.7) (2021-04-14)
- Bump Kubernetes Dependencies to 1.19.x
- Add ArangoMember status propagation
- Add ShutdownMethod option for members
- Fix Maintenance Plan actions

## [1.1.6](https://github.com/arangodb/kube-arangodb/tree/1.1.6) (2021-03-02)
- Add ArangoMember Resource and required RBAC rules

## [1.1.5](https://github.com/arangodb/kube-arangodb/tree/1.1.5) (2021-02-20)
- Fix AKS Volume Resize mode
- Use cached status in member client creation
- Remove failed DBServers
- Remove deadlock in internal cache
- Replace CleanOut action with ResignLeadership on rotate PVC resize mode

## [1.1.4](https://github.com/arangodb/kube-arangodb/tree/1.1.4) (2021-02-15)
- Add support for spec.ClusterDomain to be able to use FQDN in ArangoDB cluster communication
- Add Version Check feature with extended Upgrade checks
- Fix Upgrade failures recovery
- Add ResignLeadership action before Upgrade, Restart and Shutdown actions

## [1.1.3](https://github.com/arangodb/kube-arangodb/tree/1.1.3) (2020-12-16)
- Add v2alpha1 API for ArangoDeployment and ArangoDeploymentReplication
- Migrate CRD to apiextensions.k8s.io/v1
- Add customizable log levels per service
- Move Upgrade as InitContainer and fix Direct Image discovery mode
- Allow to remove currently executed plan by annotation

## [1.1.2](https://github.com/arangodb/kube-arangodb/tree/1.1.2) (2020-11-11)
- Fix Bootstrap phase and move it under Plan

## [1.1.1](https://github.com/arangodb/kube-arangodb/tree/1.1.1) (2020-11-04)
- Allow to mount EmptyDir
- Allow to specify initContainers in pods
- Add serviceAccount, resources and securityContext fields to ID Group
- Allow to override Entrypoint
- Add NodeSelector to Deployment Helm Chart

## [1.1.0](https://github.com/arangodb/kube-arangodb/tree/1.1.0) (2020-10-14)
- Change NumberOfCores and MemoryOverride flags to be set to true by default
- Enable by default and promote to Production Ready - JWT Rotation Feature, TLS Rotation Feature
- Deprecate K8S < 1.16
- Fix Upgrade procedure to safely evict pods during upgrade
- Fix Panics in Deployments without authentication
- Fix ChaosMonkey mode
- Allow append on empty annotations
- Add annotations and labels on pod creation

## [1.0.8](https://github.com/arangodb/kube-arangodb/tree/1.0.8) (2020-09-10)
- Fix Volume rotation on AKS

## [1.0.7](https://github.com/arangodb/kube-arangodb/tree/1.0.7) (2020-09-09)
- Always use JWT Authorized requests in internal communication
- Add Operator Maintenance Management feature
- Add support for ARANGODB_OVERRIDE_DETECTED_NUMBER_OF_CORES ArangoDB Environment Variable
- Allow to use privileged pods in ArangoStorage

## [1.0.6](https://github.com/arangodb/kube-arangodb/tree/1.0.6) (2020-08-19)
- Add Operator Namespaced mode (Alpha)
- Fix ActiveFailover Upgrade procedure

## [1.0.5](https://github.com/arangodb/kube-arangodb/tree/1.0.5) (2020-08-05)
- Add Labels and Annotations to ServiceMonitor
- Allow to expose Exporter in HTTP with secured Deployments
- Change rotation by annotation order (coordinator before dbserver)
- Fix NodeAffinity propagation
- Allow to disable Foxx Queues on Cluster mode

## [1.0.4](https://github.com/arangodb/kube-arangodb/tree/1.0.4) (2020-07-28)
- Add Encryption Key rotation feature for ArangoDB EE 3.7+
- Improve TLS CA and Keyfile rotation for CE and EE
- Add runtime TLS rotation for ArangoDB EE 3.7+
- Add Kustomize support
- Improve Helm 3 support
- Allow to customize ID Pod selectors
- Add Label and Envs Pod customization
- Improved JWT Rotation
- Allow to customize Security Context in pods
- Remove dead Coordinators in Cluster mode
- Add AutoRecovery flag to recover cluster in case of deadlock
- Add Operator Single mode
- Improve SecurityContext settings
- Update k8s dependency to 1.15.11
- Add Scope parameter to Operator

## [1.0.3](https://github.com/arangodb/kube-arangodb/tree/1.0.3) (2020-05-25)
- Prevent deletion of not known PVC's
- Move Restore as Plan

## [1.0.2](https://github.com/arangodb/kube-arangodb/tree/1.0.2) (2020-04-16)
- Added additional checks in UpToDate condition
- Added extended Rotation check for Cluster mode
- Removed old rotation logic (rotation of ArangoDeployment may be enforced after Operator upgrade)
- Added UpToDate condition in ArangoDeployment Status

## [1.0.1](https://github.com/arangodb/kube-arangodb/tree/1.0.1) (2020-03-25)
- Added Customizable Affinity settings for ArangoDB Member Pods
- Added possibility to override default images used by ArangoDeployment
- Added possibility to set probes on all groups
- Added Image Discovery type in ArangoDeployment spec
- Prevent Agency Members recreation
- Added Customizable Volumes and VolumeMounts for ArangoDB server container
- Added MemoryOverride flag for ArangoDB >= 3.6.3
- Improved Rotation discovery process
- Added annotation to rotate ArangoDeployment in secure way

## [1.0.0](https://github.com/arangodb/kube-arangodb/tree/1.0.0) (2020-03-03)
- Removal of v1alpha support for ArangoDeployment, ArangoDeploymentReplication, ArangoBackup
- Added new command to operator - version

## [0.4.5](https://github.com/arangodb/kube-arangodb/tree/0.4.5) (2020-03-02)
- Add Customizable SecurityContext for ArangoDeployment pods

## [0.4.4](https://github.com/arangodb/kube-arangodb/tree/0.4.4) (2020-02-27)
- Add new VolumeResize mode to be compatible with Azure flow
- Allow to customize probe configuration options
- Add new upgrade flag for ArangoDB 3.6.0<=

## [0.4.3](https://github.com/arangodb/kube-arangodb/tree/0.4.3) (2020-01-31)
- Prevent DBServer deletion if there are any shards active on it
- Add Maintenance mode annotation for ArangoDeployment

## [0.4.2](https://github.com/arangodb/kube-arangodb/tree/0.4.2) (2019-11-12)
- AntiAffinity for operator pods.
- Add CRD API v1 with support for v1alpha.
- Allow to set annotations in ArangoDeployment resources.
- Add UBI based image.

## [0.4.0](https://github.com/arangodb/kube-arangodb/tree/0.4.0) (2019-10-09)
- Further helm chart fixes for linter.
- Support hot backup.
- Disable scaling buttons if scaling is not possible.

## [0.3.16](https://github.com/arangodb/kube-arangodb/tree/0.3.16) (2019-09-25)
- Revised helm charts.
- Use separate service account for operator.
- Support for ResignLeadership job.
- Allow to set ImagePullSecrets in pods.
- Bug fixes.

## [0.3.15]() (never released, only previews existed)

## [0.3.14](https://github.com/arangodb/kube-arangodb/tree/0.3.14) (2019-08-07)
- Bug fixes for custom sidecars.
- More tests

## [0.3.13](https://github.com/arangodb/kube-arangodb/tree/0.3.13) (2019-08-02)
- Added side car changed to pod rotation criterium
- Added ArangoDB version and image id to member status
- Fix bug with MemberOfCluster condition
- Added test for resource change

## [0.3.12](https://github.com/arangodb/kube-arangodb/tree/0.3.12) (2019-07-04)
- Limit source IP ranges for external services

## [0.3.11](https://github.com/arangodb/kube-arangodb/tree/0.3.11) (2019-06-07)
- Introduced volume claim templates for all server groups that require volume.
- Added arangodb-exporter support as sidecar to all arangodb pods.
- Fixed a bug in the case that all coordinators failed.
- Increase some timeouts in cluster observation.
- Ignore connection errors when removing servers.
- Switch to go 1.12 and modules.
- User sidecars.

## [0.3.10](https://github.com/arangodb/kube-arangodb/tree/0.3.10) (2019-04-04)
- Added Pod Disruption Budgets for all server groups in production mode.
- Added Priority Class Name to be specified per server group.
- Forward resource requirements to k8s.
- Automatic creation of randomized root password on demand.
- Volume resizing (only enlarge).
- Allow to disable liveness probes, increase timeouts in defaults.
- Handle case of all coordinators gone better.
- Added `MY_NODE_NAME` and `NODE_NAME` env vars for all pods.
- Internal communications with ArangoDB more secure through tokens which
  are limited to certain API paths.
- Rolling upgrade waits till all shards are in sync before proceeding to
  next dbserver, even if it takes longer than 15 min.
- Improve installation and upgrade instructions in README.

## [0.3.9](https://github.com/arangodb/kube-arangodb/tree/0.3.9) (2019-02-28)
[Full Changelog](https://github.com/arangodb/kube-arangodb/compare/0.3.8...0.3.9)
- Fixed a serious bug in rolling upgrades which was introduced in 0.3.8.
- Document the drain procedure for k8s nodes.
- Wait for shards to be in sync before continuing upgrade process.
- Rotate members when patch-level upgrade.
- Don't trigger cleanout server during upgrade.
- More robust remove-server actions.

## [0.3.8](https://github.com/arangodb/kube-arangodb/tree/0.3.8) (2019-02-19)
[Full Changelog](https://github.com/arangodb/kube-arangodb/compare/0.3.7...0.3.8)

- Added scaling limits to spec and enforce in operator.
- npm update for dashboard to alleviate security problems.
- Added bare metal walk through to documentation.
- Wait for coordinator to be ready in kubernetes.
- Schedule only one CleanOutServer job in drain scenario, introduce
  Drain phase.
- Take care of case that server is terminated by drain before cleanout
  has completed.
- Added undocumented force-status-reload status field.
- Take care of case that all coordinators have failed: delete all
  coordinator pods and create new ones.
- Updated lodash for dashboard.
- Try harder to remove server from cluster if it does not work right away.
- Update member status, if once decided to drain, continue draining.
  This takes care of more corner cases.

## [0.3.7](https://github.com/arangodb/kube-arangodb/tree/0.3.7) (2019-01-03)
[Full Changelog](https://github.com/arangodb/kube-arangodb/compare/0.3.6...0.3.7)

**Merged pull requests:**

- Use jwt-keyfile option if available. [\#318](https://github.com/arangodb/kube-arangodb/pull/318)
- StorageOperator Volume Size Fix [\#316](https://github.com/arangodb/kube-arangodb/pull/316)

## [0.3.6](https://github.com/arangodb/kube-arangodb/tree/0.3.6) (2018-12-06)
[Full Changelog](https://github.com/arangodb/kube-arangodb/compare/0.3.5...0.3.6)

**Closed issues:**

- Dashboards not aware of kube-proxy [\#278](https://github.com/arangodb/kube-arangodb/issues/278)

**Merged pull requests:**

- Link to k8s platform tutorials. [\#313](https://github.com/arangodb/kube-arangodb/pull/313)
- Updated Go-Driver to latest version. [\#312](https://github.com/arangodb/kube-arangodb/pull/312)
- NodeSelector [\#311](https://github.com/arangodb/kube-arangodb/pull/311)
- Docs: Formatting [\#310](https://github.com/arangodb/kube-arangodb/pull/310)
- Doc: remove duplicate chapter [\#309](https://github.com/arangodb/kube-arangodb/pull/309)
- Doc: remove blanks after tripple tics [\#308](https://github.com/arangodb/kube-arangodb/pull/308)
- License Key [\#307](https://github.com/arangodb/kube-arangodb/pull/307)
- Updated packages containing vulnerabilities [\#306](https://github.com/arangodb/kube-arangodb/pull/306)
- Advertised Endpoints [\#299](https://github.com/arangodb/kube-arangodb/pull/299)

## [0.3.5](https://github.com/arangodb/kube-arangodb/tree/0.3.5) (2018-11-20)
[Full Changelog](https://github.com/arangodb/kube-arangodb/compare/0.3.4...0.3.5)

**Closed issues:**

- Istio compatibility issue [\#260](https://github.com/arangodb/kube-arangodb/issues/260)

**Merged pull requests:**

- Fixing imageID retrieval issue when sidecars are injected. [\#302](https://github.com/arangodb/kube-arangodb/pull/302)
- Bug fix/fix immutable reset [\#301](https://github.com/arangodb/kube-arangodb/pull/301)
- Fixing small type in readme [\#300](https://github.com/arangodb/kube-arangodb/pull/300)
- Make timeout configurable. [\#298](https://github.com/arangodb/kube-arangodb/pull/298)
- fixed getLoadBalancerIP to also handle hostnames [\#297](https://github.com/arangodb/kube-arangodb/pull/297)

## [0.3.4](https://github.com/arangodb/kube-arangodb/tree/0.3.4) (2018-11-06)
[Full Changelog](https://github.com/arangodb/kube-arangodb/compare/0.3.3...0.3.4)

**Merged pull requests:**

- Try to repair changelog generator. [\#296](https://github.com/arangodb/kube-arangodb/pull/296)
- Fixing uninitialised `lastNumberOfServers`. [\#294](https://github.com/arangodb/kube-arangodb/pull/294)
- Fixes for semiautomation. [\#293](https://github.com/arangodb/kube-arangodb/pull/293)
- add ebs volumes to eks doc [\#295](https://github.com/arangodb/kube-arangodb/pull/295)

## [0.3.3](https://github.com/arangodb/kube-arangodb/tree/0.3.3) (2018-11-02)
[Full Changelog](https://github.com/arangodb/kube-arangodb/compare/0.3.2...0.3.3)

**Closed issues:**

- `manifests/arango-crd.yaml` not in repository [\#292](https://github.com/arangodb/kube-arangodb/issues/292)

**Merged pull requests:**

- Make semiautomation files self-contained. [\#291](https://github.com/arangodb/kube-arangodb/pull/291)

## [0.3.2](https://github.com/arangodb/kube-arangodb/tree/0.3.2) (2018-11-02)
[Full Changelog](https://github.com/arangodb/kube-arangodb/compare/0.3.1...0.3.2)

**Closed issues:**

- Operator redeployed not fully functional [\#273](https://github.com/arangodb/kube-arangodb/issues/273)
- Busy Update Loop on PKS [\#272](https://github.com/arangodb/kube-arangodb/issues/272)
- scaling down in production starts pending pods to terminate them immediately [\#267](https://github.com/arangodb/kube-arangodb/issues/267)
- crd inclusion in helm chart prevents subsequent deployments to alternate namespaces [\#261](https://github.com/arangodb/kube-arangodb/issues/261)
- Tutorials with real world examples [\#229](https://github.com/arangodb/kube-arangodb/issues/229)

**Merged pull requests:**

- UI Fix [\#290](https://github.com/arangodb/kube-arangodb/pull/290)
- Revisited scale up and scale down. [\#288](https://github.com/arangodb/kube-arangodb/pull/288)
- Bug fix/extra crd yaml [\#287](https://github.com/arangodb/kube-arangodb/pull/287)
- Documentation/add aks tutorial [\#286](https://github.com/arangodb/kube-arangodb/pull/286)
- IPv6 revisited [\#285](https://github.com/arangodb/kube-arangodb/pull/285)
- Bug fix/readiness upgrade fix [\#283](https://github.com/arangodb/kube-arangodb/pull/283)
- Revert "Skip LoadBalancer Test" [\#282](https://github.com/arangodb/kube-arangodb/pull/282)
- Updated node modules to fix vulnerabilities [\#281](https://github.com/arangodb/kube-arangodb/pull/281)
- First stab at semiautomation. [\#280](https://github.com/arangodb/kube-arangodb/pull/280)
- When doing tests, always pull the image. [\#279](https://github.com/arangodb/kube-arangodb/pull/279)
- Break PKS Loop [\#277](https://github.com/arangodb/kube-arangodb/pull/277)
- Fixed readiness route. [\#276](https://github.com/arangodb/kube-arangodb/pull/276)
- Bug fix/scale up error [\#275](https://github.com/arangodb/kube-arangodb/pull/275)
- minor fix in template generation [\#274](https://github.com/arangodb/kube-arangodb/pull/274)
- Added `disableIPV6` Spec entry. [\#271](https://github.com/arangodb/kube-arangodb/pull/271)
- Test Image Option [\#270](https://github.com/arangodb/kube-arangodb/pull/270)
- Skip LoadBalancer Test [\#269](https://github.com/arangodb/kube-arangodb/pull/269)
- Test/templates [\#266](https://github.com/arangodb/kube-arangodb/pull/266)
- Updated examples to use version 3.3.17. [\#265](https://github.com/arangodb/kube-arangodb/pull/265)
- Unified Readiness Test [\#264](https://github.com/arangodb/kube-arangodb/pull/264)
- Use correct templateoptions for helm charts [\#258](https://github.com/arangodb/kube-arangodb/pull/258)
- Add advanced dc2dc to acceptance test. [\#252](https://github.com/arangodb/kube-arangodb/pull/252)
- adding EKS tutorial [\#289](https://github.com/arangodb/kube-arangodb/pull/289)

## [0.3.1](https://github.com/arangodb/kube-arangodb/tree/0.3.1) (2018-09-25)
[Full Changelog](https://github.com/arangodb/kube-arangodb/compare/0.3.0...0.3.1)

**Closed issues:**

- Helm chart not deploying custom resource definitions [\#254](https://github.com/arangodb/kube-arangodb/issues/254)
- `go get` failing due to nonexistent arangodb/arangosync repo [\#249](https://github.com/arangodb/kube-arangodb/issues/249)
- Helm chart download links broken \(404\) [\#248](https://github.com/arangodb/kube-arangodb/issues/248)
- Make it easy to deploy in another namespace [\#230](https://github.com/arangodb/kube-arangodb/issues/230)
- Deployment Failed to Start in different Namespace other than Default [\#223](https://github.com/arangodb/kube-arangodb/issues/223)

**Merged pull requests:**

- Bugfix/sed on linux [\#259](https://github.com/arangodb/kube-arangodb/pull/259)
- README updates, removing `kubectl apply -f crd.yaml` [\#256](https://github.com/arangodb/kube-arangodb/pull/256)
- Include CRD in helm chart [\#255](https://github.com/arangodb/kube-arangodb/pull/255)

## [0.3.0](https://github.com/arangodb/kube-arangodb/tree/0.3.0) (2018-09-07)
[Full Changelog](https://github.com/arangodb/kube-arangodb/compare/0.2.2...0.3.0)

**Closed issues:**

- Provide an option to add SubjectAltName or option to disable SSL [\#239](https://github.com/arangodb/kube-arangodb/issues/239)
- Use go-upgrade-rules [\#234](https://github.com/arangodb/kube-arangodb/issues/234)
- Spot the difference [\#225](https://github.com/arangodb/kube-arangodb/issues/225)
- How to Delete ArangoDeployment [\#224](https://github.com/arangodb/kube-arangodb/issues/224)
- Unable to delete pods, stuck in terminating state [\#220](https://github.com/arangodb/kube-arangodb/issues/220)
- Do not allow "critical" cmdline arguments to be overwritten [\#207](https://github.com/arangodb/kube-arangodb/issues/207)

**Merged pull requests:**

- Avoid use of arangosync packages [\#250](https://github.com/arangodb/kube-arangodb/pull/250)
- Fixed PV creation on kubernetes 1.11 [\#247](https://github.com/arangodb/kube-arangodb/pull/247)
- Resilience improvements [\#246](https://github.com/arangodb/kube-arangodb/pull/246)
- Adding GKE tutorial [\#245](https://github.com/arangodb/kube-arangodb/pull/245)
- Reject critical options during validation fixes \#207 [\#243](https://github.com/arangodb/kube-arangodb/pull/243)
- Trying to stabalize resilience tests [\#242](https://github.com/arangodb/kube-arangodb/pull/242)
- Adding helm charts for deploying the operators [\#238](https://github.com/arangodb/kube-arangodb/pull/238)
- Include license in upgrade check [\#237](https://github.com/arangodb/kube-arangodb/pull/237)
- Use new CurrentImage field to prevent unintended upgrades. [\#236](https://github.com/arangodb/kube-arangodb/pull/236)
- Use go-upgrade-rules to make "is upgrade allowed" decision fixes \#234 [\#235](https://github.com/arangodb/kube-arangodb/pull/235)
- Updated versions to known "proper" versions [\#233](https://github.com/arangodb/kube-arangodb/pull/233)
- Applying defaults after immutable fields have been reset [\#232](https://github.com/arangodb/kube-arangodb/pull/232)
- Updated go-driver to latest version [\#231](https://github.com/arangodb/kube-arangodb/pull/231)
- EE note for Kubernetes DC2DC [\#222](https://github.com/arangodb/kube-arangodb/pull/222)
- Documented dashboard usage [\#219](https://github.com/arangodb/kube-arangodb/pull/219)
- Load balancing tests [\#218](https://github.com/arangodb/kube-arangodb/pull/218)
- Add links to other operators in dashboard menu [\#217](https://github.com/arangodb/kube-arangodb/pull/217)
- Grouping style elements in 1 place [\#216](https://github.com/arangodb/kube-arangodb/pull/216)
- Adding ArangoDeploymentReplication dashboard. [\#215](https://github.com/arangodb/kube-arangodb/pull/215)
- Do not build initcontainer for imageid pod [\#214](https://github.com/arangodb/kube-arangodb/pull/214)
- Dashboard for ArangoLocalStorage operator [\#213](https://github.com/arangodb/kube-arangodb/pull/213)
- Adjust documentation based on new load balancer support. [\#212](https://github.com/arangodb/kube-arangodb/pull/212)
- Feature/dashboard [\#211](https://github.com/arangodb/kube-arangodb/pull/211)
- Use gin as HTTP server framework [\#210](https://github.com/arangodb/kube-arangodb/pull/210)
- Dashboard design concept [\#209](https://github.com/arangodb/kube-arangodb/pull/209)

## [0.2.2](https://github.com/arangodb/kube-arangodb/tree/0.2.2) (2018-06-29)
[Full Changelog](https://github.com/arangodb/kube-arangodb/compare/0.2.1...0.2.2)

**Closed issues:**

- Unable to unset standard storage class in GKE using kubectl [\#200](https://github.com/arangodb/kube-arangodb/issues/200)
- Fix operators Deployment spec wrt minimum availability [\#198](https://github.com/arangodb/kube-arangodb/issues/198)
- Rotate server when cmdline arguments change [\#189](https://github.com/arangodb/kube-arangodb/issues/189)

**Merged pull requests:**

- Set a `role=leader` label on the Pod who won the leader election [\#208](https://github.com/arangodb/kube-arangodb/pull/208)
- Rotate server on changed arguments [\#206](https://github.com/arangodb/kube-arangodb/pull/206)
- Documentation fixes [\#205](https://github.com/arangodb/kube-arangodb/pull/205)
- Fixed get/set Default flag for StorageClasses [\#204](https://github.com/arangodb/kube-arangodb/pull/204)
- Log improvements [\#203](https://github.com/arangodb/kube-arangodb/pull/203)
- All operator Pods will now reach the Ready state. [\#201](https://github.com/arangodb/kube-arangodb/pull/201)

## [0.2.1](https://github.com/arangodb/kube-arangodb/tree/0.2.1) (2018-06-19)
[Full Changelog](https://github.com/arangodb/kube-arangodb/compare/0.2.0...0.2.1)

## [0.2.0](https://github.com/arangodb/kube-arangodb/tree/0.2.0) (2018-06-19)
[Full Changelog](https://github.com/arangodb/kube-arangodb/compare/0.1.0...0.2.0)

**Closed issues:**

- Guard operations that yield downtime with an `downtimeAllowed` field [\#190](https://github.com/arangodb/kube-arangodb/issues/190)
- Require at least 2 dbservers for `Cluster` deployment [\#178](https://github.com/arangodb/kube-arangodb/issues/178)
- Resource re-deployments when changing specific specs [\#164](https://github.com/arangodb/kube-arangodb/issues/164)
- PVC's can get stuck in Terminating state [\#157](https://github.com/arangodb/kube-arangodb/issues/157)
- PVC [\#156](https://github.com/arangodb/kube-arangodb/issues/156)
- Add timeout for reconciliation plan\(items\) [\#154](https://github.com/arangodb/kube-arangodb/issues/154)
- Add setting to specify ServiceAccount for deployment [\#146](https://github.com/arangodb/kube-arangodb/issues/146)
- Finalizers TODO [\#138](https://github.com/arangodb/kube-arangodb/issues/138)
- Prevent deleting pods \(manually\) using finalizers [\#134](https://github.com/arangodb/kube-arangodb/issues/134)
- Set controller of pods to support `kubectl drain` [\#132](https://github.com/arangodb/kube-arangodb/issues/132)
- Add option to taint pods [\#131](https://github.com/arangodb/kube-arangodb/issues/131)
- OpenShift: No DB is getting deployed [\#128](https://github.com/arangodb/kube-arangodb/issues/128)
- ArangoDeploymentTasks [\#34](https://github.com/arangodb/kube-arangodb/issues/34)
- ArangoLocalStorage tasks [\#33](https://github.com/arangodb/kube-arangodb/issues/33)

**Merged pull requests:**

- Adding downtimeAllowed field [\#194](https://github.com/arangodb/kube-arangodb/pull/194)
- Added tutorial for configuring DC2DC of Kubernetes [\#187](https://github.com/arangodb/kube-arangodb/pull/187)
- Various TLS & Sync related fixes [\#186](https://github.com/arangodb/kube-arangodb/pull/186)
- Use standard EventRecord to use event compression [\#185](https://github.com/arangodb/kube-arangodb/pull/185)
- Fixed ID prefix for single servers [\#184](https://github.com/arangodb/kube-arangodb/pull/184)
- Allow changing server group storage class. [\#183](https://github.com/arangodb/kube-arangodb/pull/183)
- Added test timeouts to all stages [\#182](https://github.com/arangodb/kube-arangodb/pull/182)
- Added renewal of deployment TLS CA certificate [\#181](https://github.com/arangodb/kube-arangodb/pull/181)
- Min dbserver count is 2. Revert phase when cleanout has failed [\#180](https://github.com/arangodb/kube-arangodb/pull/180)
- Prefer distinct nodes, even when not required [\#179](https://github.com/arangodb/kube-arangodb/pull/179)
- Added duration test app [\#177](https://github.com/arangodb/kube-arangodb/pull/177)
- Improved readiness probe, database services only use ready pods [\#176](https://github.com/arangodb/kube-arangodb/pull/176)
- Documenting acceptance test [\#175](https://github.com/arangodb/kube-arangodb/pull/175)
- Avoid useless warnings in log [\#174](https://github.com/arangodb/kube-arangodb/pull/174)
- Hide "dangerous" functions of MemberStatusList [\#173](https://github.com/arangodb/kube-arangodb/pull/173)
- Avoid overwriting status changes [\#172](https://github.com/arangodb/kube-arangodb/pull/172)
- Abort reconcilientation plan on failed cleanout server [\#171](https://github.com/arangodb/kube-arangodb/pull/171)
- Improving documentation [\#170](https://github.com/arangodb/kube-arangodb/pull/170)
- Remove service stickyness [\#169](https://github.com/arangodb/kube-arangodb/pull/169)
- Prevent deleting the PV when the PVC has already been attached to it [\#168](https://github.com/arangodb/kube-arangodb/pull/168)
- Various test improvements [\#167](https://github.com/arangodb/kube-arangodb/pull/167)
- Added unit tests for pv\_creator.go [\#166](https://github.com/arangodb/kube-arangodb/pull/166)
- Added finalizer on deployment, used to remove child finalizers on delete [\#165](https://github.com/arangodb/kube-arangodb/pull/165)
- Fix endless rotation because of serviceAccount `default` [\#163](https://github.com/arangodb/kube-arangodb/pull/163)
- Force volumes to unique nodes for production environments [\#162](https://github.com/arangodb/kube-arangodb/pull/162)
- Improved Service documentation [\#161](https://github.com/arangodb/kube-arangodb/pull/161)
- Reconciliation plan-item timeout [\#160](https://github.com/arangodb/kube-arangodb/pull/160)
- Operator high-availability [\#155](https://github.com/arangodb/kube-arangodb/pull/155)
- Cleanup long terminating stateful pods [\#153](https://github.com/arangodb/kube-arangodb/pull/153)
- Allow customization of serviceAccountName for pods [\#152](https://github.com/arangodb/kube-arangodb/pull/152)
- Cleanup stateless pods that are in terminating state for a long time [\#151](https://github.com/arangodb/kube-arangodb/pull/151)
- Added no-execute tolerations on operators to failover quicker [\#150](https://github.com/arangodb/kube-arangodb/pull/150)
- Replication shard status in ArangoDeploymentReplication status [\#148](https://github.com/arangodb/kube-arangodb/pull/148)
- Sync access packages [\#147](https://github.com/arangodb/kube-arangodb/pull/147)
- Adding syncmaster&worker reconciliation support. [\#145](https://github.com/arangodb/kube-arangodb/pull/145)
- Fixes needed to run on latest openshift. [\#144](https://github.com/arangodb/kube-arangodb/pull/144)
- `ArangoDeploymentReplication` resource [\#143](https://github.com/arangodb/kube-arangodb/pull/143)
- Adding deployment replication spec [\#142](https://github.com/arangodb/kube-arangodb/pull/142)
- No stickyness for EA service of type LoadBalancer [\#141](https://github.com/arangodb/kube-arangodb/pull/141)
- Added `tolerations` field to configure tolerations of generated pods. [\#140](https://github.com/arangodb/kube-arangodb/pull/140)
- Inspect node schedulable state [\#139](https://github.com/arangodb/kube-arangodb/pull/139)
- Make use of GOCACHE as docker volume for improved build times [\#137](https://github.com/arangodb/kube-arangodb/pull/137)
- Feature: finalizers [\#136](https://github.com/arangodb/kube-arangodb/pull/136)
- Added a spec regarding the rules for eviction & replacement of pods [\#133](https://github.com/arangodb/kube-arangodb/pull/133)
- Added support for running arangosync master & worker servers. [\#130](https://github.com/arangodb/kube-arangodb/pull/130)
- Updated go-certificates & go-driver to latest versions [\#127](https://github.com/arangodb/kube-arangodb/pull/127)
- Added Database external access service feature [\#126](https://github.com/arangodb/kube-arangodb/pull/126)
- Updated to latest go-driver [\#125](https://github.com/arangodb/kube-arangodb/pull/125)
- BREAKING CHANGE: Deployment mode ResilientSingle renamed to ActiveFailover [\#124](https://github.com/arangodb/kube-arangodb/pull/124)
- add persistent-volume tests [\#97](https://github.com/arangodb/kube-arangodb/pull/97)

## [0.1.0](https://github.com/arangodb/kube-arangodb/tree/0.1.0) (2018-04-06)
[Full Changelog](https://github.com/arangodb/kube-arangodb/compare/0.0.1...0.1.0)

**Closed issues:**

- make sure scripts terminate to avoid hanging CI [\#63](https://github.com/arangodb/kube-arangodb/issues/63)
- prefix environment variables [\#62](https://github.com/arangodb/kube-arangodb/issues/62)
- warning when passing string literal "None" as spec.tls.caSecretName [\#60](https://github.com/arangodb/kube-arangodb/issues/60)

**Merged pull requests:**

- Fixed down/upgrading resilient single deployments. [\#123](https://github.com/arangodb/kube-arangodb/pull/123)
- Various docs improvements & fixes [\#122](https://github.com/arangodb/kube-arangodb/pull/122)
- Added tests for query cursors on various deployments. [\#121](https://github.com/arangodb/kube-arangodb/pull/121)
- Remove upgrade resilient single 3.2 -\> 3.3 test. [\#120](https://github.com/arangodb/kube-arangodb/pull/120)
- Various renamings in tests such that common names are used. [\#119](https://github.com/arangodb/kube-arangodb/pull/119)
- Added envvar \(CLEANUPDEPLOYMENTS\) to cleanup failed tests. [\#118](https://github.com/arangodb/kube-arangodb/pull/118)
- Added test that removes PV, PVC & Pod or dbserver. \[ci VERBOSE=1\] \[ci LONG=1\] \[ci TESTOPTIONS="-test.run ^TestResiliencePVDBServer$"\] [\#117](https://github.com/arangodb/kube-arangodb/pull/117)
- Fixed expected value for ENGINE file in init container of dbserver. [\#116](https://github.com/arangodb/kube-arangodb/pull/116)
- Improved liveness detection [\#115](https://github.com/arangodb/kube-arangodb/pull/115)
- Run chaos-monkey in go-routine to avoid blocking the operator [\#114](https://github.com/arangodb/kube-arangodb/pull/114)
- Added examples for exposing metrics to Prometheus [\#113](https://github.com/arangodb/kube-arangodb/pull/113)
- Replace HTTP server with HTTPS server [\#112](https://github.com/arangodb/kube-arangodb/pull/112)
- Disabled colorizing logs [\#111](https://github.com/arangodb/kube-arangodb/pull/111)
- Safe resource watcher [\#110](https://github.com/arangodb/kube-arangodb/pull/110)
- Archive log files [\#109](https://github.com/arangodb/kube-arangodb/pull/109)
- Doc - Follow file name conventions of main docs, move to Tutorials [\#108](https://github.com/arangodb/kube-arangodb/pull/108)
- Quickly fail when deployment no longer exists [\#107](https://github.com/arangodb/kube-arangodb/pull/107)
- BREAKING CHANGE: Renamed all enum values to title case [\#104](https://github.com/arangodb/kube-arangodb/pull/104)
- Changed TLSSpec.TTL to new string based `Duration` type [\#103](https://github.com/arangodb/kube-arangodb/pull/103)
- Added automatic renewal of TLS server certificates [\#102](https://github.com/arangodb/kube-arangodb/pull/102)
- Adding GettingStarted page and structuring docs for website [\#101](https://github.com/arangodb/kube-arangodb/pull/101)
- Added LivenessProbe & Readiness probe [\#100](https://github.com/arangodb/kube-arangodb/pull/100)
- Patch latest version number in README [\#99](https://github.com/arangodb/kube-arangodb/pull/99)
- Adding CHANGELOG.md generation [\#98](https://github.com/arangodb/kube-arangodb/pull/98)
- Adding chaos-monkey for deployments [\#96](https://github.com/arangodb/kube-arangodb/pull/96)
- Check contents of persisted volume when dbserver is restarting [\#95](https://github.com/arangodb/kube-arangodb/pull/95)
- Added helper to prepull arangodb \(enterprise\) image. This allows the normal tests to have decent timeouts while prevent a timeout caused by a long during image pull. [\#94](https://github.com/arangodb/kube-arangodb/pull/94)
- Fixing PV cleanup [\#93](https://github.com/arangodb/kube-arangodb/pull/93)
- Check member failure [\#92](https://github.com/arangodb/kube-arangodb/pull/92)
- Tracking recent pod terminations [\#91](https://github.com/arangodb/kube-arangodb/pull/91)
- Enable LONG on kube-arangodb-long test [\#90](https://github.com/arangodb/kube-arangodb/pull/90)
- Tests/multi deployment [\#89](https://github.com/arangodb/kube-arangodb/pull/89)
- Tests/modes [\#88](https://github.com/arangodb/kube-arangodb/pull/88)
- increase timeout for long running tests [\#87](https://github.com/arangodb/kube-arangodb/pull/87)
- fix rocksdb\_encryption\_test [\#86](https://github.com/arangodb/kube-arangodb/pull/86)
- fix - /api/version will answer on all servers \(not leader only\) [\#85](https://github.com/arangodb/kube-arangodb/pull/85)
- fixes required after merge [\#84](https://github.com/arangodb/kube-arangodb/pull/84)
- Deployment state -\> phase [\#83](https://github.com/arangodb/kube-arangodb/pull/83)
- Added detection on unschedulable pods [\#82](https://github.com/arangodb/kube-arangodb/pull/82)
- AsOwner no longer things the owner refers to a controller. It refers to the ArangoDeployment [\#81](https://github.com/arangodb/kube-arangodb/pull/81)
- Store & compare hash of secrets. [\#80](https://github.com/arangodb/kube-arangodb/pull/80)
- Control jenkins from git commit log. [\#79](https://github.com/arangodb/kube-arangodb/pull/79)
- Fix scale-up [\#78](https://github.com/arangodb/kube-arangodb/pull/78)
- Added terminated-pod cleanup to speed up re-creation of pods. [\#77](https://github.com/arangodb/kube-arangodb/pull/77)
- add upgrade tests [\#76](https://github.com/arangodb/kube-arangodb/pull/76)
- check result of api version call [\#75](https://github.com/arangodb/kube-arangodb/pull/75)
- Also watch changes in PVCs and Services [\#74](https://github.com/arangodb/kube-arangodb/pull/74)
- Feature/test individual pod deletion [\#72](https://github.com/arangodb/kube-arangodb/pull/72)
- Moved low level resource \(pod,pvc,secret,service\) creation & inspection to resources sub-package. [\#71](https://github.com/arangodb/kube-arangodb/pull/71)
- Moved reconciliation code to separate package [\#70](https://github.com/arangodb/kube-arangodb/pull/70)
- Test/different deployments resilient [\#69](https://github.com/arangodb/kube-arangodb/pull/69)
- Store accepted spec [\#68](https://github.com/arangodb/kube-arangodb/pull/68)
- Fixed behavior for scaling UI integration wrt startup of the cluster [\#67](https://github.com/arangodb/kube-arangodb/pull/67)
- Fixed immitable `mode` field. [\#66](https://github.com/arangodb/kube-arangodb/pull/66)
- Integrate with scaling web-UI [\#65](https://github.com/arangodb/kube-arangodb/pull/65)
- add test for different deployments [\#64](https://github.com/arangodb/kube-arangodb/pull/64)
- Fixed validation of tls.caSecretName=None [\#61](https://github.com/arangodb/kube-arangodb/pull/61)
- Feature/add tests for immutable cluster parameters [\#59](https://github.com/arangodb/kube-arangodb/pull/59)
- rename test function [\#58](https://github.com/arangodb/kube-arangodb/pull/58)
- Detecting ImageID & ArangoDB version. [\#57](https://github.com/arangodb/kube-arangodb/pull/57)
- Adds ssl support for scaling test [\#53](https://github.com/arangodb/kube-arangodb/pull/53)
- Rotation support for members. [\#49](https://github.com/arangodb/kube-arangodb/pull/49)
- begin to add tests for `apis/storage/v1alpha` [\#36](https://github.com/arangodb/kube-arangodb/pull/36)

## [0.0.1](https://github.com/arangodb/kube-arangodb/tree/0.0.1) (2018-03-20)
**Merged pull requests:**

- Changed scope of ArangoLocalStorage to Cluster. [\#56](https://github.com/arangodb/kube-arangodb/pull/56)
- External crd creation [\#55](https://github.com/arangodb/kube-arangodb/pull/55)
- Rename default docker image to kube-arangodb [\#54](https://github.com/arangodb/kube-arangodb/pull/54)
- Splitting operator in two parts [\#52](https://github.com/arangodb/kube-arangodb/pull/52)
- Turn on TLS by default [\#51](https://github.com/arangodb/kube-arangodb/pull/51)
- Rename repository to `kube-arangodb` [\#48](https://github.com/arangodb/kube-arangodb/pull/48)
- Use single image tag to prevent polluting the docker hub [\#47](https://github.com/arangodb/kube-arangodb/pull/47)
- Renamed pkg/apis/arangodb to pkg/apis/deployment [\#46](https://github.com/arangodb/kube-arangodb/pull/46)
- Added release code [\#45](https://github.com/arangodb/kube-arangodb/pull/45)
- Cleaning up deployment, avoiding docker overrides [\#44](https://github.com/arangodb/kube-arangodb/pull/44)
- TLS support [\#43](https://github.com/arangodb/kube-arangodb/pull/43)
- Adds "Storage Resource" to user README [\#42](https://github.com/arangodb/kube-arangodb/pull/42)
- Reworked TLS spec [\#41](https://github.com/arangodb/kube-arangodb/pull/41)
- Set sesion affinity for coordinator [\#40](https://github.com/arangodb/kube-arangodb/pull/40)
- Set PublishNotReadyAddresses on coordinator&syncmasters service [\#39](https://github.com/arangodb/kube-arangodb/pull/39)
- Prepare test cluster [\#38](https://github.com/arangodb/kube-arangodb/pull/38)
- Run tests on multiple clusters in parallel [\#37](https://github.com/arangodb/kube-arangodb/pull/37)
- Implemented isDefault behavior of storage class [\#35](https://github.com/arangodb/kube-arangodb/pull/35)
- add some tests for util/k8sutil/erros.go [\#32](https://github.com/arangodb/kube-arangodb/pull/32)
- Adding `ArangoLocalStorage` resource \(wip\) [\#31](https://github.com/arangodb/kube-arangodb/pull/31)
- Added custom resource spec for ArangoDB Storage operator. [\#30](https://github.com/arangodb/kube-arangodb/pull/30)
- Added unit tests for k8s secrets & utility methods [\#28](https://github.com/arangodb/kube-arangodb/pull/28)
- Added unit test for creating affinity [\#27](https://github.com/arangodb/kube-arangodb/pull/27)
- More simple tests [\#26](https://github.com/arangodb/kube-arangodb/pull/26)
- Changed default storage engine to RocksDB [\#24](https://github.com/arangodb/kube-arangodb/pull/24)
- Adding command line tests for arangod commandlines. [\#23](https://github.com/arangodb/kube-arangodb/pull/23)
- UnitTests for plan\_builder [\#22](https://github.com/arangodb/kube-arangodb/pull/22)
- Unit tests for apis/arangodb/v1alpha package [\#21](https://github.com/arangodb/kube-arangodb/pull/21)
- Fix bash error [\#20](https://github.com/arangodb/kube-arangodb/pull/20)
- Renamed Controller to Operator [\#19](https://github.com/arangodb/kube-arangodb/pull/19)
- Cleanup kubernetes after tests [\#18](https://github.com/arangodb/kube-arangodb/pull/18)
- Adding rocksdb encryption key support [\#17](https://github.com/arangodb/kube-arangodb/pull/17)
- Adding test design [\#16](https://github.com/arangodb/kube-arangodb/pull/16)
- avoid sub-shell creation [\#15](https://github.com/arangodb/kube-arangodb/pull/15)
- Adding authentication support [\#14](https://github.com/arangodb/kube-arangodb/pull/14)
- Scaling deployments [\#13](https://github.com/arangodb/kube-arangodb/pull/13)
- Test framework [\#11](https://github.com/arangodb/kube-arangodb/pull/11)
- Change docs to "authentication default on" [\#10](https://github.com/arangodb/kube-arangodb/pull/10)
- Pod monitoring [\#9](https://github.com/arangodb/kube-arangodb/pull/9)
- Pod affinity [\#8](https://github.com/arangodb/kube-arangodb/pull/8)
- Extended storage docs wrt local storage [\#7](https://github.com/arangodb/kube-arangodb/pull/7)
- Adding event support [\#6](https://github.com/arangodb/kube-arangodb/pull/6)
- Added pod probes [\#5](https://github.com/arangodb/kube-arangodb/pull/5)
- Creating pods [\#4](https://github.com/arangodb/kube-arangodb/pull/4)
- Extending spec & status object. Implementing service & pvc creation [\#3](https://github.com/arangodb/kube-arangodb/pull/3)
- Initial API objects & vendoring [\#2](https://github.com/arangodb/kube-arangodb/pull/2)
- Added specification of custom resource [\#1](https://github.com/arangodb/kube-arangodb/pull/1)



\* *This Change Log was automatically generated by [github_changelog_generator](https://github.com/skywinder/Github-Changelog-Generator)*<|MERGE_RESOLUTION|>--- conflicted
+++ resolved
@@ -12,11 +12,8 @@
 - (Feature) Windows Platform CLI
 - (Feature) (Platform) Auth User Creation
 - (Maintenance) Add Common Api Import
-<<<<<<< HEAD
+- (Feature) Previous Pod Logs in DebugPackage
 - (Feature) (Platform) Login & Logout Endpoints
-=======
-- (Feature) Previous Pod Logs in DebugPackage
->>>>>>> 1b3f5589
 
 ## [1.2.48](https://github.com/arangodb/kube-arangodb/tree/1.2.48) (2025-05-08)
 - (Maintenance) Extend Documentation
