# Change Log

## [master](https://github.com/arangodb/kube-arangodb/tree/master) (N/A)
- (Bugfix) Remove PDBs if group count is 0
- (Feature) Add SpecPropagated condition
<<<<<<< HEAD
- (Feature) Add tolerations runtime rotation
=======
- (Bugfix) Recover from locked ShuttingDown state
>>>>>>> f3bcc21e

## [1.2.22](https://github.com/arangodb/kube-arangodb/tree/1.2.22) (2022-12-13)
- (Bugfix) Do not manage ports in managed ExternalAccess mode

## [1.2.21](https://github.com/arangodb/kube-arangodb/tree/1.2.21) (2022-12-13)
- (Improvement) Bump dependencies
- (Documentation) (1.3.0) EE & CE Definitions
- (Improvement) Arango Kubernetes Client Mod Implementation
- (Refactoring) Extract kerrors package
- (Refactoring) Extract Inspector Definitions package
- (Bugfix) Fix PDBs Version discovery
- (Feature) Agency ArangoSync State check
- (Improvement) Parametrize Make tools
- (Bugfix) Fix V2Alpha1 Generator
- (Feature) Create Internal Actions and move RebalancerGenerator
- (Dependencies) Bump K8S Dependencies to 1.22.15
- (Bugfix) Unlock broken inspectors
- (Debug) Allow to send package to stdout
- (Improvement) ArangoDB image validation (=>3.10) for ARM64 architecture
- (Improvement) Use inspector for ArangoMember
- (DebugPackage) Collect logs from pods
- (Bugfix) Move Agency CommitIndex log message to Trace
- (Feature) Force delete Pods which are stuck in init phase
- (Bugfix) Do not tolerate False Bootstrap condition in UpToDate evaluation
- (Improvement) Don't serialize and deprecate two DeploymentReplicationStatus fields
- (Improvement) Improve error message when replication can't be configured
- (Bugfix) Fix License handling in case of broken license secret
- (Bugfix) Check ArangoSync availability without checking healthiness
- (Improvement) Add Anonymous Inspector mods
- (Improvement) Do not check checksums for DeploymentReplicationStatus.IncomingSynchronization field values
- (Improvement) Add ServerGroup details into ServerGroupSpec
- (Improvement) Add Resource kerror Type
- (Bugfix) Do not block reconciliation in case of Resource failure
- (Improvement) Multi-arch support for ID member
- (Feature) Allow to change Pod Network and PID settings
- (Feature) Pre OOM Abort function
- (Bugfix) Fix ErrorArray String function
- (Feature) Switch services to Port names
- (Feature) Configurable ArangoD Port
- (Feature) Allow to exclude metrics
- (Bugfix) Do not stop Sync if Synchronization is in progress
- (Bugfix) Wait for Pod to be Ready in post-restart actions
- (Bugfix) Prevent Runtime update restarts
- (Bugfix) Change member port discovery
- (Feature) Do not change external service ports
- (Bugfix) Fix Operator Debug mode
- (Bugfix) Ensure NodePort wont be duplicated
- (Bugfix) Remove finalizer during sidecar update

## [1.2.20](https://github.com/arangodb/kube-arangodb/tree/1.2.20) (2022-10-25)
- (Feature) Add action progress
- (Feature) Ensure consistency during replication cancellation
- (Feature) Add annotation to change architecture of a member
- (Bugfix) Prevent Member Maintenance Error log
- (Feature) ID ServerGroup
- (Bugfix) Propagate Lifecycle Mount
- (Feature) PVC Member Status info
- (Feature) Respect ToBeCleanedServers in Agency
- (Improvement) Unify K8S Error Handling
- (Feature) Remove stuck Pods
- (Bugfix) Fix Go routine leak
- (Feature) Extend Pod Security context
- (Improvement) Update DeploymentReplicationStatus on configuration error
- (Feature) Pod Scheduled condition

## [1.2.19](https://github.com/arangodb/kube-arangodb/tree/1.2.19) (2022-10-05)
- (Bugfix) Prevent changes when UID is wrong

## [1.2.18](https://github.com/arangodb/kube-arangodb/tree/1.2.18) (2022-09-28)
- (Feature) Define Actions PlaceHolder
- (Feature) Add Member Update helpers
- (Feature) Active Member condition
- (Bugfix) Accept Initial Spec
- (Bugfix) Prevent LifeCycle restarts
- (Bugfix) Change SyncWorker Affinity to Soft
- (Feature) Add HostAliases for Sync
- (Bugfix) Always stop Sync if disabled
- (Bugfix) Fix checksum of accepted spec

## [1.2.17](https://github.com/arangodb/kube-arangodb/tree/1.2.17) (2022-09-22)
- (Feature) Add new field to DeploymentReplicationStatus with details on DC2DC sync status=
- (Feature) Early connections support
- (Bugfix) Fix and document action timeouts
- (Feature) Propagate sidecars' ports to a member's service
- (Debug Package) Initial commit
- (Feature) Detach PVC from deployment in Ordered indexing method
- (Feature) OPS Alerts
- (Feature) ScaleDown Candidate

## [1.2.16](https://github.com/arangodb/kube-arangodb/tree/1.2.16) (2022-09-14)
- (Feature) Add ArangoDeployment ServerGroupStatus
- (Feature) (EE) Ordered Member IDs
- (Refactor) Deprecate ForeachServerGroup, ForeachServerInGroups and ForServerGroup functions and refactor code accordingly
- (Feature) Add new GRPC and HTTP API
- (Feature) Add new API endpoints to allow getting and setting operator logging level
- (Bugfix) Memory leaks due to incorrect time.After function usage
- (Feature) Add startup probe for coordinators
- (Feature) Use only connections for healthy members
- (Feature) Set condition to shrink agent volume size
- (Bugfix) Check serving servers
- (Documentation) Add docs on setting timezone for containers
- (Bugfix) Ensure that client cache is initialized before using it
- (Feature) (DBServer Maintenance) Agency adjustments
- (Logging) Internal client trace
- (QA) Member maintenance feature
- (Feature) Extract Pod Details
- (Feature) Add Timezone management
- (Bugfix) Always recreate DBServers if they have a leader on it.
- (Feature) Immutable spec
- (Bugfix) Proper agent cleanout
- (Bugfix) Fix ClusterScaling integration
- (Feature) Sensitive information protection
- (Bugfix) Propagate SecurityContext to the ID Containers
- (Bugfix) Fix for enabling all features
- (Feature) Propagate feature and predefined env variables to members
 
## [1.2.15](https://github.com/arangodb/kube-arangodb/tree/1.2.15) (2022-07-20)
- (Bugfix) Ensure pod names not too long
- (Refactor) Use cached member's clients
- (Feature) Move PVC resize action to high-priority plan
- (Feature) Remove forgotten ArangoDB jobs during restart
- (Feature) Add support for managed services
- (Feature) Recreation member in the high plan
- (Feature) Add 'crd install' subcommand
- (Bugfix) Fix `internal` metrics mode
- (Bugfix) Create agency dump if auth is disabled
- (Bugfix) Prevent deployment removal in case of invalid K8S API response

## [1.2.14](https://github.com/arangodb/kube-arangodb/tree/1.2.14) (2022-07-14)
- (Feature) Add ArangoSync TLS based rotation
- (Bugfix) Fix labels propagation
- (Feature) Add `ArangoDeployment` CRD auto-installer
- (Feature) Add `ArangoMember` CRD auto-installer
- (Feature) Add `ArangoBackup` CRD auto-installer
- (Feature) Add `ArangoBackupPolicy` CRD auto-installer
- (Feature) Add `ArangoJob` CRD auto-installer
- (Feature) Add RestartPolicyAlways to ArangoDeployment in order to restart ArangoDB on failure
- (Feature) Set a leader in active fail-over mode
- (Feature) Use policy/v1 instead policy/v1beta1
- (Feature) OPS CLI with Arango Task
- (Bugfix) Allow ArangoBackup Creation during Upload state
- (Hotfix) Fix `ArangoDeployment` SubResource in CRD auto-installer
- (Bugfix) Fix Operator Logger NPE
- (Bugfix) Fix License RAW value discovery
- (Refactor) Optimize go.mod entries
- (Feature) Add `ArangoLocalStorage` CRD auto-installer
- (Feature) Add `ArangoDeploymentReplication` CRD auto-installer
- (Bugfix) Allow missing `token` key in License secret
- (Feature) Unify agency access
- (Feature) Change DBServer Cleanup Logic
- (Feature) Set Logger format
- (Bugfix) Ensure Wait actions to be present after AddMember
- (Documentation) Refactor metrics (Part 1)
- (Bugfix) Extend Agency HealthCheck for replace
- (Bugfix) Allow to remove resources (CPU & Memory) on the managed pods
- (Bugfix) Add DistributeShardsLike support
- (Feature) Member restarts metric
- (Bugfix) Infinite loop fix in ArangoD AsyncClient
- (Bugfix) Add Panic Handler
- (Bugfix) Unify yaml packages

## [1.2.13](https://github.com/arangodb/kube-arangodb/tree/1.2.13) (2022-06-07)
- (Bugfix) Fix arangosync members state inspection
- (Feature) (ACS) Improve Reconciliation Loop
- (Bugfix) Allow missing Monitoring CRD
- (Feature) (ACS) Add Resource plan
- (Feature) Allow raw json value for license token-v2
- (Update) Replace `beta.kubernetes.io/arch` to `kubernetes.io/arch` in Operator Chart
- (Feature) Add operator shutdown handler for graceful termination
- (Feature) Add agency leader discovery
- (Feature) Add `ACSDeploymentSynced` condition type and fix comparison of `SecretHashes` method
- (Feature) Add agency leader service
- (Feature) Add HostPath and PVC Volume types and allow templating
- (Feature) Replace mod

## [1.2.12](https://github.com/arangodb/kube-arangodb/tree/1.2.12) (2022-05-10)
- (Feature) Add CoreV1 Endpoints Inspector
- (Feature) Add Current ArangoDeployment Inspector
- (Refactor) Anonymous inspector functions
- (Feature) Recursive OwnerReference discovery
- (Maintenance) Add check make targets
- (Feature) Create support for local variables in actions.
- (Feature) Support for asynchronous ArangoD resquests.
- (Feature) Change Restore in Cluster mode to Async Request

## [1.2.11](https://github.com/arangodb/kube-arangodb/tree/1.2.11) (2022-04-30)
- (Bugfix) Orphan PVC are not removed
- (Bugfix) Remove LocalStorage Deadlock
- (Bugfix) Skip arangosync members state inspection checks
- (Feature) Add LocalStorage DaemonSet Priority support

## [1.2.10](https://github.com/arangodb/kube-arangodb/tree/1.2.10) (2022-04-27)
- (Feature) Allow configuration for securityContext.runAsUser value
- (Bugfix) Fix Satellite collections in Agency
- (Bugfix) Fix backup creation timeout
- (Bugfix) ArangoSync port fix
- (Bugfix) Fix GetClient lock system
- (Feature) Backup InProgress Agency key discovery
- (Feature) Backup & Maintenance Conditions
- (Bugfix) Disable member removal in case of health failure
- (Bugfix) Reorder Topology management plan steps
- (Feature) UpdateInProgress & UpgradeInProgress Conditions
- (Bugfix) Fix Maintenance switch and HotBackup race
- (Bugfix) Fix Maintenance Condition typo

## [1.2.9](https://github.com/arangodb/kube-arangodb/tree/1.2.9) (2022-03-30)
- (Feature) Improve Kubernetes clientsets management
- Migrate storage-operator CustomResourceDefinition apiVersion to apiextensions.k8s.io/v1
- (Feature) Add CRD Installer
- (Bugfix) Assign imagePullSecrets to LocalStorage
- (Update) Bump K8S API to 1.21.10
- (Feature) (ACS) Add ACS handler
- (Feature) Allow to restart DBServers in cases when WriteConcern will be satisfied
- (Feature) Allow to configure action timeouts
- (Feature) (AT) Add ArangoTask API
- (Bugfix) Fix NPE in State fetcher
- (Refactor) Configurable throttle inspector
- (Bugfix) Skip Replace operation on DBServer if they need to be scaled down
- (Feature) Upgrade procedure steps
- (Refactor) Remove API and Core cross-dependency
- (Bugfix) Allow to have nil architecture (NPE fix)

## [1.2.8](https://github.com/arangodb/kube-arangodb/tree/1.2.8) (2022-02-24)
- Do not check License V2 on Community images
- Add status.members.<group>.
- Don't replace pod immediately when storage class changes
- Define MemberReplacementRequired condition
- Remove pod immediately when annotation is turned on
- (ARM64) Add support for ARM64 enablement
- (Cleanup) Reorganize main reconciliation context
- (Bugfix) Unreachable condition
- (Feature) Allow to disable external port (sidecar managed connection)
- (Bugfix) Fix 3.6 -> 3.7 Upgrade procedure
- (Bugfix) Add missing finalizer
- (Bugfix) Add graceful to kill command
- (Bugfix) Add reachable condition to deployment. Mark as UpToDate only of cluster is reachable.
- (Bugfix) Add toleration's for network failures in action start procedure

## [1.2.7](https://github.com/arangodb/kube-arangodb/tree/1.2.7) (2022-01-17)
- Add Plan BackOff functionality
- Fix Core InitContainers check
- Remove unused `status.members.<group>.sidecars-specs` variable
- Keep only recent terminations
- Add endpoint into member status
- Add debug mode (Golang DLV)
- License V2 for ArangoDB 3.9.0+
- Add ArangoClusterSynchronization v1 API
- Add core containers names to follow their terminations
- Add ArangoJob and Apps Operator
- Use Go 1.17
- Add metrics for the plan actions
- Add ArangoClusterSynchronization Operator
- Update licenses
- Fix restart procedure in case of failing members
- Fix status propagation race condition

## [1.2.6](https://github.com/arangodb/kube-arangodb/tree/1.2.6) (2021-12-15)
- Add ArangoBackup backoff functionality
- Allow to abort ArangoBackup uploads by removing spec.upload
- Add Agency Cache internally
- Add Recovery during PlanBuild operation
- Fix Exporter in Deployments without authentication
- Allow to disable ClusterScalingIntegration and add proper Scheduled label to pods
- Add additional timeout parameters and kubernetes batch size
- Limit parallel Backup uploads
- Bugfix - Adjust Cluster Scaling Integration logic

## [1.2.5](https://github.com/arangodb/kube-arangodb/tree/1.2.5) (2021-10-25)
- Split & Unify Lifecycle management functionality
- Drop support for ArangoDB <= 3.5 (versions already EOL)
- Add new admin commands to fetch agency dump and agency state
- Add Graceful shutdown as finalizer (supports kubectl delete)
- Add Watch to Lifecycle command
- Add Topology Discovery
- Add Support for StartupProbe
- Add ARM64 support for Operator Docker image
- Add ALPHA Rebalancer support

## [1.2.4](https://github.com/arangodb/kube-arangodb/tree/1.2.4) (2021-10-22)
- Replace `beta.kubernetes.io/arch` Pod label with `kubernetes.io/arch` using Silent Rotation
- Add "Short Names" feature
- Switch ArangoDB Image Discovery process from Headless Service to Pod IP
- Fix PVC Resize for Single servers
- Add Topology support
- Add ARANGODB_ZONE env to Topology Managed pods
- Add "Random pod names" feature
- Rotate TLS Secrets on ALT Names change

## [1.2.3](https://github.com/arangodb/kube-arangodb/tree/1.2.3) (2021-09-24)
- Update UBI Image to 8.4
- Fix ArangoSync Liveness Probe
- Allow runtime update of Sidecar images
- Allow Agent recreation with preserved IDs
- The internal metrics exporter can not be disabled
- Changing the topics' log level without restarting the container.
  When the topic is removed from the argument list then it will not 
  be turned off in the ArangoDB automatically.
- Allow to customize SchedulerName inside Member Pod
- Add Enterprise Edition support

## [1.2.2](https://github.com/arangodb/kube-arangodb/tree/1.2.2) (2021-09-09)
- Update 'github.com/arangodb/arangosync-client' dependency to v0.7.0
- Add HighPriorityPlan to ArangoDeployment Status
- Add Pending Member phase
- Add Ephemeral Volumes for apps feature
- Check if the DB server is cleaned out.
- Render Pod Template in ArangoMember Spec and Status
- Add Pod PropagationModes
- Fix MemberUp action for ActiveFailover

## [1.2.1](https://github.com/arangodb/kube-arangodb/tree/1.2.1) (2021-07-28)
- Fix ArangoMember race with multiple ArangoDeployments within single namespace
- Allow to define Member Recreation Policy within group
- Replace 'github.com/dgrijalva/jwt-go' with 'github.com/golang-jwt/jwt'
- Update 'github.com/gin-gonic/gin' dependency to v1.7.2

## [1.2.0](https://github.com/arangodb/kube-arangodb/tree/1.2.0) (2021-07-16)
- Enable "Operator Internal Metrics Exporter" by default
- Enable "Operator Maintenance Management Support" by default
- Add Operator `/api/v1/version` endpoint

## [1.1.10](https://github.com/arangodb/kube-arangodb/tree/1.1.10) (2021-07-06)
- Switch K8S CRD API to V1
- Deprecate Alpine image usage
- Use persistent name and namespace in ArangoDeployment reconcilation loop
- Remove finalizers when Server container is already terminated and reduce initial reconciliation delay
- Add new logger services - reconciliation and event

## [1.1.9](https://github.com/arangodb/kube-arangodb/tree/1.1.9) (2021-05-28)
- Add IP, DNS, ShortDNS, HeadlessService (Default) communication methods
- Migrate ArangoExporter into Operator code

## [1.1.8](https://github.com/arangodb/kube-arangodb/tree/1.1.8) (2021-04-21)
- Prevent Single member recreation
- Add OwnerReference to ClusterIP member service
- Add InternalPort to ServerGroupSpec to allow user to expose tcp connection over localhost for sidecars

## [1.1.7](https://github.com/arangodb/kube-arangodb/tree/1.1.7) (2021-04-14)
- Bump Kubernetes Dependencies to 1.19.x
- Add ArangoMember status propagation
- Add ShutdownMethod option for members
- Fix Maintenance Plan actions

## [1.1.6](https://github.com/arangodb/kube-arangodb/tree/1.1.6) (2021-03-02)
- Add ArangoMember Resource and required RBAC rules

## [1.1.5](https://github.com/arangodb/kube-arangodb/tree/1.1.5) (2021-02-20)
- Fix AKS Volume Resize mode
- Use cached status in member client creation
- Remove failed DBServers
- Remove deadlock in internal cache
- Replace CleanOut action with ResignLeadership on rotate PVC resize mode

## [1.1.4](https://github.com/arangodb/kube-arangodb/tree/1.1.4) (2021-02-15)
- Add support for spec.ClusterDomain to be able to use FQDN in ArangoDB cluster communication
- Add Version Check feature with extended Upgrade checks
- Fix Upgrade failures recovery
- Add ResignLeadership action before Upgrade, Restart and Shutdown actions

## [1.1.3](https://github.com/arangodb/kube-arangodb/tree/1.1.3) (2020-12-16)
- Add v2alpha1 API for ArangoDeployment and ArangoDeploymentReplication
- Migrate CRD to apiextensions.k8s.io/v1
- Add customizable log levels per service
- Move Upgrade as InitContainer and fix Direct Image discovery mode
- Allow to remove currently executed plan by annotation

## [1.1.2](https://github.com/arangodb/kube-arangodb/tree/1.1.2) (2020-11-11)
- Fix Bootstrap phase and move it under Plan

## [1.1.1](https://github.com/arangodb/kube-arangodb/tree/1.1.1) (2020-11-04)
- Allow to mount EmptyDir
- Allow to specify initContainers in pods
- Add serviceAccount, resources and securityContext fields to ID Group
- Allow to override Entrypoint
- Add NodeSelector to Deployment Helm Chart

## [1.1.0](https://github.com/arangodb/kube-arangodb/tree/1.1.0) (2020-10-14)
- Change NumberOfCores and MemoryOverride flags to be set to true by default
- Enable by default and promote to Production Ready - JWT Rotation Feature, TLS Rotation Feature
- Deprecate K8S < 1.16
- Fix Upgrade procedure to safely evict pods during upgrade
- Fix Panics in Deployments without authentication
- Fix ChaosMonkey mode
- Allow append on empty annotations
- Add annotations and labels on pod creation

## [1.0.8](https://github.com/arangodb/kube-arangodb/tree/1.0.8) (2020-09-10)
- Fix Volume rotation on AKS

## [1.0.7](https://github.com/arangodb/kube-arangodb/tree/1.0.7) (2020-09-09)
- Always use JWT Authorized requests in internal communication
- Add Operator Maintenance Management feature
- Add support for ARANGODB_OVERRIDE_DETECTED_NUMBER_OF_CORES ArangoDB Environment Variable
- Allow to use privileged pods in ArangoStorage

## [1.0.6](https://github.com/arangodb/kube-arangodb/tree/1.0.6) (2020-08-19)
- Add Operator Namespaced mode (Alpha)
- Fix ActiveFailover Upgrade procedure

## [1.0.5](https://github.com/arangodb/kube-arangodb/tree/1.0.5) (2020-08-05)
- Add Labels and Annotations to ServiceMonitor
- Allow to expose Exporter in HTTP with secured Deployments
- Change rotation by annotation order (coordinator before dbserver)
- Fix NodeAffinity propagation
- Allow to disable Foxx Queues on Cluster mode

## [1.0.4](https://github.com/arangodb/kube-arangodb/tree/1.0.4) (2020-07-28)
- Add Encryption Key rotation feature for ArangoDB EE 3.7+
- Improve TLS CA and Keyfile rotation for CE and EE
- Add runtime TLS rotation for ArangoDB EE 3.7+
- Add Kustomize support
- Improve Helm 3 support
- Allow to customize ID Pod selectors
- Add Label and Envs Pod customization
- Improved JWT Rotation
- Allow to customize Security Context in pods
- Remove dead Coordinators in Cluster mode
- Add AutoRecovery flag to recover cluster in case of deadlock
- Add Operator Single mode
- Improve SecurityContext settings
- Update k8s dependency to 1.15.11
- Add Scope parameter to Operator

## [1.0.3](https://github.com/arangodb/kube-arangodb/tree/1.0.3) (2020-05-25)
- Prevent deletion of not known PVC's
- Move Restore as Plan

## [1.0.2](https://github.com/arangodb/kube-arangodb/tree/1.0.2) (2020-04-16)
- Added additional checks in UpToDate condition
- Added extended Rotation check for Cluster mode
- Removed old rotation logic (rotation of ArangoDeployment may be enforced after Operator upgrade)
- Added UpToDate condition in ArangoDeployment Status

## [1.0.1](https://github.com/arangodb/kube-arangodb/tree/1.0.1) (2020-03-25)
- Added Customizable Affinity settings for ArangoDB Member Pods
- Added possibility to override default images used by ArangoDeployment
- Added possibility to set probes on all groups
- Added Image Discovery type in ArangoDeployment spec
- Prevent Agency Members recreation
- Added Customizable Volumes and VolumeMounts for ArangoDB server container
- Added MemoryOverride flag for ArangoDB >= 3.6.3
- Improved Rotation discovery process
- Added annotation to rotate ArangoDeployment in secure way

## [1.0.0](https://github.com/arangodb/kube-arangodb/tree/1.0.0) (2020-03-03)
- Removal of v1alpha support for ArangoDeployment, ArangoDeploymentReplication, ArangoBackup
- Added new command to operator - version

## [0.4.5](https://github.com/arangodb/kube-arangodb/tree/0.4.5) (2020-03-02)
- Add Customizable SecurityContext for ArangoDeployment pods

## [0.4.4](https://github.com/arangodb/kube-arangodb/tree/0.4.4) (2020-02-27)
- Add new VolumeResize mode to be compatible with Azure flow
- Allow to customize probe configuration options
- Add new upgrade flag for ArangoDB 3.6.0<=

## [0.4.3](https://github.com/arangodb/kube-arangodb/tree/0.4.3) (2020-01-31)
- Prevent DBServer deletion if there are any shards active on it
- Add Maintenance mode annotation for ArangoDeployment

## [0.4.2](https://github.com/arangodb/kube-arangodb/tree/0.4.2) (2019-11-12)
- AntiAffinity for operator pods.
- Add CRD API v1 with support for v1alpha.
- Allow to set annotations in ArangoDeployment resources.
- Add UBI based image.

## [0.4.0](https://github.com/arangodb/kube-arangodb/tree/0.4.0) (2019-10-09)
- Further helm chart fixes for linter.
- Support hot backup.
- Disable scaling buttons if scaling is not possible.

## [0.3.16](https://github.com/arangodb/kube-arangodb/tree/0.3.16) (2019-09-25)
- Revised helm charts.
- Use separate service account for operator.
- Support for ResignLeadership job.
- Allow to set ImagePullSecrets in pods.
- Bug fixes.

## [0.3.15]() (never released, only previews existed)

## [0.3.14](https://github.com/arangodb/kube-arangodb/tree/0.3.14) (2019-08-07)
- Bug fixes for custom sidecars.
- More tests

## [0.3.13](https://github.com/arangodb/kube-arangodb/tree/0.3.13) (2019-08-02)
- Added side car changed to pod rotation criterium
- Added ArangoDB version and image id to member status
- Fix bug with MemberOfCluster condition
- Added test for resource change

## [0.3.12](https://github.com/arangodb/kube-arangodb/tree/0.3.12) (2019-07-04)
- Limit source IP ranges for external services

## [0.3.11](https://github.com/arangodb/kube-arangodb/tree/0.3.11) (2019-06-07)
- Introduced volume claim templates for all server groups that require volume.
- Added arangodb-exporter support as sidecar to all arangodb pods.
- Fixed a bug in the case that all coordinators failed.
- Increase some timeouts in cluster observation.
- Ignore connection errors when removing servers.
- Switch to go 1.12 and modules.
- User sidecars.

## [0.3.10](https://github.com/arangodb/kube-arangodb/tree/0.3.10) (2019-04-04)
- Added Pod Disruption Budgets for all server groups in production mode.
- Added Priority Class Name to be specified per server group.
- Forward resource requirements to k8s.
- Automatic creation of randomized root password on demand.
- Volume resizing (only enlarge).
- Allow to disable liveness probes, increase timeouts in defaults.
- Handle case of all coordinators gone better.
- Added `MY_NODE_NAME` and `NODE_NAME` env vars for all pods.
- Internal communications with ArangoDB more secure through tokens which
  are limited to certain API paths.
- Rolling upgrade waits till all shards are in sync before proceeding to
  next dbserver, even if it takes longer than 15 min.
- Improve installation and upgrade instructions in README.

## [0.3.9](https://github.com/arangodb/kube-arangodb/tree/0.3.9) (2019-02-28)
[Full Changelog](https://github.com/arangodb/kube-arangodb/compare/0.3.8...0.3.9)
- Fixed a serious bug in rolling upgrades which was introduced in 0.3.8.
- Document the drain procedure for k8s nodes.
- Wait for shards to be in sync before continuing upgrade process.
- Rotate members when patch-level upgrade.
- Don't trigger cleanout server during upgrade.
- More robust remove-server actions.

## [0.3.8](https://github.com/arangodb/kube-arangodb/tree/0.3.8) (2019-02-19)
[Full Changelog](https://github.com/arangodb/kube-arangodb/compare/0.3.7...0.3.8)

- Added scaling limits to spec and enforce in operator.
- npm update for dashboard to alleviate security problems.
- Added bare metal walk through to documentation.
- Wait for coordinator to be ready in kubernetes.
- Schedule only one CleanOutServer job in drain scenario, introduce
  Drain phase.
- Take care of case that server is terminated by drain before cleanout
  has completed.
- Added undocumented force-status-reload status field.
- Take care of case that all coordinators have failed: delete all
  coordinator pods and create new ones.
- Updated lodash for dashboard.
- Try harder to remove server from cluster if it does not work right away.
- Update member status, if once decided to drain, continue draining.
  This takes care of more corner cases.

## [0.3.7](https://github.com/arangodb/kube-arangodb/tree/0.3.7) (2019-01-03)
[Full Changelog](https://github.com/arangodb/kube-arangodb/compare/0.3.6...0.3.7)

**Merged pull requests:**

- Use jwt-keyfile option if available. [\#318](https://github.com/arangodb/kube-arangodb/pull/318)
- StorageOperator Volume Size Fix [\#316](https://github.com/arangodb/kube-arangodb/pull/316)

## [0.3.6](https://github.com/arangodb/kube-arangodb/tree/0.3.6) (2018-12-06)
[Full Changelog](https://github.com/arangodb/kube-arangodb/compare/0.3.5...0.3.6)

**Closed issues:**

- Dashboards not aware of kube-proxy [\#278](https://github.com/arangodb/kube-arangodb/issues/278)

**Merged pull requests:**

- Link to k8s platform tutorials. [\#313](https://github.com/arangodb/kube-arangodb/pull/313)
- Updated Go-Driver to latest version. [\#312](https://github.com/arangodb/kube-arangodb/pull/312)
- NodeSelector [\#311](https://github.com/arangodb/kube-arangodb/pull/311)
- Docs: Formatting [\#310](https://github.com/arangodb/kube-arangodb/pull/310)
- Doc: remove duplicate chapter [\#309](https://github.com/arangodb/kube-arangodb/pull/309)
- Doc: remove blanks after tripple tics [\#308](https://github.com/arangodb/kube-arangodb/pull/308)
- License Key [\#307](https://github.com/arangodb/kube-arangodb/pull/307)
- Updated packages containing vulnerabilities [\#306](https://github.com/arangodb/kube-arangodb/pull/306)
- Advertised Endpoints [\#299](https://github.com/arangodb/kube-arangodb/pull/299)

## [0.3.5](https://github.com/arangodb/kube-arangodb/tree/0.3.5) (2018-11-20)
[Full Changelog](https://github.com/arangodb/kube-arangodb/compare/0.3.4...0.3.5)

**Closed issues:**

- Istio compatibility issue [\#260](https://github.com/arangodb/kube-arangodb/issues/260)

**Merged pull requests:**

- Fixing imageID retrieval issue when sidecars are injected. [\#302](https://github.com/arangodb/kube-arangodb/pull/302)
- Bug fix/fix immutable reset [\#301](https://github.com/arangodb/kube-arangodb/pull/301)
- Fixing small type in readme [\#300](https://github.com/arangodb/kube-arangodb/pull/300)
- Make timeout configurable. [\#298](https://github.com/arangodb/kube-arangodb/pull/298)
- fixed getLoadBalancerIP to also handle hostnames [\#297](https://github.com/arangodb/kube-arangodb/pull/297)

## [0.3.4](https://github.com/arangodb/kube-arangodb/tree/0.3.4) (2018-11-06)
[Full Changelog](https://github.com/arangodb/kube-arangodb/compare/0.3.3...0.3.4)

**Merged pull requests:**

- Try to repair changelog generator. [\#296](https://github.com/arangodb/kube-arangodb/pull/296)
- Fixing uninitialised `lastNumberOfServers`. [\#294](https://github.com/arangodb/kube-arangodb/pull/294)
- Fixes for semiautomation. [\#293](https://github.com/arangodb/kube-arangodb/pull/293)
- add ebs volumes to eks doc [\#295](https://github.com/arangodb/kube-arangodb/pull/295)

## [0.3.3](https://github.com/arangodb/kube-arangodb/tree/0.3.3) (2018-11-02)
[Full Changelog](https://github.com/arangodb/kube-arangodb/compare/0.3.2...0.3.3)

**Closed issues:**

- `manifests/arango-crd.yaml` not in repository [\#292](https://github.com/arangodb/kube-arangodb/issues/292)

**Merged pull requests:**

- Make semiautomation files self-contained. [\#291](https://github.com/arangodb/kube-arangodb/pull/291)

## [0.3.2](https://github.com/arangodb/kube-arangodb/tree/0.3.2) (2018-11-02)
[Full Changelog](https://github.com/arangodb/kube-arangodb/compare/0.3.1...0.3.2)

**Closed issues:**

- Operator redeployed not fully functional [\#273](https://github.com/arangodb/kube-arangodb/issues/273)
- Busy Update Loop on PKS [\#272](https://github.com/arangodb/kube-arangodb/issues/272)
- scaling down in production starts pending pods to terminate them immediately [\#267](https://github.com/arangodb/kube-arangodb/issues/267)
- crd inclusion in helm chart prevents subsequent deployments to alternate namespaces [\#261](https://github.com/arangodb/kube-arangodb/issues/261)
- Tutorials with real world examples [\#229](https://github.com/arangodb/kube-arangodb/issues/229)

**Merged pull requests:**

- UI Fix [\#290](https://github.com/arangodb/kube-arangodb/pull/290)
- Revisited scale up and scale down. [\#288](https://github.com/arangodb/kube-arangodb/pull/288)
- Bug fix/extra crd yaml [\#287](https://github.com/arangodb/kube-arangodb/pull/287)
- Documentation/add aks tutorial [\#286](https://github.com/arangodb/kube-arangodb/pull/286)
- IPv6 revisited [\#285](https://github.com/arangodb/kube-arangodb/pull/285)
- Bug fix/readiness upgrade fix [\#283](https://github.com/arangodb/kube-arangodb/pull/283)
- Revert "Skip LoadBalancer Test" [\#282](https://github.com/arangodb/kube-arangodb/pull/282)
- Updated node modules to fix vulnerabilities [\#281](https://github.com/arangodb/kube-arangodb/pull/281)
- First stab at semiautomation. [\#280](https://github.com/arangodb/kube-arangodb/pull/280)
- When doing tests, always pull the image. [\#279](https://github.com/arangodb/kube-arangodb/pull/279)
- Break PKS Loop [\#277](https://github.com/arangodb/kube-arangodb/pull/277)
- Fixed readiness route. [\#276](https://github.com/arangodb/kube-arangodb/pull/276)
- Bug fix/scale up error [\#275](https://github.com/arangodb/kube-arangodb/pull/275)
- minor fix in template generation [\#274](https://github.com/arangodb/kube-arangodb/pull/274)
- Added `disableIPV6` Spec entry. [\#271](https://github.com/arangodb/kube-arangodb/pull/271)
- Test Image Option [\#270](https://github.com/arangodb/kube-arangodb/pull/270)
- Skip LoadBalancer Test [\#269](https://github.com/arangodb/kube-arangodb/pull/269)
- Test/templates [\#266](https://github.com/arangodb/kube-arangodb/pull/266)
- Updated examples to use version 3.3.17. [\#265](https://github.com/arangodb/kube-arangodb/pull/265)
- Unified Readiness Test [\#264](https://github.com/arangodb/kube-arangodb/pull/264)
- Use correct templateoptions for helm charts [\#258](https://github.com/arangodb/kube-arangodb/pull/258)
- Add advanced dc2dc to acceptance test. [\#252](https://github.com/arangodb/kube-arangodb/pull/252)
- adding EKS tutorial [\#289](https://github.com/arangodb/kube-arangodb/pull/289)

## [0.3.1](https://github.com/arangodb/kube-arangodb/tree/0.3.1) (2018-09-25)
[Full Changelog](https://github.com/arangodb/kube-arangodb/compare/0.3.0...0.3.1)

**Closed issues:**

- Helm chart not deploying custom resource definitions [\#254](https://github.com/arangodb/kube-arangodb/issues/254)
- `go get` failing due to nonexistent arangodb/arangosync repo [\#249](https://github.com/arangodb/kube-arangodb/issues/249)
- Helm chart download links broken \(404\) [\#248](https://github.com/arangodb/kube-arangodb/issues/248)
- Make it easy to deploy in another namespace [\#230](https://github.com/arangodb/kube-arangodb/issues/230)
- Deployment Failed to Start in different Namespace other than Default [\#223](https://github.com/arangodb/kube-arangodb/issues/223)

**Merged pull requests:**

- Bugfix/sed on linux [\#259](https://github.com/arangodb/kube-arangodb/pull/259)
- README updates, removing `kubectl apply -f crd.yaml` [\#256](https://github.com/arangodb/kube-arangodb/pull/256)
- Include CRD in helm chart [\#255](https://github.com/arangodb/kube-arangodb/pull/255)

## [0.3.0](https://github.com/arangodb/kube-arangodb/tree/0.3.0) (2018-09-07)
[Full Changelog](https://github.com/arangodb/kube-arangodb/compare/0.2.2...0.3.0)

**Closed issues:**

- Provide an option to add SubjectAltName or option to disable SSL [\#239](https://github.com/arangodb/kube-arangodb/issues/239)
- Use go-upgrade-rules [\#234](https://github.com/arangodb/kube-arangodb/issues/234)
- Spot the difference [\#225](https://github.com/arangodb/kube-arangodb/issues/225)
- How to Delete ArangoDeployment [\#224](https://github.com/arangodb/kube-arangodb/issues/224)
- Unable to delete pods, stuck in terminating state [\#220](https://github.com/arangodb/kube-arangodb/issues/220)
- Do not allow "critical" cmdline arguments to be overwritten [\#207](https://github.com/arangodb/kube-arangodb/issues/207)

**Merged pull requests:**

- Avoid use of arangosync packages [\#250](https://github.com/arangodb/kube-arangodb/pull/250)
- Fixed PV creation on kubernetes 1.11 [\#247](https://github.com/arangodb/kube-arangodb/pull/247)
- Resilience improvements [\#246](https://github.com/arangodb/kube-arangodb/pull/246)
- Adding GKE tutorial [\#245](https://github.com/arangodb/kube-arangodb/pull/245)
- Reject critical options during validation fixes \#207 [\#243](https://github.com/arangodb/kube-arangodb/pull/243)
- Trying to stabalize resilience tests [\#242](https://github.com/arangodb/kube-arangodb/pull/242)
- Adding helm charts for deploying the operators [\#238](https://github.com/arangodb/kube-arangodb/pull/238)
- Include license in upgrade check [\#237](https://github.com/arangodb/kube-arangodb/pull/237)
- Use new CurrentImage field to prevent unintended upgrades. [\#236](https://github.com/arangodb/kube-arangodb/pull/236)
- Use go-upgrade-rules to make "is upgrade allowed" decision fixes \#234 [\#235](https://github.com/arangodb/kube-arangodb/pull/235)
- Updated versions to known "proper" versions [\#233](https://github.com/arangodb/kube-arangodb/pull/233)
- Applying defaults after immutable fields have been reset [\#232](https://github.com/arangodb/kube-arangodb/pull/232)
- Updated go-driver to latest version [\#231](https://github.com/arangodb/kube-arangodb/pull/231)
- EE note for Kubernetes DC2DC [\#222](https://github.com/arangodb/kube-arangodb/pull/222)
- Documented dashboard usage [\#219](https://github.com/arangodb/kube-arangodb/pull/219)
- Load balancing tests [\#218](https://github.com/arangodb/kube-arangodb/pull/218)
- Add links to other operators in dashboard menu [\#217](https://github.com/arangodb/kube-arangodb/pull/217)
- Grouping style elements in 1 place [\#216](https://github.com/arangodb/kube-arangodb/pull/216)
- Adding ArangoDeploymentReplication dashboard. [\#215](https://github.com/arangodb/kube-arangodb/pull/215)
- Do not build initcontainer for imageid pod [\#214](https://github.com/arangodb/kube-arangodb/pull/214)
- Dashboard for ArangoLocalStorage operator [\#213](https://github.com/arangodb/kube-arangodb/pull/213)
- Adjust documentation based on new load balancer support. [\#212](https://github.com/arangodb/kube-arangodb/pull/212)
- Feature/dashboard [\#211](https://github.com/arangodb/kube-arangodb/pull/211)
- Use gin as HTTP server framework [\#210](https://github.com/arangodb/kube-arangodb/pull/210)
- Dashboard design concept [\#209](https://github.com/arangodb/kube-arangodb/pull/209)

## [0.2.2](https://github.com/arangodb/kube-arangodb/tree/0.2.2) (2018-06-29)
[Full Changelog](https://github.com/arangodb/kube-arangodb/compare/0.2.1...0.2.2)

**Closed issues:**

- Unable to unset standard storage class in GKE using kubectl [\#200](https://github.com/arangodb/kube-arangodb/issues/200)
- Fix operators Deployment spec wrt minimum availability [\#198](https://github.com/arangodb/kube-arangodb/issues/198)
- Rotate server when cmdline arguments change [\#189](https://github.com/arangodb/kube-arangodb/issues/189)

**Merged pull requests:**

- Set a `role=leader` label on the Pod who won the leader election [\#208](https://github.com/arangodb/kube-arangodb/pull/208)
- Rotate server on changed arguments [\#206](https://github.com/arangodb/kube-arangodb/pull/206)
- Documentation fixes [\#205](https://github.com/arangodb/kube-arangodb/pull/205)
- Fixed get/set Default flag for StorageClasses [\#204](https://github.com/arangodb/kube-arangodb/pull/204)
- Log improvements [\#203](https://github.com/arangodb/kube-arangodb/pull/203)
- All operator Pods will now reach the Ready state. [\#201](https://github.com/arangodb/kube-arangodb/pull/201)

## [0.2.1](https://github.com/arangodb/kube-arangodb/tree/0.2.1) (2018-06-19)
[Full Changelog](https://github.com/arangodb/kube-arangodb/compare/0.2.0...0.2.1)

## [0.2.0](https://github.com/arangodb/kube-arangodb/tree/0.2.0) (2018-06-19)
[Full Changelog](https://github.com/arangodb/kube-arangodb/compare/0.1.0...0.2.0)

**Closed issues:**

- Guard operations that yield downtime with an `downtimeAllowed` field [\#190](https://github.com/arangodb/kube-arangodb/issues/190)
- Require at least 2 dbservers for `Cluster` deployment [\#178](https://github.com/arangodb/kube-arangodb/issues/178)
- Resource re-deployments when changing specific specs [\#164](https://github.com/arangodb/kube-arangodb/issues/164)
- PVC's can get stuck in Terminating state [\#157](https://github.com/arangodb/kube-arangodb/issues/157)
- PVC [\#156](https://github.com/arangodb/kube-arangodb/issues/156)
- Add timeout for reconciliation plan\(items\) [\#154](https://github.com/arangodb/kube-arangodb/issues/154)
- Add setting to specify ServiceAccount for deployment [\#146](https://github.com/arangodb/kube-arangodb/issues/146)
- Finalizers TODO [\#138](https://github.com/arangodb/kube-arangodb/issues/138)
- Prevent deleting pods \(manually\) using finalizers [\#134](https://github.com/arangodb/kube-arangodb/issues/134)
- Set controller of pods to support `kubectl drain` [\#132](https://github.com/arangodb/kube-arangodb/issues/132)
- Add option to taint pods [\#131](https://github.com/arangodb/kube-arangodb/issues/131)
- OpenShift: No DB is getting deployed [\#128](https://github.com/arangodb/kube-arangodb/issues/128)
- ArangoDeploymentTasks [\#34](https://github.com/arangodb/kube-arangodb/issues/34)
- ArangoLocalStorage tasks [\#33](https://github.com/arangodb/kube-arangodb/issues/33)

**Merged pull requests:**

- Adding downtimeAllowed field [\#194](https://github.com/arangodb/kube-arangodb/pull/194)
- Added tutorial for configuring DC2DC of Kubernetes [\#187](https://github.com/arangodb/kube-arangodb/pull/187)
- Various TLS & Sync related fixes [\#186](https://github.com/arangodb/kube-arangodb/pull/186)
- Use standard EventRecord to use event compression [\#185](https://github.com/arangodb/kube-arangodb/pull/185)
- Fixed ID prefix for single servers [\#184](https://github.com/arangodb/kube-arangodb/pull/184)
- Allow changing server group storage class. [\#183](https://github.com/arangodb/kube-arangodb/pull/183)
- Added test timeouts to all stages [\#182](https://github.com/arangodb/kube-arangodb/pull/182)
- Added renewal of deployment TLS CA certificate [\#181](https://github.com/arangodb/kube-arangodb/pull/181)
- Min dbserver count is 2. Revert phase when cleanout has failed [\#180](https://github.com/arangodb/kube-arangodb/pull/180)
- Prefer distinct nodes, even when not required [\#179](https://github.com/arangodb/kube-arangodb/pull/179)
- Added duration test app [\#177](https://github.com/arangodb/kube-arangodb/pull/177)
- Improved readiness probe, database services only use ready pods [\#176](https://github.com/arangodb/kube-arangodb/pull/176)
- Documenting acceptance test [\#175](https://github.com/arangodb/kube-arangodb/pull/175)
- Avoid useless warnings in log [\#174](https://github.com/arangodb/kube-arangodb/pull/174)
- Hide "dangerous" functions of MemberStatusList [\#173](https://github.com/arangodb/kube-arangodb/pull/173)
- Avoid overwriting status changes [\#172](https://github.com/arangodb/kube-arangodb/pull/172)
- Abort reconcilientation plan on failed cleanout server [\#171](https://github.com/arangodb/kube-arangodb/pull/171)
- Improving documentation [\#170](https://github.com/arangodb/kube-arangodb/pull/170)
- Remove service stickyness [\#169](https://github.com/arangodb/kube-arangodb/pull/169)
- Prevent deleting the PV when the PVC has already been attached to it [\#168](https://github.com/arangodb/kube-arangodb/pull/168)
- Various test improvements [\#167](https://github.com/arangodb/kube-arangodb/pull/167)
- Added unit tests for pv\_creator.go [\#166](https://github.com/arangodb/kube-arangodb/pull/166)
- Added finalizer on deployment, used to remove child finalizers on delete [\#165](https://github.com/arangodb/kube-arangodb/pull/165)
- Fix endless rotation because of serviceAccount `default` [\#163](https://github.com/arangodb/kube-arangodb/pull/163)
- Force volumes to unique nodes for production environments [\#162](https://github.com/arangodb/kube-arangodb/pull/162)
- Improved Service documentation [\#161](https://github.com/arangodb/kube-arangodb/pull/161)
- Reconciliation plan-item timeout [\#160](https://github.com/arangodb/kube-arangodb/pull/160)
- Operator high-availability [\#155](https://github.com/arangodb/kube-arangodb/pull/155)
- Cleanup long terminating stateful pods [\#153](https://github.com/arangodb/kube-arangodb/pull/153)
- Allow customization of serviceAccountName for pods [\#152](https://github.com/arangodb/kube-arangodb/pull/152)
- Cleanup stateless pods that are in terminating state for a long time [\#151](https://github.com/arangodb/kube-arangodb/pull/151)
- Added no-execute tolerations on operators to failover quicker [\#150](https://github.com/arangodb/kube-arangodb/pull/150)
- Replication shard status in ArangoDeploymentReplication status [\#148](https://github.com/arangodb/kube-arangodb/pull/148)
- Sync access packages [\#147](https://github.com/arangodb/kube-arangodb/pull/147)
- Adding syncmaster&worker reconciliation support. [\#145](https://github.com/arangodb/kube-arangodb/pull/145)
- Fixes needed to run on latest openshift. [\#144](https://github.com/arangodb/kube-arangodb/pull/144)
- `ArangoDeploymentReplication` resource [\#143](https://github.com/arangodb/kube-arangodb/pull/143)
- Adding deployment replication spec [\#142](https://github.com/arangodb/kube-arangodb/pull/142)
- No stickyness for EA service of type LoadBalancer [\#141](https://github.com/arangodb/kube-arangodb/pull/141)
- Added `tolerations` field to configure tolerations of generated pods. [\#140](https://github.com/arangodb/kube-arangodb/pull/140)
- Inspect node schedulable state [\#139](https://github.com/arangodb/kube-arangodb/pull/139)
- Make use of GOCACHE as docker volume for improved build times [\#137](https://github.com/arangodb/kube-arangodb/pull/137)
- Feature: finalizers [\#136](https://github.com/arangodb/kube-arangodb/pull/136)
- Added a spec regarding the rules for eviction & replacement of pods [\#133](https://github.com/arangodb/kube-arangodb/pull/133)
- Added support for running arangosync master & worker servers. [\#130](https://github.com/arangodb/kube-arangodb/pull/130)
- Updated go-certificates & go-driver to latest versions [\#127](https://github.com/arangodb/kube-arangodb/pull/127)
- Added Database external access service feature [\#126](https://github.com/arangodb/kube-arangodb/pull/126)
- Updated to latest go-driver [\#125](https://github.com/arangodb/kube-arangodb/pull/125)
- BREAKING CHANGE: Deployment mode ResilientSingle renamed to ActiveFailover [\#124](https://github.com/arangodb/kube-arangodb/pull/124)
- add persistent-volume tests [\#97](https://github.com/arangodb/kube-arangodb/pull/97)

## [0.1.0](https://github.com/arangodb/kube-arangodb/tree/0.1.0) (2018-04-06)
[Full Changelog](https://github.com/arangodb/kube-arangodb/compare/0.0.1...0.1.0)

**Closed issues:**

- make sure scripts terminate to avoid hanging CI [\#63](https://github.com/arangodb/kube-arangodb/issues/63)
- prefix environment variables [\#62](https://github.com/arangodb/kube-arangodb/issues/62)
- warning when passing string literal "None" as spec.tls.caSecretName [\#60](https://github.com/arangodb/kube-arangodb/issues/60)

**Merged pull requests:**

- Fixed down/upgrading resilient single deployments. [\#123](https://github.com/arangodb/kube-arangodb/pull/123)
- Various docs improvements & fixes [\#122](https://github.com/arangodb/kube-arangodb/pull/122)
- Added tests for query cursors on various deployments. [\#121](https://github.com/arangodb/kube-arangodb/pull/121)
- Remove upgrade resilient single 3.2 -\> 3.3 test. [\#120](https://github.com/arangodb/kube-arangodb/pull/120)
- Various renamings in tests such that common names are used. [\#119](https://github.com/arangodb/kube-arangodb/pull/119)
- Added envvar \(CLEANUPDEPLOYMENTS\) to cleanup failed tests. [\#118](https://github.com/arangodb/kube-arangodb/pull/118)
- Added test that removes PV, PVC & Pod or dbserver. \[ci VERBOSE=1\] \[ci LONG=1\] \[ci TESTOPTIONS="-test.run ^TestResiliencePVDBServer$"\] [\#117](https://github.com/arangodb/kube-arangodb/pull/117)
- Fixed expected value for ENGINE file in init container of dbserver. [\#116](https://github.com/arangodb/kube-arangodb/pull/116)
- Improved liveness detection [\#115](https://github.com/arangodb/kube-arangodb/pull/115)
- Run chaos-monkey in go-routine to avoid blocking the operator [\#114](https://github.com/arangodb/kube-arangodb/pull/114)
- Added examples for exposing metrics to Prometheus [\#113](https://github.com/arangodb/kube-arangodb/pull/113)
- Replace HTTP server with HTTPS server [\#112](https://github.com/arangodb/kube-arangodb/pull/112)
- Disabled colorizing logs [\#111](https://github.com/arangodb/kube-arangodb/pull/111)
- Safe resource watcher [\#110](https://github.com/arangodb/kube-arangodb/pull/110)
- Archive log files [\#109](https://github.com/arangodb/kube-arangodb/pull/109)
- Doc - Follow file name conventions of main docs, move to Tutorials [\#108](https://github.com/arangodb/kube-arangodb/pull/108)
- Quickly fail when deployment no longer exists [\#107](https://github.com/arangodb/kube-arangodb/pull/107)
- BREAKING CHANGE: Renamed all enum values to title case [\#104](https://github.com/arangodb/kube-arangodb/pull/104)
- Changed TLSSpec.TTL to new string based `Duration` type [\#103](https://github.com/arangodb/kube-arangodb/pull/103)
- Added automatic renewal of TLS server certificates [\#102](https://github.com/arangodb/kube-arangodb/pull/102)
- Adding GettingStarted page and structuring docs for website [\#101](https://github.com/arangodb/kube-arangodb/pull/101)
- Added LivenessProbe & Readiness probe [\#100](https://github.com/arangodb/kube-arangodb/pull/100)
- Patch latest version number in README [\#99](https://github.com/arangodb/kube-arangodb/pull/99)
- Adding CHANGELOG.md generation [\#98](https://github.com/arangodb/kube-arangodb/pull/98)
- Adding chaos-monkey for deployments [\#96](https://github.com/arangodb/kube-arangodb/pull/96)
- Check contents of persisted volume when dbserver is restarting [\#95](https://github.com/arangodb/kube-arangodb/pull/95)
- Added helper to prepull arangodb \(enterprise\) image. This allows the normal tests to have decent timeouts while prevent a timeout caused by a long during image pull. [\#94](https://github.com/arangodb/kube-arangodb/pull/94)
- Fixing PV cleanup [\#93](https://github.com/arangodb/kube-arangodb/pull/93)
- Check member failure [\#92](https://github.com/arangodb/kube-arangodb/pull/92)
- Tracking recent pod terminations [\#91](https://github.com/arangodb/kube-arangodb/pull/91)
- Enable LONG on kube-arangodb-long test [\#90](https://github.com/arangodb/kube-arangodb/pull/90)
- Tests/multi deployment [\#89](https://github.com/arangodb/kube-arangodb/pull/89)
- Tests/modes [\#88](https://github.com/arangodb/kube-arangodb/pull/88)
- increase timeout for long running tests [\#87](https://github.com/arangodb/kube-arangodb/pull/87)
- fix rocksdb\_encryption\_test [\#86](https://github.com/arangodb/kube-arangodb/pull/86)
- fix - /api/version will answer on all servers \(not leader only\) [\#85](https://github.com/arangodb/kube-arangodb/pull/85)
- fixes required after merge [\#84](https://github.com/arangodb/kube-arangodb/pull/84)
- Deployment state -\> phase [\#83](https://github.com/arangodb/kube-arangodb/pull/83)
- Added detection on unschedulable pods [\#82](https://github.com/arangodb/kube-arangodb/pull/82)
- AsOwner no longer things the owner refers to a controller. It refers to the ArangoDeployment [\#81](https://github.com/arangodb/kube-arangodb/pull/81)
- Store & compare hash of secrets. [\#80](https://github.com/arangodb/kube-arangodb/pull/80)
- Control jenkins from git commit log. [\#79](https://github.com/arangodb/kube-arangodb/pull/79)
- Fix scale-up [\#78](https://github.com/arangodb/kube-arangodb/pull/78)
- Added terminated-pod cleanup to speed up re-creation of pods. [\#77](https://github.com/arangodb/kube-arangodb/pull/77)
- add upgrade tests [\#76](https://github.com/arangodb/kube-arangodb/pull/76)
- check result of api version call [\#75](https://github.com/arangodb/kube-arangodb/pull/75)
- Also watch changes in PVCs and Services [\#74](https://github.com/arangodb/kube-arangodb/pull/74)
- Feature/test individual pod deletion [\#72](https://github.com/arangodb/kube-arangodb/pull/72)
- Moved low level resource \(pod,pvc,secret,service\) creation & inspection to resources sub-package. [\#71](https://github.com/arangodb/kube-arangodb/pull/71)
- Moved reconciliation code to separate package [\#70](https://github.com/arangodb/kube-arangodb/pull/70)
- Test/different deployments resilient [\#69](https://github.com/arangodb/kube-arangodb/pull/69)
- Store accepted spec [\#68](https://github.com/arangodb/kube-arangodb/pull/68)
- Fixed behavior for scaling UI integration wrt startup of the cluster [\#67](https://github.com/arangodb/kube-arangodb/pull/67)
- Fixed immitable `mode` field. [\#66](https://github.com/arangodb/kube-arangodb/pull/66)
- Integrate with scaling web-UI [\#65](https://github.com/arangodb/kube-arangodb/pull/65)
- add test for different deployments [\#64](https://github.com/arangodb/kube-arangodb/pull/64)
- Fixed validation of tls.caSecretName=None [\#61](https://github.com/arangodb/kube-arangodb/pull/61)
- Feature/add tests for immutable cluster parameters [\#59](https://github.com/arangodb/kube-arangodb/pull/59)
- rename test function [\#58](https://github.com/arangodb/kube-arangodb/pull/58)
- Detecting ImageID & ArangoDB version. [\#57](https://github.com/arangodb/kube-arangodb/pull/57)
- Adds ssl support for scaling test [\#53](https://github.com/arangodb/kube-arangodb/pull/53)
- Rotation support for members. [\#49](https://github.com/arangodb/kube-arangodb/pull/49)
- begin to add tests for `apis/storage/v1alpha` [\#36](https://github.com/arangodb/kube-arangodb/pull/36)

## [0.0.1](https://github.com/arangodb/kube-arangodb/tree/0.0.1) (2018-03-20)
**Merged pull requests:**

- Changed scope of ArangoLocalStorage to Cluster. [\#56](https://github.com/arangodb/kube-arangodb/pull/56)
- External crd creation [\#55](https://github.com/arangodb/kube-arangodb/pull/55)
- Rename default docker image to kube-arangodb [\#54](https://github.com/arangodb/kube-arangodb/pull/54)
- Splitting operator in two parts [\#52](https://github.com/arangodb/kube-arangodb/pull/52)
- Turn on TLS by default [\#51](https://github.com/arangodb/kube-arangodb/pull/51)
- Rename repository to `kube-arangodb` [\#48](https://github.com/arangodb/kube-arangodb/pull/48)
- Use single image tag to prevent polluting the docker hub [\#47](https://github.com/arangodb/kube-arangodb/pull/47)
- Renamed pkg/apis/arangodb to pkg/apis/deployment [\#46](https://github.com/arangodb/kube-arangodb/pull/46)
- Added release code [\#45](https://github.com/arangodb/kube-arangodb/pull/45)
- Cleaning up deployment, avoiding docker overrides [\#44](https://github.com/arangodb/kube-arangodb/pull/44)
- TLS support [\#43](https://github.com/arangodb/kube-arangodb/pull/43)
- Adds "Storage Resource" to user README [\#42](https://github.com/arangodb/kube-arangodb/pull/42)
- Reworked TLS spec [\#41](https://github.com/arangodb/kube-arangodb/pull/41)
- Set sesion affinity for coordinator [\#40](https://github.com/arangodb/kube-arangodb/pull/40)
- Set PublishNotReadyAddresses on coordinator&syncmasters service [\#39](https://github.com/arangodb/kube-arangodb/pull/39)
- Prepare test cluster [\#38](https://github.com/arangodb/kube-arangodb/pull/38)
- Run tests on multiple clusters in parallel [\#37](https://github.com/arangodb/kube-arangodb/pull/37)
- Implemented isDefault behavior of storage class [\#35](https://github.com/arangodb/kube-arangodb/pull/35)
- add some tests for util/k8sutil/erros.go [\#32](https://github.com/arangodb/kube-arangodb/pull/32)
- Adding `ArangoLocalStorage` resource \(wip\) [\#31](https://github.com/arangodb/kube-arangodb/pull/31)
- Added custom resource spec for ArangoDB Storage operator. [\#30](https://github.com/arangodb/kube-arangodb/pull/30)
- Added unit tests for k8s secrets & utility methods [\#28](https://github.com/arangodb/kube-arangodb/pull/28)
- Added unit test for creating affinity [\#27](https://github.com/arangodb/kube-arangodb/pull/27)
- More simple tests [\#26](https://github.com/arangodb/kube-arangodb/pull/26)
- Changed default storage engine to RocksDB [\#24](https://github.com/arangodb/kube-arangodb/pull/24)
- Adding command line tests for arangod commandlines. [\#23](https://github.com/arangodb/kube-arangodb/pull/23)
- UnitTests for plan\_builder [\#22](https://github.com/arangodb/kube-arangodb/pull/22)
- Unit tests for apis/arangodb/v1alpha package [\#21](https://github.com/arangodb/kube-arangodb/pull/21)
- Fix bash error [\#20](https://github.com/arangodb/kube-arangodb/pull/20)
- Renamed Controller to Operator [\#19](https://github.com/arangodb/kube-arangodb/pull/19)
- Cleanup kubernetes after tests [\#18](https://github.com/arangodb/kube-arangodb/pull/18)
- Adding rocksdb encryption key support [\#17](https://github.com/arangodb/kube-arangodb/pull/17)
- Adding test design [\#16](https://github.com/arangodb/kube-arangodb/pull/16)
- avoid sub-shell creation [\#15](https://github.com/arangodb/kube-arangodb/pull/15)
- Adding authentication support [\#14](https://github.com/arangodb/kube-arangodb/pull/14)
- Scaling deployments [\#13](https://github.com/arangodb/kube-arangodb/pull/13)
- Test framework [\#11](https://github.com/arangodb/kube-arangodb/pull/11)
- Change docs to "authentication default on" [\#10](https://github.com/arangodb/kube-arangodb/pull/10)
- Pod monitoring [\#9](https://github.com/arangodb/kube-arangodb/pull/9)
- Pod affinity [\#8](https://github.com/arangodb/kube-arangodb/pull/8)
- Extended storage docs wrt local storage [\#7](https://github.com/arangodb/kube-arangodb/pull/7)
- Adding event support [\#6](https://github.com/arangodb/kube-arangodb/pull/6)
- Added pod probes [\#5](https://github.com/arangodb/kube-arangodb/pull/5)
- Creating pods [\#4](https://github.com/arangodb/kube-arangodb/pull/4)
- Extending spec & status object. Implementing service & pvc creation [\#3](https://github.com/arangodb/kube-arangodb/pull/3)
- Initial API objects & vendoring [\#2](https://github.com/arangodb/kube-arangodb/pull/2)
- Added specification of custom resource [\#1](https://github.com/arangodb/kube-arangodb/pull/1)



\* *This Change Log was automatically generated by [github_changelog_generator](https://github.com/skywinder/Github-Changelog-Generator)*<|MERGE_RESOLUTION|>--- conflicted
+++ resolved
@@ -3,11 +3,8 @@
 ## [master](https://github.com/arangodb/kube-arangodb/tree/master) (N/A)
 - (Bugfix) Remove PDBs if group count is 0
 - (Feature) Add SpecPropagated condition
-<<<<<<< HEAD
+- (Bugfix) Recover from locked ShuttingDown state
 - (Feature) Add tolerations runtime rotation
-=======
-- (Bugfix) Recover from locked ShuttingDown state
->>>>>>> f3bcc21e
 
 ## [1.2.22](https://github.com/arangodb/kube-arangodb/tree/1.2.22) (2022-12-13)
 - (Bugfix) Do not manage ports in managed ExternalAccess mode
