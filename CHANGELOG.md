--- conflicted
+++ resolved
@@ -13,11 +13,8 @@
 - (Feature) Promote RestartPolicy Always Feature
 - (Maintenance) Update Dependencies
 - (Feature) Backup Retry Until and BackupPolicy Until Propagation feature
-<<<<<<< HEAD
+- (Bugfix) Improve Profile Tolerations Merge
 - (Maintenance) Update Envoy to v1.32.5
-=======
-- (Bugfix) Improve Profile Tolerations Merge
->>>>>>> f1c0454c
 
 ## [1.2.47](https://github.com/arangodb/kube-arangodb/tree/1.2.47) (2025-03-28)
 - (Bugfix) Use Profile Annotations
