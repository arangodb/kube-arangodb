# Change Log

## [master](https://github.com/arangodb/kube-arangodb/tree/master) (N/A)
- (Bugfix) Fix arangosync members state inspection
- (Feature) (ACS) Improve Reconciliation Loop
- (Bugfix) Allow missing Monitoring CRD
- (Feature) (ACS) Add Resource plan
- (Feature) Allow raw json value for license token-v2
- (Update) Replace `beta.kubernetes.io/arch` to `kubernetes.io/arch` in Operator Chart

## [1.2.12](https://github.com/arangodb/kube-arangodb/tree/1.2.12) (2022-05-10)
- (Feature) Add CoreV1 Endpoints Inspector
<<<<<<< HEAD
- (Feature) Add operator shutdown handler for graceful termination
=======
- (Feature) Add Current ArangoDeployment Inspector
- (Refactor) Anonymous inspector functions
- (Feature) Recursive OwnerReference discovery
- (Maintenance) Add check make targets
- (Feature) Create support for local variables in actions.
- (Feature) Support for asynchronous ArangoD resquests.
- (Feature) Change Restore in Cluster mode to Async Request
>>>>>>> 5499e638

## [1.2.11](https://github.com/arangodb/kube-arangodb/tree/1.2.11) (2022-04-30)
- (Bugfix) Orphan PVC are not removed
- (Bugfix) Remove LocalStorage Deadlock
- (Bugfix) Skip arangosync members state inspection checks
- (Feature) Add LocalStorage DaemonSet Priority support

## [1.2.10](https://github.com/arangodb/kube-arangodb/tree/1.2.10) (2022-04-27)
- (Feature) Allow configuration for securityContext.runAsUser value
- (Bugfix) Fix Satellite collections in Agency
- (Bugfix) Fix backup creation timeout
- (Bugfix) ArangoSync port fix
- (Bugfix) Fix GetClient lock system
- (Feature) Backup InProgress Agency key discovery
- (Feature) Backup & Maintenance Conditions
- (Bugfix) Disable member removal in case of health failure
- (Bugfix) Reorder Topology management plan steps
- (Feature) UpdateInProgress & UpgradeInProgress Conditions
- (Bugfix) Fix Maintenance switch and HotBackup race
- (Bugfix) Fix Maintenance Condition typo

## [1.2.9](https://github.com/arangodb/kube-arangodb/tree/1.2.9) (2022-03-30)
- (Feature) Improve Kubernetes clientsets management
- Migrate storage-operator CustomResourceDefinition apiVersion to apiextensions.k8s.io/v1
- (Feature) Add CRD Installer
- (Bugfix) Assign imagePullSecrets to LocalStorage
- (Update) Bump K8S API to 1.21.10
- (Feature) (ACS) Add ACS handler
- (Feature) Allow to restart DBServers in cases when WriteConcern will be satisfied
- (Feature) Allow to configure action timeouts
- (Feature) (AT) Add ArangoTask API
- (Bugfix) Fix NPE in State fetcher
- (Refactor) Configurable throttle inspector
- (Bugfix) Skip Replace operation on DBServer if they need to be scaled down
- (Feature) Upgrade procedure steps
- (Refactor) Remove API and Core cross-dependency
- (Bugfix) Allow to have nil architecture (NPE fix)

## [1.2.8](https://github.com/arangodb/kube-arangodb/tree/1.2.8) (2022-02-24)
- Do not check License V2 on Community images
- Add status.members.<group>.
- Don't replace pod immediately when storage class changes
- Define MemberReplacementRequired condition
- Remove pod immediately when annotation is turned on
- (ARM64) Add support for ARM64 enablement
- (Cleanup) Reorganize main reconciliation context
- (Bugfix) Unreachable condition
- (Feature) Allow to disable external port (sidecar managed connection)
- (Bugfix) Fix 3.6 -> 3.7 Upgrade procedure
- (Bugfix) Add missing finalizer
- (Bugfix) Add graceful to kill command
- (Bugfix) Add reachable condition to deployment. Mark as UpToDate only of cluster is reachable.
- (Bugfix) Add toleration's for network failures in action start procedure

## [1.2.7](https://github.com/arangodb/kube-arangodb/tree/1.2.7) (2022-01-17)
- Add Plan BackOff functionality
- Fix Core InitContainers check
- Remove unused `status.members.<group>.sidecars-specs` variable
- Keep only recent terminations
- Add endpoint into member status
- Add debug mode (Golang DLV)
- License V2 for ArangoDB 3.9.0+
- Add ArangoClusterSynchronization v1 API
- Add core containers names to follow their terminations
- Add ArangoJob and Apps Operator
- Use Go 1.17
- Add metrics for the plan actions
- Add ArangoClusterSynchronization Operator
- Update licenses
- Fix restart procedure in case of failing members
- Fix status propagation race condition

## [1.2.6](https://github.com/arangodb/kube-arangodb/tree/1.2.6) (2021-12-15)
- Add ArangoBackup backoff functionality
- Allow to abort ArangoBackup uploads by removing spec.upload
- Add Agency Cache internally
- Add Recovery during PlanBuild operation
- Fix Exporter in Deployments without authentication
- Allow to disable ClusterScalingIntegration and add proper Scheduled label to pods
- Add additional timeout parameters and kubernetes batch size
- Limit parallel Backup uploads
- Bugfix - Adjust Cluster Scaling Integration logic

## [1.2.5](https://github.com/arangodb/kube-arangodb/tree/1.2.5) (2021-10-25)
- Split & Unify Lifecycle management functionality
- Drop support for ArangoDB <= 3.5 (versions already EOL)
- Add new admin commands to fetch agency dump and agency state
- Add Graceful shutdown as finalizer (supports kubectl delete)
- Add Watch to Lifecycle command
- Add Topology Discovery
- Add Support for StartupProbe
- Add ARM64 support for Operator Docker image
- Add ALPHA Rebalancer support

## [1.2.4](https://github.com/arangodb/kube-arangodb/tree/1.2.4) (2021-10-22)
- Replace `beta.kubernetes.io/arch` Pod label with `kubernetes.io/arch` using Silent Rotation
- Add "Short Names" feature
- Switch ArangoDB Image Discovery process from Headless Service to Pod IP
- Fix PVC Resize for Single servers
- Add Topology support
- Add ARANGODB_ZONE env to Topology Managed pods
- Add "Random pod names" feature
- Rotate TLS Secrets on ALT Names change

## [1.2.3](https://github.com/arangodb/kube-arangodb/tree/1.2.3) (2021-09-24)
- Update UBI Image to 8.4
- Fix ArangoSync Liveness Probe
- Allow runtime update of Sidecar images
- Allow Agent recreation with preserved IDs
- The internal metrics exporter can not be disabled
- Changing the topics' log level without restarting the container.
  When the topic is removed from the argument list then it will not 
  be turned off in the ArangoDB automatically.
- Allow to customize SchedulerName inside Member Pod
- Add Enterprise Edition support

## [1.2.2](https://github.com/arangodb/kube-arangodb/tree/1.2.2) (2021-09-09)
- Update 'github.com/arangodb/arangosync-client' dependency to v0.7.0
- Add HighPriorityPlan to ArangoDeployment Status
- Add Pending Member phase
- Add Ephemeral Volumes for apps feature
- Check if the DB server is cleaned out.
- Render Pod Template in ArangoMember Spec and Status
- Add Pod PropagationModes
- Fix MemberUp action for ActiveFailover

## [1.2.1](https://github.com/arangodb/kube-arangodb/tree/1.2.1) (2021-07-28)
- Fix ArangoMember race with multiple ArangoDeployments within single namespace
- Allow to define Member Recreation Policy within group
- Replace 'github.com/dgrijalva/jwt-go' with 'github.com/golang-jwt/jwt'
- Update 'github.com/gin-gonic/gin' dependency to v1.7.2

## [1.2.0](https://github.com/arangodb/kube-arangodb/tree/1.2.0) (2021-07-16)
- Enable "Operator Internal Metrics Exporter" by default
- Enable "Operator Maintenance Management Support" by default
- Add Operator `/api/v1/version` endpoint

## [1.1.10](https://github.com/arangodb/kube-arangodb/tree/1.1.10) (2021-07-06)
- Switch K8S CRD API to V1
- Deprecate Alpine image usage
- Use persistent name and namespace in ArangoDeployment reconcilation loop
- Remove finalizers when Server container is already terminated and reduce initial reconciliation delay
- Add new logger services - reconciliation and event

## [1.1.9](https://github.com/arangodb/kube-arangodb/tree/1.1.9) (2021-05-28)
- Add IP, DNS, ShortDNS, HeadlessService (Default) communication methods
- Migrate ArangoExporter into Operator code

## [1.1.8](https://github.com/arangodb/kube-arangodb/tree/1.1.8) (2021-04-21)
- Prevent Single member recreation
- Add OwnerReference to ClusterIP member service
- Add InternalPort to ServerGroupSpec to allow user to expose tcp connection over localhost for sidecars

## [1.1.7](https://github.com/arangodb/kube-arangodb/tree/1.1.7) (2021-04-14)
- Bump Kubernetes Dependencies to 1.19.x
- Add ArangoMember status propagation
- Add ShutdownMethod option for members
- Fix Maintenance Plan actions

## [1.1.6](https://github.com/arangodb/kube-arangodb/tree/1.1.6) (2021-03-02)
- Add ArangoMember Resource and required RBAC rules

## [1.1.5](https://github.com/arangodb/kube-arangodb/tree/1.1.5) (2021-02-20)
- Fix AKS Volume Resize mode
- Use cached status in member client creation
- Remove failed DBServers
- Remove deadlock in internal cache
- Replace CleanOut action with ResignLeadership on rotate PVC resize mode

## [1.1.4](https://github.com/arangodb/kube-arangodb/tree/1.1.4) (2021-02-15)
- Add support for spec.ClusterDomain to be able to use FQDN in ArangoDB cluster communication
- Add Version Check feature with extended Upgrade checks
- Fix Upgrade failures recovery
- Add ResignLeadership action before Upgrade, Restart and Shutdown actions

## [1.1.3](https://github.com/arangodb/kube-arangodb/tree/1.1.3) (2020-12-16)
- Add v2alpha1 API for ArangoDeployment and ArangoDeploymentReplication
- Migrate CRD to apiextensions.k8s.io/v1
- Add customizable log levels per service
- Move Upgrade as InitContainer and fix Direct Image discovery mode
- Allow to remove currently executed plan by annotation

## [1.1.2](https://github.com/arangodb/kube-arangodb/tree/1.1.2) (2020-11-11)
- Fix Bootstrap phase and move it under Plan

## [1.1.1](https://github.com/arangodb/kube-arangodb/tree/1.1.1) (2020-11-04)
- Allow to mount EmptyDir
- Allow to specify initContainers in pods
- Add serviceAccount, resources and securityContext fields to ID Group
- Allow to override Entrypoint
- Add NodeSelector to Deployment Helm Chart

## [1.1.0](https://github.com/arangodb/kube-arangodb/tree/1.1.0) (2020-10-14)
- Change NumberOfCores and MemoryOverride flags to be set to true by default
- Enable by default and promote to Production Ready - JWT Rotation Feature, TLS Rotation Feature
- Deprecate K8S < 1.16
- Fix Upgrade procedure to safely evict pods during upgrade
- Fix Panics in Deployments without authentication
- Fix ChaosMonkey mode
- Allow append on empty annotations
- Add annotations and labels on pod creation

## [1.0.8](https://github.com/arangodb/kube-arangodb/tree/1.0.8) (2020-09-10)
- Fix Volume rotation on AKS

## [1.0.7](https://github.com/arangodb/kube-arangodb/tree/1.0.7) (2020-09-09)
- Always use JWT Authorized requests in internal communication
- Add Operator Maintenance Management feature
- Add support for ARANGODB_OVERRIDE_DETECTED_NUMBER_OF_CORES ArangoDB Environment Variable
- Allow to use privileged pods in ArangoStorage

## [1.0.6](https://github.com/arangodb/kube-arangodb/tree/1.0.6) (2020-08-19)
- Add Operator Namespaced mode (Alpha)
- Fix ActiveFailover Upgrade procedure

## [1.0.5](https://github.com/arangodb/kube-arangodb/tree/1.0.5) (2020-08-05)
- Add Labels and Annotations to ServiceMonitor
- Allow to expose Exporter in HTTP with secured Deployments
- Change rotation by annotation order (coordinator before dbserver)
- Fix NodeAffinity propagation
- Allow to disable Foxx Queues on Cluster mode

## [1.0.4](https://github.com/arangodb/kube-arangodb/tree/1.0.4) (2020-07-28)
- Add Encryption Key rotation feature for ArangoDB EE 3.7+
- Improve TLS CA and Keyfile rotation for CE and EE
- Add runtime TLS rotation for ArangoDB EE 3.7+
- Add Kustomize support
- Improve Helm 3 support
- Allow to customize ID Pod selectors
- Add Label and Envs Pod customization
- Improved JWT Rotation
- Allow to customize Security Context in pods
- Remove dead Coordinators in Cluster mode
- Add AutoRecovery flag to recover cluster in case of deadlock
- Add Operator Single mode
- Improve SecurityContext settings
- Update k8s dependency to 1.15.11
- Add Scope parameter to Operator

## [1.0.3](https://github.com/arangodb/kube-arangodb/tree/1.0.3) (2020-05-25)
- Prevent deletion of not known PVC's
- Move Restore as Plan

## [1.0.2](https://github.com/arangodb/kube-arangodb/tree/1.0.2) (2020-04-16)
- Added additional checks in UpToDate condition
- Added extended Rotation check for Cluster mode
- Removed old rotation logic (rotation of ArangoDeployment may be enforced after Operator upgrade)
- Added UpToDate condition in ArangoDeployment Status

## [1.0.1](https://github.com/arangodb/kube-arangodb/tree/1.0.1) (2020-03-25)
- Added Customizable Affinity settings for ArangoDB Member Pods
- Added possibility to override default images used by ArangoDeployment
- Added possibility to set probes on all groups
- Added Image Discovery type in ArangoDeployment spec
- Prevent Agency Members recreation
- Added Customizable Volumes and VolumeMounts for ArangoDB server container
- Added MemoryOverride flag for ArangoDB >= 3.6.3
- Improved Rotation discovery process
- Added annotation to rotate ArangoDeployment in secure way

## [1.0.0](https://github.com/arangodb/kube-arangodb/tree/1.0.0) (2020-03-03)
- Removal of v1alpha support for ArangoDeployment, ArangoDeploymentReplication, ArangoBackup
- Added new command to operator - version

## [0.4.5](https://github.com/arangodb/kube-arangodb/tree/0.4.5) (2020-03-02)
- Add Customizable SecurityContext for ArangoDeployment pods

## [0.4.4](https://github.com/arangodb/kube-arangodb/tree/0.4.4) (2020-02-27)
- Add new VolumeResize mode to be compatible with Azure flow
- Allow to customize probe configuration options
- Add new upgrade flag for ArangoDB 3.6.0<=

## [0.4.3](https://github.com/arangodb/kube-arangodb/tree/0.4.3) (2020-01-31)
- Prevent DBServer deletion if there are any shards active on it
- Add Maintenance mode annotation for ArangoDeployment

## [0.4.2](https://github.com/arangodb/kube-arangodb/tree/0.4.2) (2019-11-12)
- AntiAffinity for operator pods.
- Add CRD API v1 with support for v1alpha.
- Allow to set annotations in ArangoDeployment resources.
- Add UBI based image.

## [0.4.0](https://github.com/arangodb/kube-arangodb/tree/0.4.0) (2019-10-09)
- Further helm chart fixes for linter.
- Support hot backup.
- Disable scaling buttons if scaling is not possible.

## [0.3.16](https://github.com/arangodb/kube-arangodb/tree/0.3.16) (2019-09-25)
- Revised helm charts.
- Use separate service account for operator.
- Support for ResignLeadership job.
- Allow to set ImagePullSecrets in pods.
- Bug fixes.

## [0.3.15]() (never released, only previews existed)

## [0.3.14](https://github.com/arangodb/kube-arangodb/tree/0.3.14) (2019-08-07)
- Bug fixes for custom sidecars.
- More tests

## [0.3.13](https://github.com/arangodb/kube-arangodb/tree/0.3.13) (2019-08-02)
- Added side car changed to pod rotation criterium
- Added ArangoDB version and image id to member status
- Fix bug with MemberOfCluster condition
- Added test for resource change

## [0.3.12](https://github.com/arangodb/kube-arangodb/tree/0.3.12) (2019-07-04)
- Limit source IP ranges for external services

## [0.3.11](https://github.com/arangodb/kube-arangodb/tree/0.3.11) (2019-06-07)
- Introduced volume claim templates for all server groups that require volume.
- Added arangodb-exporter support as sidecar to all arangodb pods.
- Fixed a bug in the case that all coordinators failed.
- Increase some timeouts in cluster observation.
- Ignore connection errors when removing servers.
- Switch to go 1.12 and modules.
- User sidecars.

## [0.3.10](https://github.com/arangodb/kube-arangodb/tree/0.3.10) (2019-04-04)
- Added Pod Disruption Budgets for all server groups in production mode.
- Added Priority Class Name to be specified per server group.
- Forward resource requirements to k8s.
- Automatic creation of randomized root password on demand.
- Volume resizing (only enlarge).
- Allow to disable liveness probes, increase timeouts in defaults.
- Handle case of all coordinators gone better.
- Added `MY_NODE_NAME` and `NODE_NAME` env vars for all pods.
- Internal communications with ArangoDB more secure through tokens which
  are limited to certain API paths.
- Rolling upgrade waits till all shards are in sync before proceeding to
  next dbserver, even if it takes longer than 15 min.
- Improve installation and upgrade instructions in README.

## [0.3.9](https://github.com/arangodb/kube-arangodb/tree/0.3.9) (2019-02-28)
[Full Changelog](https://github.com/arangodb/kube-arangodb/compare/0.3.8...0.3.9)
- Fixed a serious bug in rolling upgrades which was introduced in 0.3.8.
- Document the drain procedure for k8s nodes.
- Wait for shards to be in sync before continuing upgrade process.
- Rotate members when patch-level upgrade.
- Don't trigger cleanout server during upgrade.
- More robust remove-server actions.

## [0.3.8](https://github.com/arangodb/kube-arangodb/tree/0.3.8) (2019-02-19)
[Full Changelog](https://github.com/arangodb/kube-arangodb/compare/0.3.7...0.3.8)

- Added scaling limits to spec and enforce in operator.
- npm update for dashboard to alleviate security problems.
- Added bare metal walk through to documentation.
- Wait for coordinator to be ready in kubernetes.
- Schedule only one CleanOutServer job in drain scenario, introduce
  Drain phase.
- Take care of case that server is terminated by drain before cleanout
  has completed.
- Added undocumented force-status-reload status field.
- Take care of case that all coordinators have failed: delete all
  coordinator pods and create new ones.
- Updated lodash for dashboard.
- Try harder to remove server from cluster if it does not work right away.
- Update member status, if once decided to drain, continue draining.
  This takes care of more corner cases.

## [0.3.7](https://github.com/arangodb/kube-arangodb/tree/0.3.7) (2019-01-03)
[Full Changelog](https://github.com/arangodb/kube-arangodb/compare/0.3.6...0.3.7)

**Merged pull requests:**

- Use jwt-keyfile option if available. [\#318](https://github.com/arangodb/kube-arangodb/pull/318)
- StorageOperator Volume Size Fix [\#316](https://github.com/arangodb/kube-arangodb/pull/316)

## [0.3.6](https://github.com/arangodb/kube-arangodb/tree/0.3.6) (2018-12-06)
[Full Changelog](https://github.com/arangodb/kube-arangodb/compare/0.3.5...0.3.6)

**Closed issues:**

- Dashboards not aware of kube-proxy [\#278](https://github.com/arangodb/kube-arangodb/issues/278)

**Merged pull requests:**

- Link to k8s platform tutorials. [\#313](https://github.com/arangodb/kube-arangodb/pull/313)
- Updated Go-Driver to latest version. [\#312](https://github.com/arangodb/kube-arangodb/pull/312)
- NodeSelector [\#311](https://github.com/arangodb/kube-arangodb/pull/311)
- Docs: Formatting [\#310](https://github.com/arangodb/kube-arangodb/pull/310)
- Doc: remove duplicate chapter [\#309](https://github.com/arangodb/kube-arangodb/pull/309)
- Doc: remove blanks after tripple tics [\#308](https://github.com/arangodb/kube-arangodb/pull/308)
- License Key [\#307](https://github.com/arangodb/kube-arangodb/pull/307)
- Updated packages containing vulnerabilities [\#306](https://github.com/arangodb/kube-arangodb/pull/306)
- Advertised Endpoints [\#299](https://github.com/arangodb/kube-arangodb/pull/299)

## [0.3.5](https://github.com/arangodb/kube-arangodb/tree/0.3.5) (2018-11-20)
[Full Changelog](https://github.com/arangodb/kube-arangodb/compare/0.3.4...0.3.5)

**Closed issues:**

- Istio compatibility issue [\#260](https://github.com/arangodb/kube-arangodb/issues/260)

**Merged pull requests:**

- Fixing imageID retrieval issue when sidecars are injected. [\#302](https://github.com/arangodb/kube-arangodb/pull/302)
- Bug fix/fix immutable reset [\#301](https://github.com/arangodb/kube-arangodb/pull/301)
- Fixing small type in readme [\#300](https://github.com/arangodb/kube-arangodb/pull/300)
- Make timeout configurable. [\#298](https://github.com/arangodb/kube-arangodb/pull/298)
- fixed getLoadBalancerIP to also handle hostnames [\#297](https://github.com/arangodb/kube-arangodb/pull/297)

## [0.3.4](https://github.com/arangodb/kube-arangodb/tree/0.3.4) (2018-11-06)
[Full Changelog](https://github.com/arangodb/kube-arangodb/compare/0.3.3...0.3.4)

**Merged pull requests:**

- Try to repair changelog generator. [\#296](https://github.com/arangodb/kube-arangodb/pull/296)
- Fixing uninitialised `lastNumberOfServers`. [\#294](https://github.com/arangodb/kube-arangodb/pull/294)
- Fixes for semiautomation. [\#293](https://github.com/arangodb/kube-arangodb/pull/293)
- add ebs volumes to eks doc [\#295](https://github.com/arangodb/kube-arangodb/pull/295)

## [0.3.3](https://github.com/arangodb/kube-arangodb/tree/0.3.3) (2018-11-02)
[Full Changelog](https://github.com/arangodb/kube-arangodb/compare/0.3.2...0.3.3)

**Closed issues:**

- `manifests/arango-crd.yaml` not in repository [\#292](https://github.com/arangodb/kube-arangodb/issues/292)

**Merged pull requests:**

- Make semiautomation files self-contained. [\#291](https://github.com/arangodb/kube-arangodb/pull/291)

## [0.3.2](https://github.com/arangodb/kube-arangodb/tree/0.3.2) (2018-11-02)
[Full Changelog](https://github.com/arangodb/kube-arangodb/compare/0.3.1...0.3.2)

**Closed issues:**

- Operator redeployed not fully functional [\#273](https://github.com/arangodb/kube-arangodb/issues/273)
- Busy Update Loop on PKS [\#272](https://github.com/arangodb/kube-arangodb/issues/272)
- scaling down in production starts pending pods to terminate them immediately [\#267](https://github.com/arangodb/kube-arangodb/issues/267)
- crd inclusion in helm chart prevents subsequent deployments to alternate namespaces [\#261](https://github.com/arangodb/kube-arangodb/issues/261)
- Tutorials with real world examples [\#229](https://github.com/arangodb/kube-arangodb/issues/229)

**Merged pull requests:**

- UI Fix [\#290](https://github.com/arangodb/kube-arangodb/pull/290)
- Revisited scale up and scale down. [\#288](https://github.com/arangodb/kube-arangodb/pull/288)
- Bug fix/extra crd yaml [\#287](https://github.com/arangodb/kube-arangodb/pull/287)
- Documentation/add aks tutorial [\#286](https://github.com/arangodb/kube-arangodb/pull/286)
- IPv6 revisited [\#285](https://github.com/arangodb/kube-arangodb/pull/285)
- Bug fix/readiness upgrade fix [\#283](https://github.com/arangodb/kube-arangodb/pull/283)
- Revert "Skip LoadBalancer Test" [\#282](https://github.com/arangodb/kube-arangodb/pull/282)
- Updated node modules to fix vulnerabilities [\#281](https://github.com/arangodb/kube-arangodb/pull/281)
- First stab at semiautomation. [\#280](https://github.com/arangodb/kube-arangodb/pull/280)
- When doing tests, always pull the image. [\#279](https://github.com/arangodb/kube-arangodb/pull/279)
- Break PKS Loop [\#277](https://github.com/arangodb/kube-arangodb/pull/277)
- Fixed readiness route. [\#276](https://github.com/arangodb/kube-arangodb/pull/276)
- Bug fix/scale up error [\#275](https://github.com/arangodb/kube-arangodb/pull/275)
- minor fix in template generation [\#274](https://github.com/arangodb/kube-arangodb/pull/274)
- Added `disableIPV6` Spec entry. [\#271](https://github.com/arangodb/kube-arangodb/pull/271)
- Test Image Option [\#270](https://github.com/arangodb/kube-arangodb/pull/270)
- Skip LoadBalancer Test [\#269](https://github.com/arangodb/kube-arangodb/pull/269)
- Test/templates [\#266](https://github.com/arangodb/kube-arangodb/pull/266)
- Updated examples to use version 3.3.17. [\#265](https://github.com/arangodb/kube-arangodb/pull/265)
- Unified Readiness Test [\#264](https://github.com/arangodb/kube-arangodb/pull/264)
- Use correct templateoptions for helm charts [\#258](https://github.com/arangodb/kube-arangodb/pull/258)
- Add advanced dc2dc to acceptance test. [\#252](https://github.com/arangodb/kube-arangodb/pull/252)
- adding EKS tutorial [\#289](https://github.com/arangodb/kube-arangodb/pull/289)

## [0.3.1](https://github.com/arangodb/kube-arangodb/tree/0.3.1) (2018-09-25)
[Full Changelog](https://github.com/arangodb/kube-arangodb/compare/0.3.0...0.3.1)

**Closed issues:**

- Helm chart not deploying custom resource definitions [\#254](https://github.com/arangodb/kube-arangodb/issues/254)
- `go get` failing due to nonexistent arangodb/arangosync repo [\#249](https://github.com/arangodb/kube-arangodb/issues/249)
- Helm chart download links broken \(404\) [\#248](https://github.com/arangodb/kube-arangodb/issues/248)
- Make it easy to deploy in another namespace [\#230](https://github.com/arangodb/kube-arangodb/issues/230)
- Deployment Failed to Start in different Namespace other than Default [\#223](https://github.com/arangodb/kube-arangodb/issues/223)

**Merged pull requests:**

- Bugfix/sed on linux [\#259](https://github.com/arangodb/kube-arangodb/pull/259)
- README updates, removing `kubectl apply -f crd.yaml` [\#256](https://github.com/arangodb/kube-arangodb/pull/256)
- Include CRD in helm chart [\#255](https://github.com/arangodb/kube-arangodb/pull/255)

## [0.3.0](https://github.com/arangodb/kube-arangodb/tree/0.3.0) (2018-09-07)
[Full Changelog](https://github.com/arangodb/kube-arangodb/compare/0.2.2...0.3.0)

**Closed issues:**

- Provide an option to add SubjectAltName or option to disable SSL [\#239](https://github.com/arangodb/kube-arangodb/issues/239)
- Use go-upgrade-rules [\#234](https://github.com/arangodb/kube-arangodb/issues/234)
- Spot the difference [\#225](https://github.com/arangodb/kube-arangodb/issues/225)
- How to Delete ArangoDeployment [\#224](https://github.com/arangodb/kube-arangodb/issues/224)
- Unable to delete pods, stuck in terminating state [\#220](https://github.com/arangodb/kube-arangodb/issues/220)
- Do not allow "critical" cmdline arguments to be overwritten [\#207](https://github.com/arangodb/kube-arangodb/issues/207)

**Merged pull requests:**

- Avoid use of arangosync packages [\#250](https://github.com/arangodb/kube-arangodb/pull/250)
- Fixed PV creation on kubernetes 1.11 [\#247](https://github.com/arangodb/kube-arangodb/pull/247)
- Resilience improvements [\#246](https://github.com/arangodb/kube-arangodb/pull/246)
- Adding GKE tutorial [\#245](https://github.com/arangodb/kube-arangodb/pull/245)
- Reject critical options during validation fixes \#207 [\#243](https://github.com/arangodb/kube-arangodb/pull/243)
- Trying to stabalize resilience tests [\#242](https://github.com/arangodb/kube-arangodb/pull/242)
- Adding helm charts for deploying the operators [\#238](https://github.com/arangodb/kube-arangodb/pull/238)
- Include license in upgrade check [\#237](https://github.com/arangodb/kube-arangodb/pull/237)
- Use new CurrentImage field to prevent unintended upgrades. [\#236](https://github.com/arangodb/kube-arangodb/pull/236)
- Use go-upgrade-rules to make "is upgrade allowed" decision fixes \#234 [\#235](https://github.com/arangodb/kube-arangodb/pull/235)
- Updated versions to known "proper" versions [\#233](https://github.com/arangodb/kube-arangodb/pull/233)
- Applying defaults after immutable fields have been reset [\#232](https://github.com/arangodb/kube-arangodb/pull/232)
- Updated go-driver to latest version [\#231](https://github.com/arangodb/kube-arangodb/pull/231)
- EE note for Kubernetes DC2DC [\#222](https://github.com/arangodb/kube-arangodb/pull/222)
- Documented dashboard usage [\#219](https://github.com/arangodb/kube-arangodb/pull/219)
- Load balancing tests [\#218](https://github.com/arangodb/kube-arangodb/pull/218)
- Add links to other operators in dashboard menu [\#217](https://github.com/arangodb/kube-arangodb/pull/217)
- Grouping style elements in 1 place [\#216](https://github.com/arangodb/kube-arangodb/pull/216)
- Adding ArangoDeploymentReplication dashboard. [\#215](https://github.com/arangodb/kube-arangodb/pull/215)
- Do not build initcontainer for imageid pod [\#214](https://github.com/arangodb/kube-arangodb/pull/214)
- Dashboard for ArangoLocalStorage operator [\#213](https://github.com/arangodb/kube-arangodb/pull/213)
- Adjust documentation based on new load balancer support. [\#212](https://github.com/arangodb/kube-arangodb/pull/212)
- Feature/dashboard [\#211](https://github.com/arangodb/kube-arangodb/pull/211)
- Use gin as HTTP server framework [\#210](https://github.com/arangodb/kube-arangodb/pull/210)
- Dashboard design concept [\#209](https://github.com/arangodb/kube-arangodb/pull/209)

## [0.2.2](https://github.com/arangodb/kube-arangodb/tree/0.2.2) (2018-06-29)
[Full Changelog](https://github.com/arangodb/kube-arangodb/compare/0.2.1...0.2.2)

**Closed issues:**

- Unable to unset standard storage class in GKE using kubectl [\#200](https://github.com/arangodb/kube-arangodb/issues/200)
- Fix operators Deployment spec wrt minimum availability [\#198](https://github.com/arangodb/kube-arangodb/issues/198)
- Rotate server when cmdline arguments change [\#189](https://github.com/arangodb/kube-arangodb/issues/189)

**Merged pull requests:**

- Set a `role=leader` label on the Pod who won the leader election [\#208](https://github.com/arangodb/kube-arangodb/pull/208)
- Rotate server on changed arguments [\#206](https://github.com/arangodb/kube-arangodb/pull/206)
- Documentation fixes [\#205](https://github.com/arangodb/kube-arangodb/pull/205)
- Fixed get/set Default flag for StorageClasses [\#204](https://github.com/arangodb/kube-arangodb/pull/204)
- Log improvements [\#203](https://github.com/arangodb/kube-arangodb/pull/203)
- All operator Pods will now reach the Ready state. [\#201](https://github.com/arangodb/kube-arangodb/pull/201)

## [0.2.1](https://github.com/arangodb/kube-arangodb/tree/0.2.1) (2018-06-19)
[Full Changelog](https://github.com/arangodb/kube-arangodb/compare/0.2.0...0.2.1)

## [0.2.0](https://github.com/arangodb/kube-arangodb/tree/0.2.0) (2018-06-19)
[Full Changelog](https://github.com/arangodb/kube-arangodb/compare/0.1.0...0.2.0)

**Closed issues:**

- Guard operations that yield downtime with an `downtimeAllowed` field [\#190](https://github.com/arangodb/kube-arangodb/issues/190)
- Require at least 2 dbservers for `Cluster` deployment [\#178](https://github.com/arangodb/kube-arangodb/issues/178)
- Resource re-deployments when changing specific specs [\#164](https://github.com/arangodb/kube-arangodb/issues/164)
- PVC's can get stuck in Terminating state [\#157](https://github.com/arangodb/kube-arangodb/issues/157)
- PVC [\#156](https://github.com/arangodb/kube-arangodb/issues/156)
- Add timeout for reconciliation plan\(items\) [\#154](https://github.com/arangodb/kube-arangodb/issues/154)
- Add setting to specify ServiceAccount for deployment [\#146](https://github.com/arangodb/kube-arangodb/issues/146)
- Finalizers TODO [\#138](https://github.com/arangodb/kube-arangodb/issues/138)
- Prevent deleting pods \(manually\) using finalizers [\#134](https://github.com/arangodb/kube-arangodb/issues/134)
- Set controller of pods to support `kubectl drain` [\#132](https://github.com/arangodb/kube-arangodb/issues/132)
- Add option to taint pods [\#131](https://github.com/arangodb/kube-arangodb/issues/131)
- OpenShift: No DB is getting deployed [\#128](https://github.com/arangodb/kube-arangodb/issues/128)
- ArangoDeploymentTasks [\#34](https://github.com/arangodb/kube-arangodb/issues/34)
- ArangoLocalStorage tasks [\#33](https://github.com/arangodb/kube-arangodb/issues/33)

**Merged pull requests:**

- Adding downtimeAllowed field [\#194](https://github.com/arangodb/kube-arangodb/pull/194)
- Added tutorial for configuring DC2DC of Kubernetes [\#187](https://github.com/arangodb/kube-arangodb/pull/187)
- Various TLS & Sync related fixes [\#186](https://github.com/arangodb/kube-arangodb/pull/186)
- Use standard EventRecord to use event compression [\#185](https://github.com/arangodb/kube-arangodb/pull/185)
- Fixed ID prefix for single servers [\#184](https://github.com/arangodb/kube-arangodb/pull/184)
- Allow changing server group storage class. [\#183](https://github.com/arangodb/kube-arangodb/pull/183)
- Added test timeouts to all stages [\#182](https://github.com/arangodb/kube-arangodb/pull/182)
- Added renewal of deployment TLS CA certificate [\#181](https://github.com/arangodb/kube-arangodb/pull/181)
- Min dbserver count is 2. Revert phase when cleanout has failed [\#180](https://github.com/arangodb/kube-arangodb/pull/180)
- Prefer distinct nodes, even when not required [\#179](https://github.com/arangodb/kube-arangodb/pull/179)
- Added duration test app [\#177](https://github.com/arangodb/kube-arangodb/pull/177)
- Improved readiness probe, database services only use ready pods [\#176](https://github.com/arangodb/kube-arangodb/pull/176)
- Documenting acceptance test [\#175](https://github.com/arangodb/kube-arangodb/pull/175)
- Avoid useless warnings in log [\#174](https://github.com/arangodb/kube-arangodb/pull/174)
- Hide "dangerous" functions of MemberStatusList [\#173](https://github.com/arangodb/kube-arangodb/pull/173)
- Avoid overwriting status changes [\#172](https://github.com/arangodb/kube-arangodb/pull/172)
- Abort reconcilientation plan on failed cleanout server [\#171](https://github.com/arangodb/kube-arangodb/pull/171)
- Improving documentation [\#170](https://github.com/arangodb/kube-arangodb/pull/170)
- Remove service stickyness [\#169](https://github.com/arangodb/kube-arangodb/pull/169)
- Prevent deleting the PV when the PVC has already been attached to it [\#168](https://github.com/arangodb/kube-arangodb/pull/168)
- Various test improvements [\#167](https://github.com/arangodb/kube-arangodb/pull/167)
- Added unit tests for pv\_creator.go [\#166](https://github.com/arangodb/kube-arangodb/pull/166)
- Added finalizer on deployment, used to remove child finalizers on delete [\#165](https://github.com/arangodb/kube-arangodb/pull/165)
- Fix endless rotation because of serviceAccount `default` [\#163](https://github.com/arangodb/kube-arangodb/pull/163)
- Force volumes to unique nodes for production environments [\#162](https://github.com/arangodb/kube-arangodb/pull/162)
- Improved Service documentation [\#161](https://github.com/arangodb/kube-arangodb/pull/161)
- Reconciliation plan-item timeout [\#160](https://github.com/arangodb/kube-arangodb/pull/160)
- Operator high-availability [\#155](https://github.com/arangodb/kube-arangodb/pull/155)
- Cleanup long terminating stateful pods [\#153](https://github.com/arangodb/kube-arangodb/pull/153)
- Allow customization of serviceAccountName for pods [\#152](https://github.com/arangodb/kube-arangodb/pull/152)
- Cleanup stateless pods that are in terminating state for a long time [\#151](https://github.com/arangodb/kube-arangodb/pull/151)
- Added no-execute tolerations on operators to failover quicker [\#150](https://github.com/arangodb/kube-arangodb/pull/150)
- Replication shard status in ArangoDeploymentReplication status [\#148](https://github.com/arangodb/kube-arangodb/pull/148)
- Sync access packages [\#147](https://github.com/arangodb/kube-arangodb/pull/147)
- Adding syncmaster&worker reconciliation support. [\#145](https://github.com/arangodb/kube-arangodb/pull/145)
- Fixes needed to run on latest openshift. [\#144](https://github.com/arangodb/kube-arangodb/pull/144)
- `ArangoDeploymentReplication` resource [\#143](https://github.com/arangodb/kube-arangodb/pull/143)
- Adding deployment replication spec [\#142](https://github.com/arangodb/kube-arangodb/pull/142)
- No stickyness for EA service of type LoadBalancer [\#141](https://github.com/arangodb/kube-arangodb/pull/141)
- Added `tolerations` field to configure tolerations of generated pods. [\#140](https://github.com/arangodb/kube-arangodb/pull/140)
- Inspect node schedulable state [\#139](https://github.com/arangodb/kube-arangodb/pull/139)
- Make use of GOCACHE as docker volume for improved build times [\#137](https://github.com/arangodb/kube-arangodb/pull/137)
- Feature: finalizers [\#136](https://github.com/arangodb/kube-arangodb/pull/136)
- Added a spec regarding the rules for eviction & replacement of pods [\#133](https://github.com/arangodb/kube-arangodb/pull/133)
- Added support for running arangosync master & worker servers. [\#130](https://github.com/arangodb/kube-arangodb/pull/130)
- Updated go-certificates & go-driver to latest versions [\#127](https://github.com/arangodb/kube-arangodb/pull/127)
- Added Database external access service feature [\#126](https://github.com/arangodb/kube-arangodb/pull/126)
- Updated to latest go-driver [\#125](https://github.com/arangodb/kube-arangodb/pull/125)
- BREAKING CHANGE: Deployment mode ResilientSingle renamed to ActiveFailover [\#124](https://github.com/arangodb/kube-arangodb/pull/124)
- add persistent-volume tests [\#97](https://github.com/arangodb/kube-arangodb/pull/97)

## [0.1.0](https://github.com/arangodb/kube-arangodb/tree/0.1.0) (2018-04-06)
[Full Changelog](https://github.com/arangodb/kube-arangodb/compare/0.0.1...0.1.0)

**Closed issues:**

- make sure scripts terminate to avoid hanging CI [\#63](https://github.com/arangodb/kube-arangodb/issues/63)
- prefix environment variables [\#62](https://github.com/arangodb/kube-arangodb/issues/62)
- warning when passing string literal "None" as spec.tls.caSecretName [\#60](https://github.com/arangodb/kube-arangodb/issues/60)

**Merged pull requests:**

- Fixed down/upgrading resilient single deployments. [\#123](https://github.com/arangodb/kube-arangodb/pull/123)
- Various docs improvements & fixes [\#122](https://github.com/arangodb/kube-arangodb/pull/122)
- Added tests for query cursors on various deployments. [\#121](https://github.com/arangodb/kube-arangodb/pull/121)
- Remove upgrade resilient single 3.2 -\> 3.3 test. [\#120](https://github.com/arangodb/kube-arangodb/pull/120)
- Various renamings in tests such that common names are used. [\#119](https://github.com/arangodb/kube-arangodb/pull/119)
- Added envvar \(CLEANUPDEPLOYMENTS\) to cleanup failed tests. [\#118](https://github.com/arangodb/kube-arangodb/pull/118)
- Added test that removes PV, PVC & Pod or dbserver. \[ci VERBOSE=1\] \[ci LONG=1\] \[ci TESTOPTIONS="-test.run ^TestResiliencePVDBServer$"\] [\#117](https://github.com/arangodb/kube-arangodb/pull/117)
- Fixed expected value for ENGINE file in init container of dbserver. [\#116](https://github.com/arangodb/kube-arangodb/pull/116)
- Improved liveness detection [\#115](https://github.com/arangodb/kube-arangodb/pull/115)
- Run chaos-monkey in go-routine to avoid blocking the operator [\#114](https://github.com/arangodb/kube-arangodb/pull/114)
- Added examples for exposing metrics to Prometheus [\#113](https://github.com/arangodb/kube-arangodb/pull/113)
- Replace HTTP server with HTTPS server [\#112](https://github.com/arangodb/kube-arangodb/pull/112)
- Disabled colorizing logs [\#111](https://github.com/arangodb/kube-arangodb/pull/111)
- Safe resource watcher [\#110](https://github.com/arangodb/kube-arangodb/pull/110)
- Archive log files [\#109](https://github.com/arangodb/kube-arangodb/pull/109)
- Doc - Follow file name conventions of main docs, move to Tutorials [\#108](https://github.com/arangodb/kube-arangodb/pull/108)
- Quickly fail when deployment no longer exists [\#107](https://github.com/arangodb/kube-arangodb/pull/107)
- BREAKING CHANGE: Renamed all enum values to title case [\#104](https://github.com/arangodb/kube-arangodb/pull/104)
- Changed TLSSpec.TTL to new string based `Duration` type [\#103](https://github.com/arangodb/kube-arangodb/pull/103)
- Added automatic renewal of TLS server certificates [\#102](https://github.com/arangodb/kube-arangodb/pull/102)
- Adding GettingStarted page and structuring docs for website [\#101](https://github.com/arangodb/kube-arangodb/pull/101)
- Added LivenessProbe & Readiness probe [\#100](https://github.com/arangodb/kube-arangodb/pull/100)
- Patch latest version number in README [\#99](https://github.com/arangodb/kube-arangodb/pull/99)
- Adding CHANGELOG.md generation [\#98](https://github.com/arangodb/kube-arangodb/pull/98)
- Adding chaos-monkey for deployments [\#96](https://github.com/arangodb/kube-arangodb/pull/96)
- Check contents of persisted volume when dbserver is restarting [\#95](https://github.com/arangodb/kube-arangodb/pull/95)
- Added helper to prepull arangodb \(enterprise\) image. This allows the normal tests to have decent timeouts while prevent a timeout caused by a long during image pull. [\#94](https://github.com/arangodb/kube-arangodb/pull/94)
- Fixing PV cleanup [\#93](https://github.com/arangodb/kube-arangodb/pull/93)
- Check member failure [\#92](https://github.com/arangodb/kube-arangodb/pull/92)
- Tracking recent pod terminations [\#91](https://github.com/arangodb/kube-arangodb/pull/91)
- Enable LONG on kube-arangodb-long test [\#90](https://github.com/arangodb/kube-arangodb/pull/90)
- Tests/multi deployment [\#89](https://github.com/arangodb/kube-arangodb/pull/89)
- Tests/modes [\#88](https://github.com/arangodb/kube-arangodb/pull/88)
- increase timeout for long running tests [\#87](https://github.com/arangodb/kube-arangodb/pull/87)
- fix rocksdb\_encryption\_test [\#86](https://github.com/arangodb/kube-arangodb/pull/86)
- fix - /api/version will answer on all servers \(not leader only\) [\#85](https://github.com/arangodb/kube-arangodb/pull/85)
- fixes required after merge [\#84](https://github.com/arangodb/kube-arangodb/pull/84)
- Deployment state -\> phase [\#83](https://github.com/arangodb/kube-arangodb/pull/83)
- Added detection on unschedulable pods [\#82](https://github.com/arangodb/kube-arangodb/pull/82)
- AsOwner no longer things the owner refers to a controller. It refers to the ArangoDeployment [\#81](https://github.com/arangodb/kube-arangodb/pull/81)
- Store & compare hash of secrets. [\#80](https://github.com/arangodb/kube-arangodb/pull/80)
- Control jenkins from git commit log. [\#79](https://github.com/arangodb/kube-arangodb/pull/79)
- Fix scale-up [\#78](https://github.com/arangodb/kube-arangodb/pull/78)
- Added terminated-pod cleanup to speed up re-creation of pods. [\#77](https://github.com/arangodb/kube-arangodb/pull/77)
- add upgrade tests [\#76](https://github.com/arangodb/kube-arangodb/pull/76)
- check result of api version call [\#75](https://github.com/arangodb/kube-arangodb/pull/75)
- Also watch changes in PVCs and Services [\#74](https://github.com/arangodb/kube-arangodb/pull/74)
- Feature/test individual pod deletion [\#72](https://github.com/arangodb/kube-arangodb/pull/72)
- Moved low level resource \(pod,pvc,secret,service\) creation & inspection to resources sub-package. [\#71](https://github.com/arangodb/kube-arangodb/pull/71)
- Moved reconciliation code to separate package [\#70](https://github.com/arangodb/kube-arangodb/pull/70)
- Test/different deployments resilient [\#69](https://github.com/arangodb/kube-arangodb/pull/69)
- Store accepted spec [\#68](https://github.com/arangodb/kube-arangodb/pull/68)
- Fixed behavior for scaling UI integration wrt startup of the cluster [\#67](https://github.com/arangodb/kube-arangodb/pull/67)
- Fixed immitable `mode` field. [\#66](https://github.com/arangodb/kube-arangodb/pull/66)
- Integrate with scaling web-UI [\#65](https://github.com/arangodb/kube-arangodb/pull/65)
- add test for different deployments [\#64](https://github.com/arangodb/kube-arangodb/pull/64)
- Fixed validation of tls.caSecretName=None [\#61](https://github.com/arangodb/kube-arangodb/pull/61)
- Feature/add tests for immutable cluster parameters [\#59](https://github.com/arangodb/kube-arangodb/pull/59)
- rename test function [\#58](https://github.com/arangodb/kube-arangodb/pull/58)
- Detecting ImageID & ArangoDB version. [\#57](https://github.com/arangodb/kube-arangodb/pull/57)
- Adds ssl support for scaling test [\#53](https://github.com/arangodb/kube-arangodb/pull/53)
- Rotation support for members. [\#49](https://github.com/arangodb/kube-arangodb/pull/49)
- begin to add tests for `apis/storage/v1alpha` [\#36](https://github.com/arangodb/kube-arangodb/pull/36)

## [0.0.1](https://github.com/arangodb/kube-arangodb/tree/0.0.1) (2018-03-20)
**Merged pull requests:**

- Changed scope of ArangoLocalStorage to Cluster. [\#56](https://github.com/arangodb/kube-arangodb/pull/56)
- External crd creation [\#55](https://github.com/arangodb/kube-arangodb/pull/55)
- Rename default docker image to kube-arangodb [\#54](https://github.com/arangodb/kube-arangodb/pull/54)
- Splitting operator in two parts [\#52](https://github.com/arangodb/kube-arangodb/pull/52)
- Turn on TLS by default [\#51](https://github.com/arangodb/kube-arangodb/pull/51)
- Rename repository to `kube-arangodb` [\#48](https://github.com/arangodb/kube-arangodb/pull/48)
- Use single image tag to prevent polluting the docker hub [\#47](https://github.com/arangodb/kube-arangodb/pull/47)
- Renamed pkg/apis/arangodb to pkg/apis/deployment [\#46](https://github.com/arangodb/kube-arangodb/pull/46)
- Added release code [\#45](https://github.com/arangodb/kube-arangodb/pull/45)
- Cleaning up deployment, avoiding docker overrides [\#44](https://github.com/arangodb/kube-arangodb/pull/44)
- TLS support [\#43](https://github.com/arangodb/kube-arangodb/pull/43)
- Adds "Storage Resource" to user README [\#42](https://github.com/arangodb/kube-arangodb/pull/42)
- Reworked TLS spec [\#41](https://github.com/arangodb/kube-arangodb/pull/41)
- Set sesion affinity for coordinator [\#40](https://github.com/arangodb/kube-arangodb/pull/40)
- Set PublishNotReadyAddresses on coordinator&syncmasters service [\#39](https://github.com/arangodb/kube-arangodb/pull/39)
- Prepare test cluster [\#38](https://github.com/arangodb/kube-arangodb/pull/38)
- Run tests on multiple clusters in parallel [\#37](https://github.com/arangodb/kube-arangodb/pull/37)
- Implemented isDefault behavior of storage class [\#35](https://github.com/arangodb/kube-arangodb/pull/35)
- add some tests for util/k8sutil/erros.go [\#32](https://github.com/arangodb/kube-arangodb/pull/32)
- Adding `ArangoLocalStorage` resource \(wip\) [\#31](https://github.com/arangodb/kube-arangodb/pull/31)
- Added custom resource spec for ArangoDB Storage operator. [\#30](https://github.com/arangodb/kube-arangodb/pull/30)
- Added unit tests for k8s secrets & utility methods [\#28](https://github.com/arangodb/kube-arangodb/pull/28)
- Added unit test for creating affinity [\#27](https://github.com/arangodb/kube-arangodb/pull/27)
- More simple tests [\#26](https://github.com/arangodb/kube-arangodb/pull/26)
- Changed default storage engine to RocksDB [\#24](https://github.com/arangodb/kube-arangodb/pull/24)
- Adding command line tests for arangod commandlines. [\#23](https://github.com/arangodb/kube-arangodb/pull/23)
- UnitTests for plan\_builder [\#22](https://github.com/arangodb/kube-arangodb/pull/22)
- Unit tests for apis/arangodb/v1alpha package [\#21](https://github.com/arangodb/kube-arangodb/pull/21)
- Fix bash error [\#20](https://github.com/arangodb/kube-arangodb/pull/20)
- Renamed Controller to Operator [\#19](https://github.com/arangodb/kube-arangodb/pull/19)
- Cleanup kubernetes after tests [\#18](https://github.com/arangodb/kube-arangodb/pull/18)
- Adding rocksdb encryption key support [\#17](https://github.com/arangodb/kube-arangodb/pull/17)
- Adding test design [\#16](https://github.com/arangodb/kube-arangodb/pull/16)
- avoid sub-shell creation [\#15](https://github.com/arangodb/kube-arangodb/pull/15)
- Adding authentication support [\#14](https://github.com/arangodb/kube-arangodb/pull/14)
- Scaling deployments [\#13](https://github.com/arangodb/kube-arangodb/pull/13)
- Test framework [\#11](https://github.com/arangodb/kube-arangodb/pull/11)
- Change docs to "authentication default on" [\#10](https://github.com/arangodb/kube-arangodb/pull/10)
- Pod monitoring [\#9](https://github.com/arangodb/kube-arangodb/pull/9)
- Pod affinity [\#8](https://github.com/arangodb/kube-arangodb/pull/8)
- Extended storage docs wrt local storage [\#7](https://github.com/arangodb/kube-arangodb/pull/7)
- Adding event support [\#6](https://github.com/arangodb/kube-arangodb/pull/6)
- Added pod probes [\#5](https://github.com/arangodb/kube-arangodb/pull/5)
- Creating pods [\#4](https://github.com/arangodb/kube-arangodb/pull/4)
- Extending spec & status object. Implementing service & pvc creation [\#3](https://github.com/arangodb/kube-arangodb/pull/3)
- Initial API objects & vendoring [\#2](https://github.com/arangodb/kube-arangodb/pull/2)
- Added specification of custom resource [\#1](https://github.com/arangodb/kube-arangodb/pull/1)



\* *This Change Log was automatically generated by [github_changelog_generator](https://github.com/skywinder/Github-Changelog-Generator)*<|MERGE_RESOLUTION|>--- conflicted
+++ resolved
@@ -7,12 +7,10 @@
 - (Feature) (ACS) Add Resource plan
 - (Feature) Allow raw json value for license token-v2
 - (Update) Replace `beta.kubernetes.io/arch` to `kubernetes.io/arch` in Operator Chart
+- (Feature) Add operator shutdown handler for graceful termination
 
 ## [1.2.12](https://github.com/arangodb/kube-arangodb/tree/1.2.12) (2022-05-10)
 - (Feature) Add CoreV1 Endpoints Inspector
-<<<<<<< HEAD
-- (Feature) Add operator shutdown handler for graceful termination
-=======
 - (Feature) Add Current ArangoDeployment Inspector
 - (Refactor) Anonymous inspector functions
 - (Feature) Recursive OwnerReference discovery
@@ -20,7 +18,6 @@
 - (Feature) Create support for local variables in actions.
 - (Feature) Support for asynchronous ArangoD resquests.
 - (Feature) Change Restore in Cluster mode to Async Request
->>>>>>> 5499e638
 
 ## [1.2.11](https://github.com/arangodb/kube-arangodb/tree/1.2.11) (2022-04-30)
 - (Bugfix) Orphan PVC are not removed
