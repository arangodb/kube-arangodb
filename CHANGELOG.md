# Change Log

## [master](https://github.com/arangodb/kube-arangodb/tree/master) (N/A)
- (Documentation) Improvements and fixes for rendered documentation (GH pages)
- (Feature) License Manager
- (Improvement) Use Async mode for backup creation
- (Feature) (ML) CRD
- (Bugfix) Proper handling of --agency.retries argument
- (Documentation) Do not use field type name for field URL hash
- (Maintenance) Bump Go to 1.20.11
- (Feature) License ArangoDeployment Fetcher
- (Feature) K8S Resources Compare Generic
- (Feature) Add support for CRD validation schemas
- (Bugfix) Fix Replaced Member Zone during Replace operation
- (Feature) (ML) Handlers
- (Feature) Add P0 Compare Func
- (Bugfix) Handle optional taints for Storage Operator
- (Bugfix) Fix Early Connections for 3.10+
- (Maintenance) yamlfmt as CI Step
- (Maintenance) Expose Context in OperatorV2 Item Handler
- (Feature) Improve K8S Mock for UT
- (Feature) (ML) Introduce basic Conditions
- (Improvement) Raise memory requests for init containers to 50mi
- (Feature) (ML) Metadata Service Implementation
- (Feature) License Manager for ML Deployment
- (Feature) (ML) Storage S3 sidecar implementation
- (Feature) TLS CA Secret Key
- (Refactoring) Extract Resource Helpers
- (Feature) (ML) Extension Storage Condition
- (Improvement) (ML) Switch to fsnotify for file watching for MacOS support
- (Feature) (ML) Unify Images, Resources and Lifecycle
- (Improvement) (ML) CronJob status update
- (Improvement) (ML) Job Sidecar Shutdown
- (Feature) (ML) Handler for Extension StatefulSet and Service
- (Feature) (ML) Pod & Container Config
- (Improvement) (ML) BatchJob status update
- (Feature) (ML) Multi DB Settings
- (Feature) (ML) Port adjustments
- (Feature) (ML) Support for deployments with JWT auth enabled
- (Feature) (ML) GPU Jobs
- (Feature) (ML) Container Envs
<<<<<<< HEAD
- (Documentation) (ML) Minimal docs with examples how to deploye ArangoMLExtension
=======
- (Feature) Pass Arguments to ID Group
>>>>>>> 6aaa93ae

## [1.2.35](https://github.com/arangodb/kube-arangodb/tree/1.2.35) (2023-11-06)
- (Maintenance) Update go-driver to v1.6.0, update IsNotFound() checks
- (Improvement) Print assigned node name to log and condition message when pod is scheduled
- (Maintenance) Remove obsolete docs, restructure for better UX, generate index files
- (Feature) Add `spec.upgrade.debugLog` option to configure upgrade container logging
- (Documentation) Move documentation from ArangoDB into this repo, update and improve structure
- (Documentation) Update ArangoDeployment CR auto-generated docs
- (Documentation) Update ArangoBackup and ArangoBackupPolicy CR auto-generated docs
- (Bugfix) Fix missing Pod Status case in the RuntimeContainerImageUpdateAction
- (Documentation) Update ArangoDeploymentReplication and ArangoLocalStorage CR auto-generated docs
- (Feature) Member Memory Reservation
- (Documentation) Update ArangoDeploymentReplication and ArangoLocalStorage CR auto-generated docs
- (Feature) Add ArangoMember Message and extend ArangoMember CRD
- (Documentation) Use OpenAPI-compatible type names in docs
- (Improvement) Use agency cache lock in metrics exporter
- (Maintenance) Remove `scale_down_candidate` annotation
- (Maintenance) Extract CalculateMemoryReservation function into ArangoDeployment Group Spec

## [1.2.34](https://github.com/arangodb/kube-arangodb/tree/1.2.34) (2023-10-16)
- (Bugfix) Fix make manifests-crd-file command
- (Improvement) Allow tcp:// and ssl:// protocols in endpoints for members
- (Maintenance) Reorganize package imports / move common code to separate repos
- (Maintenance) Remove support for RELATED_IMAGE_UBI, RELATED_IMAGE_DATABASE and RELATED_IMAGE_METRICSEXPORTER env vars
- (Bugfix) Fix numactl options
- (Maintenance) Bump Go to 1.20.10
- (Bugfix) Fix ArangoBackup Create Backoff & ArangoBackupPolicy propagation
- (Maintenance) Add IndexMethod Documentation
- (Bugfix) Fix VersionCheck args propagation
- (Feature) EnforcedResignLeadership action
- (Maintenance) Make scale_down_candidate annotation obsolete
- (Bugfix) Fix ResignJob ID propagation
- (Bugfix) Allow shards with RF1 in EnforcedResignLeadership action
 
## [1.2.33](https://github.com/arangodb/kube-arangodb/tree/1.2.33) (2023-09-27)
- (Maintenance) Bump golang.org/x/net to v0.13.0
- (Feature) PVCResize action concurrency limit
- (Feature) Optional Assertions
- (Feature) Deprecate Actions
- (Bugfix) Debug mode
- (Improvement) Switch to Lease API
- (Bugfix) Fix Member Terminating state discovery
- (Bugfix) Fix CRD yaml (chart)
- (Bugfix) (EE) Fix MemberMaintenance Context and ClusterMaintenance discovery
- (Feature) Add proper Prometheus endpoint compression + 204 response code
- (Feature) Reconciliation Loop Interval option
- (Bugfix) Fix GZIP encoding in case of small responses
- (Bugfix) Fix PVC Rotation Discovery
- (Feature) Allow to pass EphemeralStorage Resource to the Pods
- (Feature) Add basic metrics for ArangoDeploymentReplication CR
- (Bugfix) Use ArangoMember as owner reference for syncmaster secrets instead of Deployment
- (Improvement) Remove PodSchedulingFailure condition instead of setting to false, restart pod if it could not be scheduled
- (Feature) Add ArangoMember overrides
- (Feature) ArangoMember Removal Priority
- (Feature) Add --deployment.feature.init-containers-copy-resources (default enabled)
- (Feature) Add maxBackups option to ArangoBackupPolicy
- (Improvement) Better detection for AllInSync condition for DC2DC sync status
- (Bugfix) Fix resource propagation to InitContainers

## [1.2.32](https://github.com/arangodb/kube-arangodb/tree/1.2.32) (2023-08-07)
- (Feature) Backup lifetime - remove Backup once its lifetime has been reached
- (Feature) Add Feature dependency
- (Feature) Run secured containers as a feature
- (Feature) Expose core.PodSecurityContext Sysctl options
- (Bugfix) Skip Collection check for missing Database
- (Feature) Abort resignation of leadership when DB server is restarted
- (Feature) Numactl Options
- (Maintenance) Bump K8S Version to 1.23.17
- (Maintenance) Bump K8S Version to 1.24.16
- (Maintenance) Bump K8S Version to 1.25.12
- (Maintenance) Bump Go to 1.20.7

## [1.2.31](https://github.com/arangodb/kube-arangodb/tree/1.2.31) (2023-07-14)
- (Improvement) Block traffic on the services if there is more than 1 active leader in ActiveFailover mode
- (Improvement) Improve master endpoint validation.
- (Feature) Agency Improvements
- (Bugfix) Fix agency timeout
- (Improvement) Extract Agency Timeout
- (Feature) Rebalancer V2
- (Bugfix) Fix for ContextExceeded error during backup upload
- (Feature) Version Check V2
- (Bugfix) Disable VersionCheck V2 by default
- (Bugfix) Fix Rebalancer V2 Job (From/To)

## [1.2.30](https://github.com/arangodb/kube-arangodb/tree/1.2.30) (2023-06-16)
- (Feature) AgencyCache Interface
- (Feature) Agency Cache Poll EE Extension
- (Feature) Metrics Counter
- (Feature) Requests Bytes Counter
- (Feature) Agency Poll System
- (Bugfix) (CE) Agency Lock bugfix

## [1.2.29](https://github.com/arangodb/kube-arangodb/tree/1.2.29) (2023-06-08)
- (Maintenance) Add govulncheck to pipeline, update golangci-linter
- (Feature) Agency Cache memory usage reduction
- (Bugfix) (LocalStorage) Add feature to pass ReclaimPolicy from StorageClass to PersistentVolumes

## [1.2.28](https://github.com/arangodb/kube-arangodb/tree/1.2.28) (2023-06-05)
- (Feature) ArangoBackup create retries and MaxIterations limit
- (Feature) Add Reason in OOM Metric
- (Feature) PersistentVolume Inspector
- (Bugfix) Discover Arango image during ID phase
- (Feature) PV Unschedulable condition
- (Feature) Features startup logging
- (Maintenance) Generics for type handling
- (Bugfix) Fix creating sync components with EA type set to Managed and headless svc
- (Feature) Check if Volume with LocalStorage is missing
- (Feature) Add allowConcurrent option to ArangoBackupPolicy
- (Feature) Allow to recreate Local volumes

## [1.2.27](https://github.com/arangodb/kube-arangodb/tree/1.2.27) (2023-04-27)
- (Feature) Add InSync Cache
- (Feature) Force Rebuild Out Synced Shards

## [1.2.26](https://github.com/arangodb/kube-arangodb/tree/1.2.26) (2023-04-18)
- (Bugfix) Fix manual overwrite for ReplicasCount in helm
- (Bugfix) Fix for ArangoTask list error
- (Improvement) Deprecate Endpoint field in ArangoDeployment

## [1.2.25](https://github.com/arangodb/kube-arangodb/tree/1.2.25) (2023-04-07)
- (Feature) Add Generics & Drop policy/v1beta1 support
- (Feature) Add Kubernetes Client logger
- (Feature) CreationFailed ArangoMember Phase
- (Bugfix) Fix Rebalancer NPE in case if member is missing in Status
- (Feature) SilentRotation High plan
- (Improvement) Update arangosync-client package for new API capabilities and better HTTP handling
- (Maintenance) Fix generated license dates
- (Improvement) Reduce CI on Commit Travis runs
- (Maintenance) Add license range rewrite command
- (Feature) Optional Action
- (Maintenance) Add & Enable YAML Linter
- (Feature) Optional ResignLeadership Action
- (Feature) Improve CRD Management and deprecate CRD Chart
- (Bugfix) Fix invalid Timeout calculation in case of ActionList
- (Feature) Optional JSON logger format
- (Improvement) Change Operator default ReplicasCount to 1
- (Maintenance) Change MD content injection method
- (Maintenance) Generate README Platforms
- (Improvement) Cleanout calculation - picks members with the lowest number of shards
- (Improvement) Add new field to CR for more precise calculation of DC2DC replication progress
- (Maintenance) Bump GO Modules
- (Feature) Optional Graceful Restart
- (Maintenance) Manual Recovery documentation
- (Feature) Headless DNS CommunicationMethod

## [1.2.24](https://github.com/arangodb/kube-arangodb/tree/1.2.24) (2023-01-25)
- (Bugfix) Fix deployment creation on ARM64
- (DebugPackage) Add Agency Dump & State
- (Bugfix) Fix After leaked GoRoutines
- (Bugfix) Ensure proper ArangoDeployment Spec usage in ArangoSync

## [1.2.23](https://github.com/arangodb/kube-arangodb/tree/1.2.23) (2023-01-12)
- (Bugfix) Remove PDBs if group count is 0
- (Feature) Add SpecPropagated condition
- (Bugfix) Recover from locked ShuttingDown state
- (Feature) Add tolerations runtime rotation
- (Feature) Promote Version Check Feature
- (Bugfix) Ensure PDBs Consistency
- (Bugfix) Fix LocalStorage WaitForFirstConsumer mode
- (Bugfix) Fix Tolerations propagation in case of toleration removal

## [1.2.22](https://github.com/arangodb/kube-arangodb/tree/1.2.22) (2022-12-13)
- (Bugfix) Do not manage ports in managed ExternalAccess mode

## [1.2.21](https://github.com/arangodb/kube-arangodb/tree/1.2.21) (2022-12-13)
- (Improvement) Bump dependencies
- (Documentation) (1.3.0) EE & CE Definitions
- (Improvement) Arango Kubernetes Client Mod Implementation
- (Refactoring) Extract kerrors package
- (Refactoring) Extract Inspector Definitions package
- (Bugfix) Fix PDBs Version discovery
- (Feature) Agency ArangoSync State check
- (Improvement) Parametrize Make tools
- (Bugfix) Fix V2Alpha1 Generator
- (Feature) Create Internal Actions and move RebalancerGenerator
- (Dependencies) Bump K8S Dependencies to 1.22.15
- (Bugfix) Unlock broken inspectors
- (Debug) Allow to send package to stdout
- (Improvement) ArangoDB image validation (=>3.10) for ARM64 architecture
- (Improvement) Use inspector for ArangoMember
- (DebugPackage) Collect logs from pods
- (Bugfix) Move Agency CommitIndex log message to Trace
- (Feature) Force delete Pods which are stuck in init phase
- (Bugfix) Do not tolerate False Bootstrap condition in UpToDate evaluation
- (Improvement) Don't serialize and deprecate two DeploymentReplicationStatus fields
- (Improvement) Improve error message when replication can't be configured
- (Bugfix) Fix License handling in case of broken license secret
- (Bugfix) Check ArangoSync availability without checking healthiness
- (Improvement) Add Anonymous Inspector mods
- (Improvement) Do not check checksums for DeploymentReplicationStatus.IncomingSynchronization field values
- (Improvement) Add ServerGroup details into ServerGroupSpec
- (Improvement) Add Resource kerror Type
- (Bugfix) Do not block reconciliation in case of Resource failure
- (Improvement) Multi-arch support for ID member
- (Feature) Allow to change Pod Network and PID settings
- (Feature) Pre OOM Abort function
- (Bugfix) Fix ErrorArray String function
- (Feature) Switch services to Port names
- (Feature) Configurable ArangoD Port
- (Feature) Allow to exclude metrics
- (Bugfix) Do not stop Sync if Synchronization is in progress
- (Bugfix) Wait for Pod to be Ready in post-restart actions
- (Bugfix) Prevent Runtime update restarts
- (Bugfix) Change member port discovery
- (Feature) Do not change external service ports
- (Bugfix) Fix Operator Debug mode
- (Bugfix) Ensure NodePort wont be duplicated
- (Bugfix) Remove finalizer during sidecar update

## [1.2.20](https://github.com/arangodb/kube-arangodb/tree/1.2.20) (2022-10-25)
- (Feature) Add action progress
- (Feature) Ensure consistency during replication cancellation
- (Feature) Add annotation to change architecture of a member
- (Bugfix) Prevent Member Maintenance Error log
- (Feature) ID ServerGroup
- (Bugfix) Propagate Lifecycle Mount
- (Feature) PVC Member Status info
- (Feature) Respect ToBeCleanedServers in Agency
- (Improvement) Unify K8S Error Handling
- (Feature) Remove stuck Pods
- (Bugfix) Fix Go routine leak
- (Feature) Extend Pod Security context
- (Improvement) Update DeploymentReplicationStatus on configuration error
- (Feature) Pod Scheduled condition

## [1.2.19](https://github.com/arangodb/kube-arangodb/tree/1.2.19) (2022-10-05)
- (Bugfix) Prevent changes when UID is wrong

## [1.2.18](https://github.com/arangodb/kube-arangodb/tree/1.2.18) (2022-09-28)
- (Feature) Define Actions PlaceHolder
- (Feature) Add Member Update helpers
- (Feature) Active Member condition
- (Bugfix) Accept Initial Spec
- (Bugfix) Prevent LifeCycle restarts
- (Bugfix) Change SyncWorker Affinity to Soft
- (Feature) Add HostAliases for Sync
- (Bugfix) Always stop Sync if disabled
- (Bugfix) Fix checksum of accepted spec

## [1.2.17](https://github.com/arangodb/kube-arangodb/tree/1.2.17) (2022-09-22)
- (Feature) Add new field to DeploymentReplicationStatus with details on DC2DC sync status=
- (Feature) Early connections support
- (Bugfix) Fix and document action timeouts
- (Feature) Propagate sidecars' ports to a member's service
- (Debug Package) Initial commit
- (Feature) Detach PVC from deployment in Ordered indexing method
- (Feature) OPS Alerts
- (Feature) ScaleDown Candidate

## [1.2.16](https://github.com/arangodb/kube-arangodb/tree/1.2.16) (2022-09-14)
- (Feature) Add ArangoDeployment ServerGroupStatus
- (Feature) (EE) Ordered Member IDs
- (Refactor) Deprecate ForeachServerGroup, ForeachServerInGroups and ForServerGroup functions and refactor code accordingly
- (Feature) Add new GRPC and HTTP API
- (Feature) Add new API endpoints to allow getting and setting operator logging level
- (Bugfix) Memory leaks due to incorrect time.After function usage
- (Feature) Add startup probe for coordinators
- (Feature) Use only connections for healthy members
- (Feature) Set condition to shrink agent volume size
- (Bugfix) Check serving servers
- (Documentation) Add docs on setting timezone for containers
- (Bugfix) Ensure that client cache is initialized before using it
- (Feature) (DBServer Maintenance) Agency adjustments
- (Logging) Internal client trace
- (QA) Member maintenance feature
- (Feature) Extract Pod Details
- (Feature) Add Timezone management
- (Bugfix) Always recreate DBServers if they have a leader on it.
- (Feature) Immutable spec
- (Bugfix) Proper agent cleanout
- (Bugfix) Fix ClusterScaling integration
- (Feature) Sensitive information protection
- (Bugfix) Propagate SecurityContext to the ID Containers
- (Bugfix) Fix for enabling all features
- (Feature) Propagate feature and predefined env variables to members
 
## [1.2.15](https://github.com/arangodb/kube-arangodb/tree/1.2.15) (2022-07-20)
- (Bugfix) Ensure pod names not too long
- (Refactor) Use cached member's clients
- (Feature) Move PVC resize action to high-priority plan
- (Feature) Remove forgotten ArangoDB jobs during restart
- (Feature) Add support for managed services
- (Feature) Recreation member in the high plan
- (Feature) Add 'crd install' subcommand
- (Bugfix) Fix `internal` metrics mode
- (Bugfix) Create agency dump if auth is disabled
- (Bugfix) Prevent deployment removal in case of invalid K8S API response

## [1.2.14](https://github.com/arangodb/kube-arangodb/tree/1.2.14) (2022-07-14)
- (Feature) Add ArangoSync TLS based rotation
- (Bugfix) Fix labels propagation
- (Feature) Add `ArangoDeployment` CRD auto-installer
- (Feature) Add `ArangoMember` CRD auto-installer
- (Feature) Add `ArangoBackup` CRD auto-installer
- (Feature) Add `ArangoBackupPolicy` CRD auto-installer
- (Feature) Add `ArangoJob` CRD auto-installer
- (Feature) Add RestartPolicyAlways to ArangoDeployment in order to restart ArangoDB on failure
- (Feature) Set a leader in active fail-over mode
- (Feature) Use policy/v1 instead policy/v1beta1
- (Feature) OPS CLI with Arango Task
- (Bugfix) Allow ArangoBackup Creation during Upload state
- (Hotfix) Fix `ArangoDeployment` SubResource in CRD auto-installer
- (Bugfix) Fix Operator Logger NPE
- (Bugfix) Fix License RAW value discovery
- (Refactor) Optimize go.mod entries
- (Feature) Add `ArangoLocalStorage` CRD auto-installer
- (Feature) Add `ArangoDeploymentReplication` CRD auto-installer
- (Bugfix) Allow missing `token` key in License secret
- (Feature) Unify agency access
- (Feature) Change DBServer Cleanup Logic
- (Feature) Set Logger format
- (Bugfix) Ensure Wait actions to be present after AddMember
- (Documentation) Refactor metrics (Part 1)
- (Bugfix) Extend Agency HealthCheck for replace
- (Bugfix) Allow to remove resources (CPU & Memory) on the managed pods
- (Bugfix) Add DistributeShardsLike support
- (Feature) Member restarts metric
- (Bugfix) Infinite loop fix in ArangoD AsyncClient
- (Bugfix) Add Panic Handler
- (Bugfix) Unify yaml packages

## [1.2.13](https://github.com/arangodb/kube-arangodb/tree/1.2.13) (2022-06-07)
- (Bugfix) Fix arangosync members state inspection
- (Feature) (ACS) Improve Reconciliation Loop
- (Bugfix) Allow missing Monitoring CRD
- (Feature) (ACS) Add Resource plan
- (Feature) Allow raw json value for license token-v2
- (Update) Replace `beta.kubernetes.io/arch` to `kubernetes.io/arch` in Operator Chart
- (Feature) Add operator shutdown handler for graceful termination
- (Feature) Add agency leader discovery
- (Feature) Add `ACSDeploymentSynced` condition type and fix comparison of `SecretHashes` method
- (Feature) Add agency leader service
- (Feature) Add HostPath and PVC Volume types and allow templating
- (Feature) Replace mod

## [1.2.12](https://github.com/arangodb/kube-arangodb/tree/1.2.12) (2022-05-10)
- (Feature) Add CoreV1 Endpoints Inspector
- (Feature) Add Current ArangoDeployment Inspector
- (Refactor) Anonymous inspector functions
- (Feature) Recursive OwnerReference discovery
- (Maintenance) Add check make targets
- (Feature) Create support for local variables in actions.
- (Feature) Support for asynchronous ArangoD resquests.
- (Feature) Change Restore in Cluster mode to Async Request

## [1.2.11](https://github.com/arangodb/kube-arangodb/tree/1.2.11) (2022-04-30)
- (Bugfix) Orphan PVC are not removed
- (Bugfix) Remove LocalStorage Deadlock
- (Bugfix) Skip arangosync members state inspection checks
- (Feature) Add LocalStorage DaemonSet Priority support

## [1.2.10](https://github.com/arangodb/kube-arangodb/tree/1.2.10) (2022-04-27)
- (Feature) Allow configuration for securityContext.runAsUser value
- (Bugfix) Fix Satellite collections in Agency
- (Bugfix) Fix backup creation timeout
- (Bugfix) ArangoSync port fix
- (Bugfix) Fix GetClient lock system
- (Feature) Backup InProgress Agency key discovery
- (Feature) Backup & Maintenance Conditions
- (Bugfix) Disable member removal in case of health failure
- (Bugfix) Reorder Topology management plan steps
- (Feature) UpdateInProgress & UpgradeInProgress Conditions
- (Bugfix) Fix Maintenance switch and HotBackup race
- (Bugfix) Fix Maintenance Condition typo

## [1.2.9](https://github.com/arangodb/kube-arangodb/tree/1.2.9) (2022-03-30)
- (Feature) Improve Kubernetes clientsets management
- Migrate storage-operator CustomResourceDefinition apiVersion to apiextensions.k8s.io/v1
- (Feature) Add CRD Installer
- (Bugfix) Assign imagePullSecrets to LocalStorage
- (Update) Bump K8S API to 1.21.10
- (Feature) (ACS) Add ACS handler
- (Feature) Allow to restart DBServers in cases when WriteConcern will be satisfied
- (Feature) Allow to configure action timeouts
- (Feature) (AT) Add ArangoTask API
- (Bugfix) Fix NPE in State fetcher
- (Refactor) Configurable throttle inspector
- (Bugfix) Skip Replace operation on DBServer if they need to be scaled down
- (Feature) Upgrade procedure steps
- (Refactor) Remove API and Core cross-dependency
- (Bugfix) Allow to have nil architecture (NPE fix)

## [1.2.8](https://github.com/arangodb/kube-arangodb/tree/1.2.8) (2022-02-24)
- Do not check License V2 on Community images
- Add status.members.<group>.
- Don't replace pod immediately when storage class changes
- Define MemberReplacementRequired condition
- Remove pod immediately when annotation is turned on
- (ARM64) Add support for ARM64 enablement
- (Cleanup) Reorganize main reconciliation context
- (Bugfix) Unreachable condition
- (Feature) Allow to disable external port (sidecar managed connection)
- (Bugfix) Fix 3.6 -> 3.7 Upgrade procedure
- (Bugfix) Add missing finalizer
- (Bugfix) Add graceful to kill command
- (Bugfix) Add reachable condition to deployment. Mark as UpToDate only of cluster is reachable.
- (Bugfix) Add toleration's for network failures in action start procedure

## [1.2.7](https://github.com/arangodb/kube-arangodb/tree/1.2.7) (2022-01-17)
- Add Plan BackOff functionality
- Fix Core InitContainers check
- Remove unused `status.members.<group>.sidecars-specs` variable
- Keep only recent terminations
- Add endpoint into member status
- Add debug mode (Golang DLV)
- License V2 for ArangoDB 3.9.0+
- Add ArangoClusterSynchronization v1 API
- Add core containers names to follow their terminations
- Add ArangoJob and Apps Operator
- Use Go 1.17
- Add metrics for the plan actions
- Add ArangoClusterSynchronization Operator
- Update licenses
- Fix restart procedure in case of failing members
- Fix status propagation race condition

## [1.2.6](https://github.com/arangodb/kube-arangodb/tree/1.2.6) (2021-12-15)
- Add ArangoBackup backoff functionality
- Allow to abort ArangoBackup uploads by removing spec.upload
- Add Agency Cache internally
- Add Recovery during PlanBuild operation
- Fix Exporter in Deployments without authentication
- Allow to disable ClusterScalingIntegration and add proper Scheduled label to pods
- Add additional timeout parameters and kubernetes batch size
- Limit parallel Backup uploads
- Bugfix - Adjust Cluster Scaling Integration logic

## [1.2.5](https://github.com/arangodb/kube-arangodb/tree/1.2.5) (2021-10-25)
- Split & Unify Lifecycle management functionality
- Drop support for ArangoDB <= 3.5 (versions already EOL)
- Add new admin commands to fetch agency dump and agency state
- Add Graceful shutdown as finalizer (supports kubectl delete)
- Add Watch to Lifecycle command
- Add Topology Discovery
- Add Support for StartupProbe
- Add ARM64 support for Operator Docker image
- Add ALPHA Rebalancer support

## [1.2.4](https://github.com/arangodb/kube-arangodb/tree/1.2.4) (2021-10-22)
- Replace `beta.kubernetes.io/arch` Pod label with `kubernetes.io/arch` using Silent Rotation
- Add "Short Names" feature
- Switch ArangoDB Image Discovery process from Headless Service to Pod IP
- Fix PVC Resize for Single servers
- Add Topology support
- Add ARANGODB_ZONE env to Topology Managed pods
- Add "Random pod names" feature
- Rotate TLS Secrets on ALT Names change

## [1.2.3](https://github.com/arangodb/kube-arangodb/tree/1.2.3) (2021-09-24)
- Update UBI Image to 8.4
- Fix ArangoSync Liveness Probe
- Allow runtime update of Sidecar images
- Allow Agent recreation with preserved IDs
- The internal metrics exporter can not be disabled
- Changing the topics' log level without restarting the container.
  When the topic is removed from the argument list then it will not 
  be turned off in the ArangoDB automatically.
- Allow to customize SchedulerName inside Member Pod
- Add Enterprise Edition support

## [1.2.2](https://github.com/arangodb/kube-arangodb/tree/1.2.2) (2021-09-09)
- Update 'github.com/arangodb/arangosync-client' dependency to v0.7.0
- Add HighPriorityPlan to ArangoDeployment Status
- Add Pending Member phase
- Add Ephemeral Volumes for apps feature
- Check if the DB server is cleaned out.
- Render Pod Template in ArangoMember Spec and Status
- Add Pod PropagationModes
- Fix MemberUp action for ActiveFailover

## [1.2.1](https://github.com/arangodb/kube-arangodb/tree/1.2.1) (2021-07-28)
- Fix ArangoMember race with multiple ArangoDeployments within single namespace
- Allow to define Member Recreation Policy within group
- Replace 'github.com/dgrijalva/jwt-go' with 'github.com/golang-jwt/jwt'
- Update 'github.com/gin-gonic/gin' dependency to v1.7.2

## [1.2.0](https://github.com/arangodb/kube-arangodb/tree/1.2.0) (2021-07-16)
- Enable "Operator Internal Metrics Exporter" by default
- Enable "Operator Maintenance Management Support" by default
- Add Operator `/api/v1/version` endpoint

## [1.1.10](https://github.com/arangodb/kube-arangodb/tree/1.1.10) (2021-07-06)
- Switch K8S CRD API to V1
- Deprecate Alpine image usage
- Use persistent name and namespace in ArangoDeployment reconcilation loop
- Remove finalizers when Server container is already terminated and reduce initial reconciliation delay
- Add new logger services - reconciliation and event

## [1.1.9](https://github.com/arangodb/kube-arangodb/tree/1.1.9) (2021-05-28)
- Add IP, DNS, ShortDNS, HeadlessService (Default) communication methods
- Migrate ArangoExporter into Operator code

## [1.1.8](https://github.com/arangodb/kube-arangodb/tree/1.1.8) (2021-04-21)
- Prevent Single member recreation
- Add OwnerReference to ClusterIP member service
- Add InternalPort to ServerGroupSpec to allow user to expose tcp connection over localhost for sidecars

## [1.1.7](https://github.com/arangodb/kube-arangodb/tree/1.1.7) (2021-04-14)
- Bump Kubernetes Dependencies to 1.19.x
- Add ArangoMember status propagation
- Add ShutdownMethod option for members
- Fix Maintenance Plan actions

## [1.1.6](https://github.com/arangodb/kube-arangodb/tree/1.1.6) (2021-03-02)
- Add ArangoMember Resource and required RBAC rules

## [1.1.5](https://github.com/arangodb/kube-arangodb/tree/1.1.5) (2021-02-20)
- Fix AKS Volume Resize mode
- Use cached status in member client creation
- Remove failed DBServers
- Remove deadlock in internal cache
- Replace CleanOut action with ResignLeadership on rotate PVC resize mode

## [1.1.4](https://github.com/arangodb/kube-arangodb/tree/1.1.4) (2021-02-15)
- Add support for spec.ClusterDomain to be able to use FQDN in ArangoDB cluster communication
- Add Version Check feature with extended Upgrade checks
- Fix Upgrade failures recovery
- Add ResignLeadership action before Upgrade, Restart and Shutdown actions

## [1.1.3](https://github.com/arangodb/kube-arangodb/tree/1.1.3) (2020-12-16)
- Add v2alpha1 API for ArangoDeployment and ArangoDeploymentReplication
- Migrate CRD to apiextensions.k8s.io/v1
- Add customizable log levels per service
- Move Upgrade as InitContainer and fix Direct Image discovery mode
- Allow to remove currently executed plan by annotation

## [1.1.2](https://github.com/arangodb/kube-arangodb/tree/1.1.2) (2020-11-11)
- Fix Bootstrap phase and move it under Plan

## [1.1.1](https://github.com/arangodb/kube-arangodb/tree/1.1.1) (2020-11-04)
- Allow to mount EmptyDir
- Allow to specify initContainers in pods
- Add serviceAccount, resources and securityContext fields to ID Group
- Allow to override Entrypoint
- Add NodeSelector to Deployment Helm Chart

## [1.1.0](https://github.com/arangodb/kube-arangodb/tree/1.1.0) (2020-10-14)
- Change NumberOfCores and MemoryOverride flags to be set to true by default
- Enable by default and promote to Production Ready - JWT Rotation Feature, TLS Rotation Feature
- Deprecate K8S < 1.16
- Fix Upgrade procedure to safely evict pods during upgrade
- Fix Panics in Deployments without authentication
- Fix ChaosMonkey mode
- Allow append on empty annotations
- Add annotations and labels on pod creation

## [1.0.8](https://github.com/arangodb/kube-arangodb/tree/1.0.8) (2020-09-10)
- Fix Volume rotation on AKS

## [1.0.7](https://github.com/arangodb/kube-arangodb/tree/1.0.7) (2020-09-09)
- Always use JWT Authorized requests in internal communication
- Add Operator Maintenance Management feature
- Add support for ARANGODB_OVERRIDE_DETECTED_NUMBER_OF_CORES ArangoDB Environment Variable
- Allow to use privileged pods in ArangoStorage

## [1.0.6](https://github.com/arangodb/kube-arangodb/tree/1.0.6) (2020-08-19)
- Add Operator Namespaced mode (Alpha)
- Fix ActiveFailover Upgrade procedure

## [1.0.5](https://github.com/arangodb/kube-arangodb/tree/1.0.5) (2020-08-05)
- Add Labels and Annotations to ServiceMonitor
- Allow to expose Exporter in HTTP with secured Deployments
- Change rotation by annotation order (coordinator before dbserver)
- Fix NodeAffinity propagation
- Allow to disable Foxx Queues on Cluster mode

## [1.0.4](https://github.com/arangodb/kube-arangodb/tree/1.0.4) (2020-07-28)
- Add Encryption Key rotation feature for ArangoDB EE 3.7+
- Improve TLS CA and Keyfile rotation for CE and EE
- Add runtime TLS rotation for ArangoDB EE 3.7+
- Add Kustomize support
- Improve Helm 3 support
- Allow to customize ID Pod selectors
- Add Label and Envs Pod customization
- Improved JWT Rotation
- Allow to customize Security Context in pods
- Remove dead Coordinators in Cluster mode
- Add AutoRecovery flag to recover cluster in case of deadlock
- Add Operator Single mode
- Improve SecurityContext settings
- Update k8s dependency to 1.15.11
- Add Scope parameter to Operator

## [1.0.3](https://github.com/arangodb/kube-arangodb/tree/1.0.3) (2020-05-25)
- Prevent deletion of not known PVC's
- Move Restore as Plan

## [1.0.2](https://github.com/arangodb/kube-arangodb/tree/1.0.2) (2020-04-16)
- Added additional checks in UpToDate condition
- Added extended Rotation check for Cluster mode
- Removed old rotation logic (rotation of ArangoDeployment may be enforced after Operator upgrade)
- Added UpToDate condition in ArangoDeployment Status

## [1.0.1](https://github.com/arangodb/kube-arangodb/tree/1.0.1) (2020-03-25)
- Added Customizable Affinity settings for ArangoDB Member Pods
- Added possibility to override default images used by ArangoDeployment
- Added possibility to set probes on all groups
- Added Image Discovery type in ArangoDeployment spec
- Prevent Agency Members recreation
- Added Customizable Volumes and VolumeMounts for ArangoDB server container
- Added MemoryOverride flag for ArangoDB >= 3.6.3
- Improved Rotation discovery process
- Added annotation to rotate ArangoDeployment in secure way

## [1.0.0](https://github.com/arangodb/kube-arangodb/tree/1.0.0) (2020-03-03)
- Removal of v1alpha support for ArangoDeployment, ArangoDeploymentReplication, ArangoBackup
- Added new command to operator - version

## [0.4.5](https://github.com/arangodb/kube-arangodb/tree/0.4.5) (2020-03-02)
- Add Customizable SecurityContext for ArangoDeployment pods

## [0.4.4](https://github.com/arangodb/kube-arangodb/tree/0.4.4) (2020-02-27)
- Add new VolumeResize mode to be compatible with Azure flow
- Allow to customize probe configuration options
- Add new upgrade flag for ArangoDB 3.6.0<=

## [0.4.3](https://github.com/arangodb/kube-arangodb/tree/0.4.3) (2020-01-31)
- Prevent DBServer deletion if there are any shards active on it
- Add Maintenance mode annotation for ArangoDeployment

## [0.4.2](https://github.com/arangodb/kube-arangodb/tree/0.4.2) (2019-11-12)
- AntiAffinity for operator pods.
- Add CRD API v1 with support for v1alpha.
- Allow to set annotations in ArangoDeployment resources.
- Add UBI based image.

## [0.4.0](https://github.com/arangodb/kube-arangodb/tree/0.4.0) (2019-10-09)
- Further helm chart fixes for linter.
- Support hot backup.
- Disable scaling buttons if scaling is not possible.

## [0.3.16](https://github.com/arangodb/kube-arangodb/tree/0.3.16) (2019-09-25)
- Revised helm charts.
- Use separate service account for operator.
- Support for ResignLeadership job.
- Allow to set ImagePullSecrets in pods.
- Bug fixes.

## [0.3.15]() (never released, only previews existed)

## [0.3.14](https://github.com/arangodb/kube-arangodb/tree/0.3.14) (2019-08-07)
- Bug fixes for custom sidecars.
- More tests

## [0.3.13](https://github.com/arangodb/kube-arangodb/tree/0.3.13) (2019-08-02)
- Added side car changed to pod rotation criterium
- Added ArangoDB version and image id to member status
- Fix bug with MemberOfCluster condition
- Added test for resource change

## [0.3.12](https://github.com/arangodb/kube-arangodb/tree/0.3.12) (2019-07-04)
- Limit source IP ranges for external services

## [0.3.11](https://github.com/arangodb/kube-arangodb/tree/0.3.11) (2019-06-07)
- Introduced volume claim templates for all server groups that require volume.
- Added arangodb-exporter support as sidecar to all arangodb pods.
- Fixed a bug in the case that all coordinators failed.
- Increase some timeouts in cluster observation.
- Ignore connection errors when removing servers.
- Switch to go 1.12 and modules.
- User sidecars.

## [0.3.10](https://github.com/arangodb/kube-arangodb/tree/0.3.10) (2019-04-04)
- Added Pod Disruption Budgets for all server groups in production mode.
- Added Priority Class Name to be specified per server group.
- Forward resource requirements to k8s.
- Automatic creation of randomized root password on demand.
- Volume resizing (only enlarge).
- Allow to disable liveness probes, increase timeouts in defaults.
- Handle case of all coordinators gone better.
- Added `MY_NODE_NAME` and `NODE_NAME` env vars for all pods.
- Internal communications with ArangoDB more secure through tokens which
  are limited to certain API paths.
- Rolling upgrade waits till all shards are in sync before proceeding to
  next dbserver, even if it takes longer than 15 min.
- Improve installation and upgrade instructions in README.

## [0.3.9](https://github.com/arangodb/kube-arangodb/tree/0.3.9) (2019-02-28)
[Full Changelog](https://github.com/arangodb/kube-arangodb/compare/0.3.8...0.3.9)
- Fixed a serious bug in rolling upgrades which was introduced in 0.3.8.
- Document the drain procedure for k8s nodes.
- Wait for shards to be in sync before continuing upgrade process.
- Rotate members when patch-level upgrade.
- Don't trigger cleanout server during upgrade.
- More robust remove-server actions.

## [0.3.8](https://github.com/arangodb/kube-arangodb/tree/0.3.8) (2019-02-19)
[Full Changelog](https://github.com/arangodb/kube-arangodb/compare/0.3.7...0.3.8)

- Added scaling limits to spec and enforce in operator.
- npm update for dashboard to alleviate security problems.
- Added bare metal walk through to documentation.
- Wait for coordinator to be ready in kubernetes.
- Schedule only one CleanOutServer job in drain scenario, introduce
  Drain phase.
- Take care of case that server is terminated by drain before cleanout
  has completed.
- Added undocumented force-status-reload status field.
- Take care of case that all coordinators have failed: delete all
  coordinator pods and create new ones.
- Updated lodash for dashboard.
- Try harder to remove server from cluster if it does not work right away.
- Update member status, if once decided to drain, continue draining.
  This takes care of more corner cases.

## [0.3.7](https://github.com/arangodb/kube-arangodb/tree/0.3.7) (2019-01-03)
[Full Changelog](https://github.com/arangodb/kube-arangodb/compare/0.3.6...0.3.7)

**Merged pull requests:**

- Use jwt-keyfile option if available. [\#318](https://github.com/arangodb/kube-arangodb/pull/318)
- StorageOperator Volume Size Fix [\#316](https://github.com/arangodb/kube-arangodb/pull/316)

## [0.3.6](https://github.com/arangodb/kube-arangodb/tree/0.3.6) (2018-12-06)
[Full Changelog](https://github.com/arangodb/kube-arangodb/compare/0.3.5...0.3.6)

**Closed issues:**

- Dashboards not aware of kube-proxy [\#278](https://github.com/arangodb/kube-arangodb/issues/278)

**Merged pull requests:**

- Link to k8s platform tutorials. [\#313](https://github.com/arangodb/kube-arangodb/pull/313)
- Updated Go-Driver to latest version. [\#312](https://github.com/arangodb/kube-arangodb/pull/312)
- NodeSelector [\#311](https://github.com/arangodb/kube-arangodb/pull/311)
- Docs: Formatting [\#310](https://github.com/arangodb/kube-arangodb/pull/310)
- Doc: remove duplicate chapter [\#309](https://github.com/arangodb/kube-arangodb/pull/309)
- Doc: remove blanks after tripple tics [\#308](https://github.com/arangodb/kube-arangodb/pull/308)
- License Key [\#307](https://github.com/arangodb/kube-arangodb/pull/307)
- Updated packages containing vulnerabilities [\#306](https://github.com/arangodb/kube-arangodb/pull/306)
- Advertised Endpoints [\#299](https://github.com/arangodb/kube-arangodb/pull/299)

## [0.3.5](https://github.com/arangodb/kube-arangodb/tree/0.3.5) (2018-11-20)
[Full Changelog](https://github.com/arangodb/kube-arangodb/compare/0.3.4...0.3.5)

**Closed issues:**

- Istio compatibility issue [\#260](https://github.com/arangodb/kube-arangodb/issues/260)

**Merged pull requests:**

- Fixing imageID retrieval issue when sidecars are injected. [\#302](https://github.com/arangodb/kube-arangodb/pull/302)
- Bug fix/fix immutable reset [\#301](https://github.com/arangodb/kube-arangodb/pull/301)
- Fixing small type in readme [\#300](https://github.com/arangodb/kube-arangodb/pull/300)
- Make timeout configurable. [\#298](https://github.com/arangodb/kube-arangodb/pull/298)
- fixed getLoadBalancerIP to also handle hostnames [\#297](https://github.com/arangodb/kube-arangodb/pull/297)

## [0.3.4](https://github.com/arangodb/kube-arangodb/tree/0.3.4) (2018-11-06)
[Full Changelog](https://github.com/arangodb/kube-arangodb/compare/0.3.3...0.3.4)

**Merged pull requests:**

- Try to repair changelog generator. [\#296](https://github.com/arangodb/kube-arangodb/pull/296)
- Fixing uninitialised `lastNumberOfServers`. [\#294](https://github.com/arangodb/kube-arangodb/pull/294)
- Fixes for semiautomation. [\#293](https://github.com/arangodb/kube-arangodb/pull/293)
- add ebs volumes to eks doc [\#295](https://github.com/arangodb/kube-arangodb/pull/295)

## [0.3.3](https://github.com/arangodb/kube-arangodb/tree/0.3.3) (2018-11-02)
[Full Changelog](https://github.com/arangodb/kube-arangodb/compare/0.3.2...0.3.3)

**Closed issues:**

- `manifests/arango-crd.yaml` not in repository [\#292](https://github.com/arangodb/kube-arangodb/issues/292)

**Merged pull requests:**

- Make semiautomation files self-contained. [\#291](https://github.com/arangodb/kube-arangodb/pull/291)

## [0.3.2](https://github.com/arangodb/kube-arangodb/tree/0.3.2) (2018-11-02)
[Full Changelog](https://github.com/arangodb/kube-arangodb/compare/0.3.1...0.3.2)

**Closed issues:**

- Operator redeployed not fully functional [\#273](https://github.com/arangodb/kube-arangodb/issues/273)
- Busy Update Loop on PKS [\#272](https://github.com/arangodb/kube-arangodb/issues/272)
- scaling down in production starts pending pods to terminate them immediately [\#267](https://github.com/arangodb/kube-arangodb/issues/267)
- crd inclusion in helm chart prevents subsequent deployments to alternate namespaces [\#261](https://github.com/arangodb/kube-arangodb/issues/261)
- Tutorials with real world examples [\#229](https://github.com/arangodb/kube-arangodb/issues/229)

**Merged pull requests:**

- UI Fix [\#290](https://github.com/arangodb/kube-arangodb/pull/290)
- Revisited scale up and scale down. [\#288](https://github.com/arangodb/kube-arangodb/pull/288)
- Bug fix/extra crd yaml [\#287](https://github.com/arangodb/kube-arangodb/pull/287)
- Documentation/add aks tutorial [\#286](https://github.com/arangodb/kube-arangodb/pull/286)
- IPv6 revisited [\#285](https://github.com/arangodb/kube-arangodb/pull/285)
- Bug fix/readiness upgrade fix [\#283](https://github.com/arangodb/kube-arangodb/pull/283)
- Revert "Skip LoadBalancer Test" [\#282](https://github.com/arangodb/kube-arangodb/pull/282)
- Updated node modules to fix vulnerabilities [\#281](https://github.com/arangodb/kube-arangodb/pull/281)
- First stab at semiautomation. [\#280](https://github.com/arangodb/kube-arangodb/pull/280)
- When doing tests, always pull the image. [\#279](https://github.com/arangodb/kube-arangodb/pull/279)
- Break PKS Loop [\#277](https://github.com/arangodb/kube-arangodb/pull/277)
- Fixed readiness route. [\#276](https://github.com/arangodb/kube-arangodb/pull/276)
- Bug fix/scale up error [\#275](https://github.com/arangodb/kube-arangodb/pull/275)
- minor fix in template generation [\#274](https://github.com/arangodb/kube-arangodb/pull/274)
- Added `disableIPV6` Spec entry. [\#271](https://github.com/arangodb/kube-arangodb/pull/271)
- Test Image Option [\#270](https://github.com/arangodb/kube-arangodb/pull/270)
- Skip LoadBalancer Test [\#269](https://github.com/arangodb/kube-arangodb/pull/269)
- Test/templates [\#266](https://github.com/arangodb/kube-arangodb/pull/266)
- Updated examples to use version 3.3.17. [\#265](https://github.com/arangodb/kube-arangodb/pull/265)
- Unified Readiness Test [\#264](https://github.com/arangodb/kube-arangodb/pull/264)
- Use correct templateoptions for helm charts [\#258](https://github.com/arangodb/kube-arangodb/pull/258)
- Add advanced dc2dc to acceptance test. [\#252](https://github.com/arangodb/kube-arangodb/pull/252)
- adding EKS tutorial [\#289](https://github.com/arangodb/kube-arangodb/pull/289)

## [0.3.1](https://github.com/arangodb/kube-arangodb/tree/0.3.1) (2018-09-25)
[Full Changelog](https://github.com/arangodb/kube-arangodb/compare/0.3.0...0.3.1)

**Closed issues:**

- Helm chart not deploying custom resource definitions [\#254](https://github.com/arangodb/kube-arangodb/issues/254)
- `go get` failing due to nonexistent arangodb/arangosync repo [\#249](https://github.com/arangodb/kube-arangodb/issues/249)
- Helm chart download links broken \(404\) [\#248](https://github.com/arangodb/kube-arangodb/issues/248)
- Make it easy to deploy in another namespace [\#230](https://github.com/arangodb/kube-arangodb/issues/230)
- Deployment Failed to Start in different Namespace other than Default [\#223](https://github.com/arangodb/kube-arangodb/issues/223)

**Merged pull requests:**

- Bugfix/sed on linux [\#259](https://github.com/arangodb/kube-arangodb/pull/259)
- README updates, removing `kubectl apply -f crd.yaml` [\#256](https://github.com/arangodb/kube-arangodb/pull/256)
- Include CRD in helm chart [\#255](https://github.com/arangodb/kube-arangodb/pull/255)

## [0.3.0](https://github.com/arangodb/kube-arangodb/tree/0.3.0) (2018-09-07)
[Full Changelog](https://github.com/arangodb/kube-arangodb/compare/0.2.2...0.3.0)

**Closed issues:**

- Provide an option to add SubjectAltName or option to disable SSL [\#239](https://github.com/arangodb/kube-arangodb/issues/239)
- Use go-upgrade-rules [\#234](https://github.com/arangodb/kube-arangodb/issues/234)
- Spot the difference [\#225](https://github.com/arangodb/kube-arangodb/issues/225)
- How to Delete ArangoDeployment [\#224](https://github.com/arangodb/kube-arangodb/issues/224)
- Unable to delete pods, stuck in terminating state [\#220](https://github.com/arangodb/kube-arangodb/issues/220)
- Do not allow "critical" cmdline arguments to be overwritten [\#207](https://github.com/arangodb/kube-arangodb/issues/207)

**Merged pull requests:**

- Avoid use of arangosync packages [\#250](https://github.com/arangodb/kube-arangodb/pull/250)
- Fixed PV creation on kubernetes 1.11 [\#247](https://github.com/arangodb/kube-arangodb/pull/247)
- Resilience improvements [\#246](https://github.com/arangodb/kube-arangodb/pull/246)
- Adding GKE tutorial [\#245](https://github.com/arangodb/kube-arangodb/pull/245)
- Reject critical options during validation fixes \#207 [\#243](https://github.com/arangodb/kube-arangodb/pull/243)
- Trying to stabalize resilience tests [\#242](https://github.com/arangodb/kube-arangodb/pull/242)
- Adding helm charts for deploying the operators [\#238](https://github.com/arangodb/kube-arangodb/pull/238)
- Include license in upgrade check [\#237](https://github.com/arangodb/kube-arangodb/pull/237)
- Use new CurrentImage field to prevent unintended upgrades. [\#236](https://github.com/arangodb/kube-arangodb/pull/236)
- Use go-upgrade-rules to make "is upgrade allowed" decision fixes \#234 [\#235](https://github.com/arangodb/kube-arangodb/pull/235)
- Updated versions to known "proper" versions [\#233](https://github.com/arangodb/kube-arangodb/pull/233)
- Applying defaults after immutable fields have been reset [\#232](https://github.com/arangodb/kube-arangodb/pull/232)
- Updated go-driver to latest version [\#231](https://github.com/arangodb/kube-arangodb/pull/231)
- EE note for Kubernetes DC2DC [\#222](https://github.com/arangodb/kube-arangodb/pull/222)
- Documented dashboard usage [\#219](https://github.com/arangodb/kube-arangodb/pull/219)
- Load balancing tests [\#218](https://github.com/arangodb/kube-arangodb/pull/218)
- Add links to other operators in dashboard menu [\#217](https://github.com/arangodb/kube-arangodb/pull/217)
- Grouping style elements in 1 place [\#216](https://github.com/arangodb/kube-arangodb/pull/216)
- Adding ArangoDeploymentReplication dashboard. [\#215](https://github.com/arangodb/kube-arangodb/pull/215)
- Do not build initcontainer for imageid pod [\#214](https://github.com/arangodb/kube-arangodb/pull/214)
- Dashboard for ArangoLocalStorage operator [\#213](https://github.com/arangodb/kube-arangodb/pull/213)
- Adjust documentation based on new load balancer support. [\#212](https://github.com/arangodb/kube-arangodb/pull/212)
- Feature/dashboard [\#211](https://github.com/arangodb/kube-arangodb/pull/211)
- Use gin as HTTP server framework [\#210](https://github.com/arangodb/kube-arangodb/pull/210)
- Dashboard design concept [\#209](https://github.com/arangodb/kube-arangodb/pull/209)

## [0.2.2](https://github.com/arangodb/kube-arangodb/tree/0.2.2) (2018-06-29)
[Full Changelog](https://github.com/arangodb/kube-arangodb/compare/0.2.1...0.2.2)

**Closed issues:**

- Unable to unset standard storage class in GKE using kubectl [\#200](https://github.com/arangodb/kube-arangodb/issues/200)
- Fix operators Deployment spec wrt minimum availability [\#198](https://github.com/arangodb/kube-arangodb/issues/198)
- Rotate server when cmdline arguments change [\#189](https://github.com/arangodb/kube-arangodb/issues/189)

**Merged pull requests:**

- Set a `role=leader` label on the Pod who won the leader election [\#208](https://github.com/arangodb/kube-arangodb/pull/208)
- Rotate server on changed arguments [\#206](https://github.com/arangodb/kube-arangodb/pull/206)
- Documentation fixes [\#205](https://github.com/arangodb/kube-arangodb/pull/205)
- Fixed get/set Default flag for StorageClasses [\#204](https://github.com/arangodb/kube-arangodb/pull/204)
- Log improvements [\#203](https://github.com/arangodb/kube-arangodb/pull/203)
- All operator Pods will now reach the Ready state. [\#201](https://github.com/arangodb/kube-arangodb/pull/201)

## [0.2.1](https://github.com/arangodb/kube-arangodb/tree/0.2.1) (2018-06-19)
[Full Changelog](https://github.com/arangodb/kube-arangodb/compare/0.2.0...0.2.1)

## [0.2.0](https://github.com/arangodb/kube-arangodb/tree/0.2.0) (2018-06-19)
[Full Changelog](https://github.com/arangodb/kube-arangodb/compare/0.1.0...0.2.0)

**Closed issues:**

- Guard operations that yield downtime with an `downtimeAllowed` field [\#190](https://github.com/arangodb/kube-arangodb/issues/190)
- Require at least 2 dbservers for `Cluster` deployment [\#178](https://github.com/arangodb/kube-arangodb/issues/178)
- Resource re-deployments when changing specific specs [\#164](https://github.com/arangodb/kube-arangodb/issues/164)
- PVC's can get stuck in Terminating state [\#157](https://github.com/arangodb/kube-arangodb/issues/157)
- PVC [\#156](https://github.com/arangodb/kube-arangodb/issues/156)
- Add timeout for reconciliation plan\(items\) [\#154](https://github.com/arangodb/kube-arangodb/issues/154)
- Add setting to specify ServiceAccount for deployment [\#146](https://github.com/arangodb/kube-arangodb/issues/146)
- Finalizers TODO [\#138](https://github.com/arangodb/kube-arangodb/issues/138)
- Prevent deleting pods \(manually\) using finalizers [\#134](https://github.com/arangodb/kube-arangodb/issues/134)
- Set controller of pods to support `kubectl drain` [\#132](https://github.com/arangodb/kube-arangodb/issues/132)
- Add option to taint pods [\#131](https://github.com/arangodb/kube-arangodb/issues/131)
- OpenShift: No DB is getting deployed [\#128](https://github.com/arangodb/kube-arangodb/issues/128)
- ArangoDeploymentTasks [\#34](https://github.com/arangodb/kube-arangodb/issues/34)
- ArangoLocalStorage tasks [\#33](https://github.com/arangodb/kube-arangodb/issues/33)

**Merged pull requests:**

- Adding downtimeAllowed field [\#194](https://github.com/arangodb/kube-arangodb/pull/194)
- Added tutorial for configuring DC2DC of Kubernetes [\#187](https://github.com/arangodb/kube-arangodb/pull/187)
- Various TLS & Sync related fixes [\#186](https://github.com/arangodb/kube-arangodb/pull/186)
- Use standard EventRecord to use event compression [\#185](https://github.com/arangodb/kube-arangodb/pull/185)
- Fixed ID prefix for single servers [\#184](https://github.com/arangodb/kube-arangodb/pull/184)
- Allow changing server group storage class. [\#183](https://github.com/arangodb/kube-arangodb/pull/183)
- Added test timeouts to all stages [\#182](https://github.com/arangodb/kube-arangodb/pull/182)
- Added renewal of deployment TLS CA certificate [\#181](https://github.com/arangodb/kube-arangodb/pull/181)
- Min dbserver count is 2. Revert phase when cleanout has failed [\#180](https://github.com/arangodb/kube-arangodb/pull/180)
- Prefer distinct nodes, even when not required [\#179](https://github.com/arangodb/kube-arangodb/pull/179)
- Added duration test app [\#177](https://github.com/arangodb/kube-arangodb/pull/177)
- Improved readiness probe, database services only use ready pods [\#176](https://github.com/arangodb/kube-arangodb/pull/176)
- Documenting acceptance test [\#175](https://github.com/arangodb/kube-arangodb/pull/175)
- Avoid useless warnings in log [\#174](https://github.com/arangodb/kube-arangodb/pull/174)
- Hide "dangerous" functions of MemberStatusList [\#173](https://github.com/arangodb/kube-arangodb/pull/173)
- Avoid overwriting status changes [\#172](https://github.com/arangodb/kube-arangodb/pull/172)
- Abort reconcilientation plan on failed cleanout server [\#171](https://github.com/arangodb/kube-arangodb/pull/171)
- Improving documentation [\#170](https://github.com/arangodb/kube-arangodb/pull/170)
- Remove service stickyness [\#169](https://github.com/arangodb/kube-arangodb/pull/169)
- Prevent deleting the PV when the PVC has already been attached to it [\#168](https://github.com/arangodb/kube-arangodb/pull/168)
- Various test improvements [\#167](https://github.com/arangodb/kube-arangodb/pull/167)
- Added unit tests for pv\_creator.go [\#166](https://github.com/arangodb/kube-arangodb/pull/166)
- Added finalizer on deployment, used to remove child finalizers on delete [\#165](https://github.com/arangodb/kube-arangodb/pull/165)
- Fix endless rotation because of serviceAccount `default` [\#163](https://github.com/arangodb/kube-arangodb/pull/163)
- Force volumes to unique nodes for production environments [\#162](https://github.com/arangodb/kube-arangodb/pull/162)
- Improved Service documentation [\#161](https://github.com/arangodb/kube-arangodb/pull/161)
- Reconciliation plan-item timeout [\#160](https://github.com/arangodb/kube-arangodb/pull/160)
- Operator high-availability [\#155](https://github.com/arangodb/kube-arangodb/pull/155)
- Cleanup long terminating stateful pods [\#153](https://github.com/arangodb/kube-arangodb/pull/153)
- Allow customization of serviceAccountName for pods [\#152](https://github.com/arangodb/kube-arangodb/pull/152)
- Cleanup stateless pods that are in terminating state for a long time [\#151](https://github.com/arangodb/kube-arangodb/pull/151)
- Added no-execute tolerations on operators to failover quicker [\#150](https://github.com/arangodb/kube-arangodb/pull/150)
- Replication shard status in ArangoDeploymentReplication status [\#148](https://github.com/arangodb/kube-arangodb/pull/148)
- Sync access packages [\#147](https://github.com/arangodb/kube-arangodb/pull/147)
- Adding syncmaster&worker reconciliation support. [\#145](https://github.com/arangodb/kube-arangodb/pull/145)
- Fixes needed to run on latest openshift. [\#144](https://github.com/arangodb/kube-arangodb/pull/144)
- `ArangoDeploymentReplication` resource [\#143](https://github.com/arangodb/kube-arangodb/pull/143)
- Adding deployment replication spec [\#142](https://github.com/arangodb/kube-arangodb/pull/142)
- No stickyness for EA service of type LoadBalancer [\#141](https://github.com/arangodb/kube-arangodb/pull/141)
- Added `tolerations` field to configure tolerations of generated pods. [\#140](https://github.com/arangodb/kube-arangodb/pull/140)
- Inspect node schedulable state [\#139](https://github.com/arangodb/kube-arangodb/pull/139)
- Make use of GOCACHE as docker volume for improved build times [\#137](https://github.com/arangodb/kube-arangodb/pull/137)
- Feature: finalizers [\#136](https://github.com/arangodb/kube-arangodb/pull/136)
- Added a spec regarding the rules for eviction & replacement of pods [\#133](https://github.com/arangodb/kube-arangodb/pull/133)
- Added support for running arangosync master & worker servers. [\#130](https://github.com/arangodb/kube-arangodb/pull/130)
- Updated go-certificates & go-driver to latest versions [\#127](https://github.com/arangodb/kube-arangodb/pull/127)
- Added Database external access service feature [\#126](https://github.com/arangodb/kube-arangodb/pull/126)
- Updated to latest go-driver [\#125](https://github.com/arangodb/kube-arangodb/pull/125)
- BREAKING CHANGE: Deployment mode ResilientSingle renamed to ActiveFailover [\#124](https://github.com/arangodb/kube-arangodb/pull/124)
- add persistent-volume tests [\#97](https://github.com/arangodb/kube-arangodb/pull/97)

## [0.1.0](https://github.com/arangodb/kube-arangodb/tree/0.1.0) (2018-04-06)
[Full Changelog](https://github.com/arangodb/kube-arangodb/compare/0.0.1...0.1.0)

**Closed issues:**

- make sure scripts terminate to avoid hanging CI [\#63](https://github.com/arangodb/kube-arangodb/issues/63)
- prefix environment variables [\#62](https://github.com/arangodb/kube-arangodb/issues/62)
- warning when passing string literal "None" as spec.tls.caSecretName [\#60](https://github.com/arangodb/kube-arangodb/issues/60)

**Merged pull requests:**

- Fixed down/upgrading resilient single deployments. [\#123](https://github.com/arangodb/kube-arangodb/pull/123)
- Various docs improvements & fixes [\#122](https://github.com/arangodb/kube-arangodb/pull/122)
- Added tests for query cursors on various deployments. [\#121](https://github.com/arangodb/kube-arangodb/pull/121)
- Remove upgrade resilient single 3.2 -\> 3.3 test. [\#120](https://github.com/arangodb/kube-arangodb/pull/120)
- Various renamings in tests such that common names are used. [\#119](https://github.com/arangodb/kube-arangodb/pull/119)
- Added envvar \(CLEANUPDEPLOYMENTS\) to cleanup failed tests. [\#118](https://github.com/arangodb/kube-arangodb/pull/118)
- Added test that removes PV, PVC & Pod or dbserver. \[ci VERBOSE=1\] \[ci LONG=1\] \[ci TESTOPTIONS="-test.run ^TestResiliencePVDBServer$"\] [\#117](https://github.com/arangodb/kube-arangodb/pull/117)
- Fixed expected value for ENGINE file in init container of dbserver. [\#116](https://github.com/arangodb/kube-arangodb/pull/116)
- Improved liveness detection [\#115](https://github.com/arangodb/kube-arangodb/pull/115)
- Run chaos-monkey in go-routine to avoid blocking the operator [\#114](https://github.com/arangodb/kube-arangodb/pull/114)
- Added examples for exposing metrics to Prometheus [\#113](https://github.com/arangodb/kube-arangodb/pull/113)
- Replace HTTP server with HTTPS server [\#112](https://github.com/arangodb/kube-arangodb/pull/112)
- Disabled colorizing logs [\#111](https://github.com/arangodb/kube-arangodb/pull/111)
- Safe resource watcher [\#110](https://github.com/arangodb/kube-arangodb/pull/110)
- Archive log files [\#109](https://github.com/arangodb/kube-arangodb/pull/109)
- Doc - Follow file name conventions of main docs, move to Tutorials [\#108](https://github.com/arangodb/kube-arangodb/pull/108)
- Quickly fail when deployment no longer exists [\#107](https://github.com/arangodb/kube-arangodb/pull/107)
- BREAKING CHANGE: Renamed all enum values to title case [\#104](https://github.com/arangodb/kube-arangodb/pull/104)
- Changed TLSSpec.TTL to new string based `Duration` type [\#103](https://github.com/arangodb/kube-arangodb/pull/103)
- Added automatic renewal of TLS server certificates [\#102](https://github.com/arangodb/kube-arangodb/pull/102)
- Adding GettingStarted page and structuring docs for website [\#101](https://github.com/arangodb/kube-arangodb/pull/101)
- Added LivenessProbe & Readiness probe [\#100](https://github.com/arangodb/kube-arangodb/pull/100)
- Patch latest version number in README [\#99](https://github.com/arangodb/kube-arangodb/pull/99)
- Adding CHANGELOG.md generation [\#98](https://github.com/arangodb/kube-arangodb/pull/98)
- Adding chaos-monkey for deployments [\#96](https://github.com/arangodb/kube-arangodb/pull/96)
- Check contents of persisted volume when dbserver is restarting [\#95](https://github.com/arangodb/kube-arangodb/pull/95)
- Added helper to prepull arangodb \(enterprise\) image. This allows the normal tests to have decent timeouts while prevent a timeout caused by a long during image pull. [\#94](https://github.com/arangodb/kube-arangodb/pull/94)
- Fixing PV cleanup [\#93](https://github.com/arangodb/kube-arangodb/pull/93)
- Check member failure [\#92](https://github.com/arangodb/kube-arangodb/pull/92)
- Tracking recent pod terminations [\#91](https://github.com/arangodb/kube-arangodb/pull/91)
- Enable LONG on kube-arangodb-long test [\#90](https://github.com/arangodb/kube-arangodb/pull/90)
- Tests/multi deployment [\#89](https://github.com/arangodb/kube-arangodb/pull/89)
- Tests/modes [\#88](https://github.com/arangodb/kube-arangodb/pull/88)
- increase timeout for long running tests [\#87](https://github.com/arangodb/kube-arangodb/pull/87)
- fix rocksdb\_encryption\_test [\#86](https://github.com/arangodb/kube-arangodb/pull/86)
- fix - /api/version will answer on all servers \(not leader only\) [\#85](https://github.com/arangodb/kube-arangodb/pull/85)
- fixes required after merge [\#84](https://github.com/arangodb/kube-arangodb/pull/84)
- Deployment state -\> phase [\#83](https://github.com/arangodb/kube-arangodb/pull/83)
- Added detection on unschedulable pods [\#82](https://github.com/arangodb/kube-arangodb/pull/82)
- AsOwner no longer things the owner refers to a controller. It refers to the ArangoDeployment [\#81](https://github.com/arangodb/kube-arangodb/pull/81)
- Store & compare hash of secrets. [\#80](https://github.com/arangodb/kube-arangodb/pull/80)
- Control jenkins from git commit log. [\#79](https://github.com/arangodb/kube-arangodb/pull/79)
- Fix scale-up [\#78](https://github.com/arangodb/kube-arangodb/pull/78)
- Added terminated-pod cleanup to speed up re-creation of pods. [\#77](https://github.com/arangodb/kube-arangodb/pull/77)
- add upgrade tests [\#76](https://github.com/arangodb/kube-arangodb/pull/76)
- check result of api version call [\#75](https://github.com/arangodb/kube-arangodb/pull/75)
- Also watch changes in PVCs and Services [\#74](https://github.com/arangodb/kube-arangodb/pull/74)
- Feature/test individual pod deletion [\#72](https://github.com/arangodb/kube-arangodb/pull/72)
- Moved low level resource \(pod,pvc,secret,service\) creation & inspection to resources sub-package. [\#71](https://github.com/arangodb/kube-arangodb/pull/71)
- Moved reconciliation code to separate package [\#70](https://github.com/arangodb/kube-arangodb/pull/70)
- Test/different deployments resilient [\#69](https://github.com/arangodb/kube-arangodb/pull/69)
- Store accepted spec [\#68](https://github.com/arangodb/kube-arangodb/pull/68)
- Fixed behavior for scaling UI integration wrt startup of the cluster [\#67](https://github.com/arangodb/kube-arangodb/pull/67)
- Fixed immitable `mode` field. [\#66](https://github.com/arangodb/kube-arangodb/pull/66)
- Integrate with scaling web-UI [\#65](https://github.com/arangodb/kube-arangodb/pull/65)
- add test for different deployments [\#64](https://github.com/arangodb/kube-arangodb/pull/64)
- Fixed validation of tls.caSecretName=None [\#61](https://github.com/arangodb/kube-arangodb/pull/61)
- Feature/add tests for immutable cluster parameters [\#59](https://github.com/arangodb/kube-arangodb/pull/59)
- rename test function [\#58](https://github.com/arangodb/kube-arangodb/pull/58)
- Detecting ImageID & ArangoDB version. [\#57](https://github.com/arangodb/kube-arangodb/pull/57)
- Adds ssl support for scaling test [\#53](https://github.com/arangodb/kube-arangodb/pull/53)
- Rotation support for members. [\#49](https://github.com/arangodb/kube-arangodb/pull/49)
- begin to add tests for `apis/storage/v1alpha` [\#36](https://github.com/arangodb/kube-arangodb/pull/36)

## [0.0.1](https://github.com/arangodb/kube-arangodb/tree/0.0.1) (2018-03-20)
**Merged pull requests:**

- Changed scope of ArangoLocalStorage to Cluster. [\#56](https://github.com/arangodb/kube-arangodb/pull/56)
- External crd creation [\#55](https://github.com/arangodb/kube-arangodb/pull/55)
- Rename default docker image to kube-arangodb [\#54](https://github.com/arangodb/kube-arangodb/pull/54)
- Splitting operator in two parts [\#52](https://github.com/arangodb/kube-arangodb/pull/52)
- Turn on TLS by default [\#51](https://github.com/arangodb/kube-arangodb/pull/51)
- Rename repository to `kube-arangodb` [\#48](https://github.com/arangodb/kube-arangodb/pull/48)
- Use single image tag to prevent polluting the docker hub [\#47](https://github.com/arangodb/kube-arangodb/pull/47)
- Renamed pkg/apis/arangodb to pkg/apis/deployment [\#46](https://github.com/arangodb/kube-arangodb/pull/46)
- Added release code [\#45](https://github.com/arangodb/kube-arangodb/pull/45)
- Cleaning up deployment, avoiding docker overrides [\#44](https://github.com/arangodb/kube-arangodb/pull/44)
- TLS support [\#43](https://github.com/arangodb/kube-arangodb/pull/43)
- Adds "Storage Resource" to user README [\#42](https://github.com/arangodb/kube-arangodb/pull/42)
- Reworked TLS spec [\#41](https://github.com/arangodb/kube-arangodb/pull/41)
- Set sesion affinity for coordinator [\#40](https://github.com/arangodb/kube-arangodb/pull/40)
- Set PublishNotReadyAddresses on coordinator&syncmasters service [\#39](https://github.com/arangodb/kube-arangodb/pull/39)
- Prepare test cluster [\#38](https://github.com/arangodb/kube-arangodb/pull/38)
- Run tests on multiple clusters in parallel [\#37](https://github.com/arangodb/kube-arangodb/pull/37)
- Implemented isDefault behavior of storage class [\#35](https://github.com/arangodb/kube-arangodb/pull/35)
- add some tests for util/k8sutil/erros.go [\#32](https://github.com/arangodb/kube-arangodb/pull/32)
- Adding `ArangoLocalStorage` resource \(wip\) [\#31](https://github.com/arangodb/kube-arangodb/pull/31)
- Added custom resource spec for ArangoDB Storage operator. [\#30](https://github.com/arangodb/kube-arangodb/pull/30)
- Added unit tests for k8s secrets & utility methods [\#28](https://github.com/arangodb/kube-arangodb/pull/28)
- Added unit test for creating affinity [\#27](https://github.com/arangodb/kube-arangodb/pull/27)
- More simple tests [\#26](https://github.com/arangodb/kube-arangodb/pull/26)
- Changed default storage engine to RocksDB [\#24](https://github.com/arangodb/kube-arangodb/pull/24)
- Adding command line tests for arangod commandlines. [\#23](https://github.com/arangodb/kube-arangodb/pull/23)
- UnitTests for plan\_builder [\#22](https://github.com/arangodb/kube-arangodb/pull/22)
- Unit tests for apis/arangodb/v1alpha package [\#21](https://github.com/arangodb/kube-arangodb/pull/21)
- Fix bash error [\#20](https://github.com/arangodb/kube-arangodb/pull/20)
- Renamed Controller to Operator [\#19](https://github.com/arangodb/kube-arangodb/pull/19)
- Cleanup kubernetes after tests [\#18](https://github.com/arangodb/kube-arangodb/pull/18)
- Adding rocksdb encryption key support [\#17](https://github.com/arangodb/kube-arangodb/pull/17)
- Adding test design [\#16](https://github.com/arangodb/kube-arangodb/pull/16)
- avoid sub-shell creation [\#15](https://github.com/arangodb/kube-arangodb/pull/15)
- Adding authentication support [\#14](https://github.com/arangodb/kube-arangodb/pull/14)
- Scaling deployments [\#13](https://github.com/arangodb/kube-arangodb/pull/13)
- Test framework [\#11](https://github.com/arangodb/kube-arangodb/pull/11)
- Change docs to "authentication default on" [\#10](https://github.com/arangodb/kube-arangodb/pull/10)
- Pod monitoring [\#9](https://github.com/arangodb/kube-arangodb/pull/9)
- Pod affinity [\#8](https://github.com/arangodb/kube-arangodb/pull/8)
- Extended storage docs wrt local storage [\#7](https://github.com/arangodb/kube-arangodb/pull/7)
- Adding event support [\#6](https://github.com/arangodb/kube-arangodb/pull/6)
- Added pod probes [\#5](https://github.com/arangodb/kube-arangodb/pull/5)
- Creating pods [\#4](https://github.com/arangodb/kube-arangodb/pull/4)
- Extending spec & status object. Implementing service & pvc creation [\#3](https://github.com/arangodb/kube-arangodb/pull/3)
- Initial API objects & vendoring [\#2](https://github.com/arangodb/kube-arangodb/pull/2)
- Added specification of custom resource [\#1](https://github.com/arangodb/kube-arangodb/pull/1)



\* *This Change Log was automatically generated by [github_changelog_generator](https://github.com/skywinder/Github-Changelog-Generator)*<|MERGE_RESOLUTION|>--- conflicted
+++ resolved
@@ -39,11 +39,8 @@
 - (Feature) (ML) Support for deployments with JWT auth enabled
 - (Feature) (ML) GPU Jobs
 - (Feature) (ML) Container Envs
-<<<<<<< HEAD
+- (Feature) Pass Arguments to ID Group
 - (Documentation) (ML) Minimal docs with examples how to deploye ArangoMLExtension
-=======
-- (Feature) Pass Arguments to ID Group
->>>>>>> 6aaa93ae
 
 ## [1.2.35](https://github.com/arangodb/kube-arangodb/tree/1.2.35) (2023-11-06)
 - (Maintenance) Update go-driver to v1.6.0, update IsNotFound() checks
