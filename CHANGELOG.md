# Change Log

## [master](https://github.com/arangodb/kube-arangodb/tree/master) (N/A)
- (Improvement) Bump dependencies
- (Documentation) (1.3.0) EE & CE Definitions
- (Improvement) Arango Kubernetes Client Mod Implementation
- (Refactoring) Extract kerrors package
- (Refactoring) Extract Inspector Definitions package
- (Bugfix) Fix PDBs Version discovery
- (Feature) Agency ArangoSync State check
<<<<<<< HEAD
- (Bugfix) Unlock broken inspectors
=======
- (Improvement) Parametrize Make tools
>>>>>>> 203ee10a

## [1.2.20](https://github.com/arangodb/kube-arangodb/tree/1.2.20) (2022-10-25)
- (Feature) Add action progress
- (Feature) Ensure consistency during replication cancellation
- (Feature) Add annotation to change architecture of a member
- (Bugfix) Prevent Member Maintenance Error log
- (Feature) ID ServerGroup
- (Bugfix) Propagate Lifecycle Mount
- (Feature) PVC Member Status info
- (Feature) Respect ToBeCleanedServers in Agency
- (Improvement) Unify K8S Error Handling
- (Feature) Remove stuck Pods
- (Bugfix) Fix Go routine leak
- (Feature) Extend Pod Security context
- (Improvement) Update DeploymentReplicationStatus on configuration error
- (Feature) Pod Scheduled condition

## [1.2.19](https://github.com/arangodb/kube-arangodb/tree/1.2.19) (2022-10-05)
- (Bugfix) Prevent changes when UID is wrong

## [1.2.18](https://github.com/arangodb/kube-arangodb/tree/1.2.18) (2022-09-28)
- (Feature) Define Actions PlaceHolder
- (Feature) Add Member Update helpers
- (Feature) Active Member condition
- (Bugfix) Accept Initial Spec
- (Bugfix) Prevent LifeCycle restarts
- (Bugfix) Change SyncWorker Affinity to Soft
- (Feature) Add HostAliases for Sync
- (Bugfix) Always stop Sync if disabled
- (Bugfix) Fix checksum of accepted spec

## [1.2.17](https://github.com/arangodb/kube-arangodb/tree/1.2.17) (2022-09-22)
- (Feature) Add new field to DeploymentReplicationStatus with details on DC2DC sync status=
- (Feature) Early connections support
- (Bugfix) Fix and document action timeouts
- (Feature) Propagate sidecars' ports to a member's service
- (Debug Package) Initial commit
- (Feature) Detach PVC from deployment in Ordered indexing method
- (Feature) OPS Alerts
- (Feature) ScaleDown Candidate

## [1.2.16](https://github.com/arangodb/kube-arangodb/tree/1.2.16) (2022-09-14)
- (Feature) Add ArangoDeployment ServerGroupStatus
- (Feature) (EE) Ordered Member IDs
- (Refactor) Deprecate ForeachServerGroup, ForeachServerInGroups and ForServerGroup functions and refactor code accordingly
- (Feature) Add new GRPC and HTTP API
- (Feature) Add new API endpoints to allow getting and setting operator logging level
- (Bugfix) Memory leaks due to incorrect time.After function usage
- (Feature) Add startup probe for coordinators
- (Feature) Use only connections for healthy members
- (Feature) Set condition to shrink agent volume size
- (Bugfix) Check serving servers
- (Documentation) Add docs on setting timezone for containers
- (Bugfix) Ensure that client cache is initialized before using it
- (Feature) (DBServer Maintenance) Agency adjustments
- (Logging) Internal client trace
- (QA) Member maintenance feature
- (Feature) Extract Pod Details
- (Feature) Add Timezone management
- (Bugfix) Always recreate DBServers if they have a leader on it.
- (Feature) Immutable spec
- (Bugfix) Proper agent cleanout
- (Bugfix) Fix ClusterScaling integration
- (Feature) Sensitive information protection
- (Bugfix) Propagate SecurityContext to the ID Containers
- (Bugfix) Fix for enabling all features
- (Feature) Propagate feature and predefined env variables to members
 
## [1.2.15](https://github.com/arangodb/kube-arangodb/tree/1.2.15) (2022-07-20)
- (Bugfix) Ensure pod names not too long
- (Refactor) Use cached member's clients
- (Feature) Move PVC resize action to high-priority plan
- (Feature) Remove forgotten ArangoDB jobs during restart
- (Feature) Add support for managed services
- (Feature) Recreation member in the high plan
- (Feature) Add 'crd install' subcommand
- (Bugfix) Fix `internal` metrics mode
- (Bugfix) Create agency dump if auth is disabled
- (Bugfix) Prevent deployment removal in case of invalid K8S API response

## [1.2.14](https://github.com/arangodb/kube-arangodb/tree/1.2.14) (2022-07-14)
- (Feature) Add ArangoSync TLS based rotation
- (Bugfix) Fix labels propagation
- (Feature) Add `ArangoDeployment` CRD auto-installer
- (Feature) Add `ArangoMember` CRD auto-installer
- (Feature) Add `ArangoBackup` CRD auto-installer
- (Feature) Add `ArangoBackupPolicy` CRD auto-installer
- (Feature) Add `ArangoJob` CRD auto-installer
- (Feature) Add RestartPolicyAlways to ArangoDeployment in order to restart ArangoDB on failure
- (Feature) Set a leader in active fail-over mode
- (Feature) Use policy/v1 instead policy/v1beta1
- (Feature) OPS CLI with Arango Task
- (Bugfix) Allow ArangoBackup Creation during Upload state
- (Hotfix) Fix `ArangoDeployment` SubResource in CRD auto-installer
- (Bugfix) Fix Operator Logger NPE
- (Bugfix) Fix License RAW value discovery
- (Refactor) Optimize go.mod entries
- (Feature) Add `ArangoLocalStorage` CRD auto-installer
- (Feature) Add `ArangoDeploymentReplication` CRD auto-installer
- (Bugfix) Allow missing `token` key in License secret
- (Feature) Unify agency access
- (Feature) Change DBServer Cleanup Logic
- (Feature) Set Logger format
- (Bugfix) Ensure Wait actions to be present after AddMember
- (Documentation) Refactor metrics (Part 1)
- (Bugfix) Extend Agency HealthCheck for replace
- (Bugfix) Allow to remove resources (CPU & Memory) on the managed pods
- (Bugfix) Add DistributeShardsLike support
- (Feature) Member restarts metric
- (Bugfix) Infinite loop fix in ArangoD AsyncClient
- (Bugfix) Add Panic Handler
- (Bugfix) Unify yaml packages

## [1.2.13](https://github.com/arangodb/kube-arangodb/tree/1.2.13) (2022-06-07)
- (Bugfix) Fix arangosync members state inspection
- (Feature) (ACS) Improve Reconciliation Loop
- (Bugfix) Allow missing Monitoring CRD
- (Feature) (ACS) Add Resource plan
- (Feature) Allow raw json value for license token-v2
- (Update) Replace `beta.kubernetes.io/arch` to `kubernetes.io/arch` in Operator Chart
- (Feature) Add operator shutdown handler for graceful termination
- (Feature) Add agency leader discovery
- (Feature) Add `ACSDeploymentSynced` condition type and fix comparison of `SecretHashes` method
- (Feature) Add agency leader service
- (Feature) Add HostPath and PVC Volume types and allow templating
- (Feature) Replace mod

## [1.2.12](https://github.com/arangodb/kube-arangodb/tree/1.2.12) (2022-05-10)
- (Feature) Add CoreV1 Endpoints Inspector
- (Feature) Add Current ArangoDeployment Inspector
- (Refactor) Anonymous inspector functions
- (Feature) Recursive OwnerReference discovery
- (Maintenance) Add check make targets
- (Feature) Create support for local variables in actions.
- (Feature) Support for asynchronous ArangoD resquests.
- (Feature) Change Restore in Cluster mode to Async Request

## [1.2.11](https://github.com/arangodb/kube-arangodb/tree/1.2.11) (2022-04-30)
- (Bugfix) Orphan PVC are not removed
- (Bugfix) Remove LocalStorage Deadlock
- (Bugfix) Skip arangosync members state inspection checks
- (Feature) Add LocalStorage DaemonSet Priority support

## [1.2.10](https://github.com/arangodb/kube-arangodb/tree/1.2.10) (2022-04-27)
- (Feature) Allow configuration for securityContext.runAsUser value
- (Bugfix) Fix Satellite collections in Agency
- (Bugfix) Fix backup creation timeout
- (Bugfix) ArangoSync port fix
- (Bugfix) Fix GetClient lock system
- (Feature) Backup InProgress Agency key discovery
- (Feature) Backup & Maintenance Conditions
- (Bugfix) Disable member removal in case of health failure
- (Bugfix) Reorder Topology management plan steps
- (Feature) UpdateInProgress & UpgradeInProgress Conditions
- (Bugfix) Fix Maintenance switch and HotBackup race
- (Bugfix) Fix Maintenance Condition typo

## [1.2.9](https://github.com/arangodb/kube-arangodb/tree/1.2.9) (2022-03-30)
- (Feature) Improve Kubernetes clientsets management
- Migrate storage-operator CustomResourceDefinition apiVersion to apiextensions.k8s.io/v1
- (Feature) Add CRD Installer
- (Bugfix) Assign imagePullSecrets to LocalStorage
- (Update) Bump K8S API to 1.21.10
- (Feature) (ACS) Add ACS handler
- (Feature) Allow to restart DBServers in cases when WriteConcern will be satisfied
- (Feature) Allow to configure action timeouts
- (Feature) (AT) Add ArangoTask API
- (Bugfix) Fix NPE in State fetcher
- (Refactor) Configurable throttle inspector
- (Bugfix) Skip Replace operation on DBServer if they need to be scaled down
- (Feature) Upgrade procedure steps
- (Refactor) Remove API and Core cross-dependency
- (Bugfix) Allow to have nil architecture (NPE fix)

## [1.2.8](https://github.com/arangodb/kube-arangodb/tree/1.2.8) (2022-02-24)
- Do not check License V2 on Community images
- Add status.members.<group>.
- Don't replace pod immediately when storage class changes
- Define MemberReplacementRequired condition
- Remove pod immediately when annotation is turned on
- (ARM64) Add support for ARM64 enablement
- (Cleanup) Reorganize main reconciliation context
- (Bugfix) Unreachable condition
- (Feature) Allow to disable external port (sidecar managed connection)
- (Bugfix) Fix 3.6 -> 3.7 Upgrade procedure
- (Bugfix) Add missing finalizer
- (Bugfix) Add graceful to kill command
- (Bugfix) Add reachable condition to deployment. Mark as UpToDate only of cluster is reachable.
- (Bugfix) Add toleration's for network failures in action start procedure

## [1.2.7](https://github.com/arangodb/kube-arangodb/tree/1.2.7) (2022-01-17)
- Add Plan BackOff functionality
- Fix Core InitContainers check
- Remove unused `status.members.<group>.sidecars-specs` variable
- Keep only recent terminations
- Add endpoint into member status
- Add debug mode (Golang DLV)
- License V2 for ArangoDB 3.9.0+
- Add ArangoClusterSynchronization v1 API
- Add core containers names to follow their terminations
- Add ArangoJob and Apps Operator
- Use Go 1.17
- Add metrics for the plan actions
- Add ArangoClusterSynchronization Operator
- Update licenses
- Fix restart procedure in case of failing members
- Fix status propagation race condition

## [1.2.6](https://github.com/arangodb/kube-arangodb/tree/1.2.6) (2021-12-15)
- Add ArangoBackup backoff functionality
- Allow to abort ArangoBackup uploads by removing spec.upload
- Add Agency Cache internally
- Add Recovery during PlanBuild operation
- Fix Exporter in Deployments without authentication
- Allow to disable ClusterScalingIntegration and add proper Scheduled label to pods
- Add additional timeout parameters and kubernetes batch size
- Limit parallel Backup uploads
- Bugfix - Adjust Cluster Scaling Integration logic

## [1.2.5](https://github.com/arangodb/kube-arangodb/tree/1.2.5) (2021-10-25)
- Split & Unify Lifecycle management functionality
- Drop support for ArangoDB <= 3.5 (versions already EOL)
- Add new admin commands to fetch agency dump and agency state
- Add Graceful shutdown as finalizer (supports kubectl delete)
- Add Watch to Lifecycle command
- Add Topology Discovery
- Add Support for StartupProbe
- Add ARM64 support for Operator Docker image
- Add ALPHA Rebalancer support

## [1.2.4](https://github.com/arangodb/kube-arangodb/tree/1.2.4) (2021-10-22)
- Replace `beta.kubernetes.io/arch` Pod label with `kubernetes.io/arch` using Silent Rotation
- Add "Short Names" feature
- Switch ArangoDB Image Discovery process from Headless Service to Pod IP
- Fix PVC Resize for Single servers
- Add Topology support
- Add ARANGODB_ZONE env to Topology Managed pods
- Add "Random pod names" feature
- Rotate TLS Secrets on ALT Names change

## [1.2.3](https://github.com/arangodb/kube-arangodb/tree/1.2.3) (2021-09-24)
- Update UBI Image to 8.4
- Fix ArangoSync Liveness Probe
- Allow runtime update of Sidecar images
- Allow Agent recreation with preserved IDs
- The internal metrics exporter can not be disabled
- Changing the topics' log level without restarting the container.
  When the topic is removed from the argument list then it will not 
  be turned off in the ArangoDB automatically.
- Allow to customize SchedulerName inside Member Pod
- Add Enterprise Edition support

## [1.2.2](https://github.com/arangodb/kube-arangodb/tree/1.2.2) (2021-09-09)
- Update 'github.com/arangodb/arangosync-client' dependency to v0.7.0
- Add HighPriorityPlan to ArangoDeployment Status
- Add Pending Member phase
- Add Ephemeral Volumes for apps feature
- Check if the DB server is cleaned out.
- Render Pod Template in ArangoMember Spec and Status
- Add Pod PropagationModes
- Fix MemberUp action for ActiveFailover

## [1.2.1](https://github.com/arangodb/kube-arangodb/tree/1.2.1) (2021-07-28)
- Fix ArangoMember race with multiple ArangoDeployments within single namespace
- Allow to define Member Recreation Policy within group
- Replace 'github.com/dgrijalva/jwt-go' with 'github.com/golang-jwt/jwt'
- Update 'github.com/gin-gonic/gin' dependency to v1.7.2

## [1.2.0](https://github.com/arangodb/kube-arangodb/tree/1.2.0) (2021-07-16)
- Enable "Operator Internal Metrics Exporter" by default
- Enable "Operator Maintenance Management Support" by default
- Add Operator `/api/v1/version` endpoint

## [1.1.10](https://github.com/arangodb/kube-arangodb/tree/1.1.10) (2021-07-06)
- Switch K8S CRD API to V1
- Deprecate Alpine image usage
- Use persistent name and namespace in ArangoDeployment reconcilation loop
- Remove finalizers when Server container is already terminated and reduce initial reconciliation delay
- Add new logger services - reconciliation and event

## [1.1.9](https://github.com/arangodb/kube-arangodb/tree/1.1.9) (2021-05-28)
- Add IP, DNS, ShortDNS, HeadlessService (Default) communication methods
- Migrate ArangoExporter into Operator code

## [1.1.8](https://github.com/arangodb/kube-arangodb/tree/1.1.8) (2021-04-21)
- Prevent Single member recreation
- Add OwnerReference to ClusterIP member service
- Add InternalPort to ServerGroupSpec to allow user to expose tcp connection over localhost for sidecars

## [1.1.7](https://github.com/arangodb/kube-arangodb/tree/1.1.7) (2021-04-14)
- Bump Kubernetes Dependencies to 1.19.x
- Add ArangoMember status propagation
- Add ShutdownMethod option for members
- Fix Maintenance Plan actions

## [1.1.6](https://github.com/arangodb/kube-arangodb/tree/1.1.6) (2021-03-02)
- Add ArangoMember Resource and required RBAC rules

## [1.1.5](https://github.com/arangodb/kube-arangodb/tree/1.1.5) (2021-02-20)
- Fix AKS Volume Resize mode
- Use cached status in member client creation
- Remove failed DBServers
- Remove deadlock in internal cache
- Replace CleanOut action with ResignLeadership on rotate PVC resize mode

## [1.1.4](https://github.com/arangodb/kube-arangodb/tree/1.1.4) (2021-02-15)
- Add support for spec.ClusterDomain to be able to use FQDN in ArangoDB cluster communication
- Add Version Check feature with extended Upgrade checks
- Fix Upgrade failures recovery
- Add ResignLeadership action before Upgrade, Restart and Shutdown actions

## [1.1.3](https://github.com/arangodb/kube-arangodb/tree/1.1.3) (2020-12-16)
- Add v2alpha1 API for ArangoDeployment and ArangoDeploymentReplication
- Migrate CRD to apiextensions.k8s.io/v1
- Add customizable log levels per service
- Move Upgrade as InitContainer and fix Direct Image discovery mode
- Allow to remove currently executed plan by annotation

## [1.1.2](https://github.com/arangodb/kube-arangodb/tree/1.1.2) (2020-11-11)
- Fix Bootstrap phase and move it under Plan

## [1.1.1](https://github.com/arangodb/kube-arangodb/tree/1.1.1) (2020-11-04)
- Allow to mount EmptyDir
- Allow to specify initContainers in pods
- Add serviceAccount, resources and securityContext fields to ID Group
- Allow to override Entrypoint
- Add NodeSelector to Deployment Helm Chart

## [1.1.0](https://github.com/arangodb/kube-arangodb/tree/1.1.0) (2020-10-14)
- Change NumberOfCores and MemoryOverride flags to be set to true by default
- Enable by default and promote to Production Ready - JWT Rotation Feature, TLS Rotation Feature
- Deprecate K8S < 1.16
- Fix Upgrade procedure to safely evict pods during upgrade
- Fix Panics in Deployments without authentication
- Fix ChaosMonkey mode
- Allow append on empty annotations
- Add annotations and labels on pod creation

## [1.0.8](https://github.com/arangodb/kube-arangodb/tree/1.0.8) (2020-09-10)
- Fix Volume rotation on AKS

## [1.0.7](https://github.com/arangodb/kube-arangodb/tree/1.0.7) (2020-09-09)
- Always use JWT Authorized requests in internal communication
- Add Operator Maintenance Management feature
- Add support for ARANGODB_OVERRIDE_DETECTED_NUMBER_OF_CORES ArangoDB Environment Variable
- Allow to use privileged pods in ArangoStorage

## [1.0.6](https://github.com/arangodb/kube-arangodb/tree/1.0.6) (2020-08-19)
- Add Operator Namespaced mode (Alpha)
- Fix ActiveFailover Upgrade procedure

## [1.0.5](https://github.com/arangodb/kube-arangodb/tree/1.0.5) (2020-08-05)
- Add Labels and Annotations to ServiceMonitor
- Allow to expose Exporter in HTTP with secured Deployments
- Change rotation by annotation order (coordinator before dbserver)
- Fix NodeAffinity propagation
- Allow to disable Foxx Queues on Cluster mode

## [1.0.4](https://github.com/arangodb/kube-arangodb/tree/1.0.4) (2020-07-28)
- Add Encryption Key rotation feature for ArangoDB EE 3.7+
- Improve TLS CA and Keyfile rotation for CE and EE
- Add runtime TLS rotation for ArangoDB EE 3.7+
- Add Kustomize support
- Improve Helm 3 support
- Allow to customize ID Pod selectors
- Add Label and Envs Pod customization
- Improved JWT Rotation
- Allow to customize Security Context in pods
- Remove dead Coordinators in Cluster mode
- Add AutoRecovery flag to recover cluster in case of deadlock
- Add Operator Single mode
- Improve SecurityContext settings
- Update k8s dependency to 1.15.11
- Add Scope parameter to Operator

## [1.0.3](https://github.com/arangodb/kube-arangodb/tree/1.0.3) (2020-05-25)
- Prevent deletion of not known PVC's
- Move Restore as Plan

## [1.0.2](https://github.com/arangodb/kube-arangodb/tree/1.0.2) (2020-04-16)
- Added additional checks in UpToDate condition
- Added extended Rotation check for Cluster mode
- Removed old rotation logic (rotation of ArangoDeployment may be enforced after Operator upgrade)
- Added UpToDate condition in ArangoDeployment Status

## [1.0.1](https://github.com/arangodb/kube-arangodb/tree/1.0.1) (2020-03-25)
- Added Customizable Affinity settings for ArangoDB Member Pods
- Added possibility to override default images used by ArangoDeployment
- Added possibility to set probes on all groups
- Added Image Discovery type in ArangoDeployment spec
- Prevent Agency Members recreation
- Added Customizable Volumes and VolumeMounts for ArangoDB server container
- Added MemoryOverride flag for ArangoDB >= 3.6.3
- Improved Rotation discovery process
- Added annotation to rotate ArangoDeployment in secure way

## [1.0.0](https://github.com/arangodb/kube-arangodb/tree/1.0.0) (2020-03-03)
- Removal of v1alpha support for ArangoDeployment, ArangoDeploymentReplication, ArangoBackup
- Added new command to operator - version

## [0.4.5](https://github.com/arangodb/kube-arangodb/tree/0.4.5) (2020-03-02)
- Add Customizable SecurityContext for ArangoDeployment pods

## [0.4.4](https://github.com/arangodb/kube-arangodb/tree/0.4.4) (2020-02-27)
- Add new VolumeResize mode to be compatible with Azure flow
- Allow to customize probe configuration options
- Add new upgrade flag for ArangoDB 3.6.0<=

## [0.4.3](https://github.com/arangodb/kube-arangodb/tree/0.4.3) (2020-01-31)
- Prevent DBServer deletion if there are any shards active on it
- Add Maintenance mode annotation for ArangoDeployment

## [0.4.2](https://github.com/arangodb/kube-arangodb/tree/0.4.2) (2019-11-12)
- AntiAffinity for operator pods.
- Add CRD API v1 with support for v1alpha.
- Allow to set annotations in ArangoDeployment resources.
- Add UBI based image.

## [0.4.0](https://github.com/arangodb/kube-arangodb/tree/0.4.0) (2019-10-09)
- Further helm chart fixes for linter.
- Support hot backup.
- Disable scaling buttons if scaling is not possible.

## [0.3.16](https://github.com/arangodb/kube-arangodb/tree/0.3.16) (2019-09-25)
- Revised helm charts.
- Use separate service account for operator.
- Support for ResignLeadership job.
- Allow to set ImagePullSecrets in pods.
- Bug fixes.

## [0.3.15]() (never released, only previews existed)

## [0.3.14](https://github.com/arangodb/kube-arangodb/tree/0.3.14) (2019-08-07)
- Bug fixes for custom sidecars.
- More tests

## [0.3.13](https://github.com/arangodb/kube-arangodb/tree/0.3.13) (2019-08-02)
- Added side car changed to pod rotation criterium
- Added ArangoDB version and image id to member status
- Fix bug with MemberOfCluster condition
- Added test for resource change

## [0.3.12](https://github.com/arangodb/kube-arangodb/tree/0.3.12) (2019-07-04)
- Limit source IP ranges for external services

## [0.3.11](https://github.com/arangodb/kube-arangodb/tree/0.3.11) (2019-06-07)
- Introduced volume claim templates for all server groups that require volume.
- Added arangodb-exporter support as sidecar to all arangodb pods.
- Fixed a bug in the case that all coordinators failed.
- Increase some timeouts in cluster observation.
- Ignore connection errors when removing servers.
- Switch to go 1.12 and modules.
- User sidecars.

## [0.3.10](https://github.com/arangodb/kube-arangodb/tree/0.3.10) (2019-04-04)
- Added Pod Disruption Budgets for all server groups in production mode.
- Added Priority Class Name to be specified per server group.
- Forward resource requirements to k8s.
- Automatic creation of randomized root password on demand.
- Volume resizing (only enlarge).
- Allow to disable liveness probes, increase timeouts in defaults.
- Handle case of all coordinators gone better.
- Added `MY_NODE_NAME` and `NODE_NAME` env vars for all pods.
- Internal communications with ArangoDB more secure through tokens which
  are limited to certain API paths.
- Rolling upgrade waits till all shards are in sync before proceeding to
  next dbserver, even if it takes longer than 15 min.
- Improve installation and upgrade instructions in README.

## [0.3.9](https://github.com/arangodb/kube-arangodb/tree/0.3.9) (2019-02-28)
[Full Changelog](https://github.com/arangodb/kube-arangodb/compare/0.3.8...0.3.9)
- Fixed a serious bug in rolling upgrades which was introduced in 0.3.8.
- Document the drain procedure for k8s nodes.
- Wait for shards to be in sync before continuing upgrade process.
- Rotate members when patch-level upgrade.
- Don't trigger cleanout server during upgrade.
- More robust remove-server actions.

## [0.3.8](https://github.com/arangodb/kube-arangodb/tree/0.3.8) (2019-02-19)
[Full Changelog](https://github.com/arangodb/kube-arangodb/compare/0.3.7...0.3.8)

- Added scaling limits to spec and enforce in operator.
- npm update for dashboard to alleviate security problems.
- Added bare metal walk through to documentation.
- Wait for coordinator to be ready in kubernetes.
- Schedule only one CleanOutServer job in drain scenario, introduce
  Drain phase.
- Take care of case that server is terminated by drain before cleanout
  has completed.
- Added undocumented force-status-reload status field.
- Take care of case that all coordinators have failed: delete all
  coordinator pods and create new ones.
- Updated lodash for dashboard.
- Try harder to remove server from cluster if it does not work right away.
- Update member status, if once decided to drain, continue draining.
  This takes care of more corner cases.

## [0.3.7](https://github.com/arangodb/kube-arangodb/tree/0.3.7) (2019-01-03)
[Full Changelog](https://github.com/arangodb/kube-arangodb/compare/0.3.6...0.3.7)

**Merged pull requests:**

- Use jwt-keyfile option if available. [\#318](https://github.com/arangodb/kube-arangodb/pull/318)
- StorageOperator Volume Size Fix [\#316](https://github.com/arangodb/kube-arangodb/pull/316)

## [0.3.6](https://github.com/arangodb/kube-arangodb/tree/0.3.6) (2018-12-06)
[Full Changelog](https://github.com/arangodb/kube-arangodb/compare/0.3.5...0.3.6)

**Closed issues:**

- Dashboards not aware of kube-proxy [\#278](https://github.com/arangodb/kube-arangodb/issues/278)

**Merged pull requests:**

- Link to k8s platform tutorials. [\#313](https://github.com/arangodb/kube-arangodb/pull/313)
- Updated Go-Driver to latest version. [\#312](https://github.com/arangodb/kube-arangodb/pull/312)
- NodeSelector [\#311](https://github.com/arangodb/kube-arangodb/pull/311)
- Docs: Formatting [\#310](https://github.com/arangodb/kube-arangodb/pull/310)
- Doc: remove duplicate chapter [\#309](https://github.com/arangodb/kube-arangodb/pull/309)
- Doc: remove blanks after tripple tics [\#308](https://github.com/arangodb/kube-arangodb/pull/308)
- License Key [\#307](https://github.com/arangodb/kube-arangodb/pull/307)
- Updated packages containing vulnerabilities [\#306](https://github.com/arangodb/kube-arangodb/pull/306)
- Advertised Endpoints [\#299](https://github.com/arangodb/kube-arangodb/pull/299)

## [0.3.5](https://github.com/arangodb/kube-arangodb/tree/0.3.5) (2018-11-20)
[Full Changelog](https://github.com/arangodb/kube-arangodb/compare/0.3.4...0.3.5)

**Closed issues:**

- Istio compatibility issue [\#260](https://github.com/arangodb/kube-arangodb/issues/260)

**Merged pull requests:**

- Fixing imageID retrieval issue when sidecars are injected. [\#302](https://github.com/arangodb/kube-arangodb/pull/302)
- Bug fix/fix immutable reset [\#301](https://github.com/arangodb/kube-arangodb/pull/301)
- Fixing small type in readme [\#300](https://github.com/arangodb/kube-arangodb/pull/300)
- Make timeout configurable. [\#298](https://github.com/arangodb/kube-arangodb/pull/298)
- fixed getLoadBalancerIP to also handle hostnames [\#297](https://github.com/arangodb/kube-arangodb/pull/297)

## [0.3.4](https://github.com/arangodb/kube-arangodb/tree/0.3.4) (2018-11-06)
[Full Changelog](https://github.com/arangodb/kube-arangodb/compare/0.3.3...0.3.4)

**Merged pull requests:**

- Try to repair changelog generator. [\#296](https://github.com/arangodb/kube-arangodb/pull/296)
- Fixing uninitialised `lastNumberOfServers`. [\#294](https://github.com/arangodb/kube-arangodb/pull/294)
- Fixes for semiautomation. [\#293](https://github.com/arangodb/kube-arangodb/pull/293)
- add ebs volumes to eks doc [\#295](https://github.com/arangodb/kube-arangodb/pull/295)

## [0.3.3](https://github.com/arangodb/kube-arangodb/tree/0.3.3) (2018-11-02)
[Full Changelog](https://github.com/arangodb/kube-arangodb/compare/0.3.2...0.3.3)

**Closed issues:**

- `manifests/arango-crd.yaml` not in repository [\#292](https://github.com/arangodb/kube-arangodb/issues/292)

**Merged pull requests:**

- Make semiautomation files self-contained. [\#291](https://github.com/arangodb/kube-arangodb/pull/291)

## [0.3.2](https://github.com/arangodb/kube-arangodb/tree/0.3.2) (2018-11-02)
[Full Changelog](https://github.com/arangodb/kube-arangodb/compare/0.3.1...0.3.2)

**Closed issues:**

- Operator redeployed not fully functional [\#273](https://github.com/arangodb/kube-arangodb/issues/273)
- Busy Update Loop on PKS [\#272](https://github.com/arangodb/kube-arangodb/issues/272)
- scaling down in production starts pending pods to terminate them immediately [\#267](https://github.com/arangodb/kube-arangodb/issues/267)
- crd inclusion in helm chart prevents subsequent deployments to alternate namespaces [\#261](https://github.com/arangodb/kube-arangodb/issues/261)
- Tutorials with real world examples [\#229](https://github.com/arangodb/kube-arangodb/issues/229)

**Merged pull requests:**

- UI Fix [\#290](https://github.com/arangodb/kube-arangodb/pull/290)
- Revisited scale up and scale down. [\#288](https://github.com/arangodb/kube-arangodb/pull/288)
- Bug fix/extra crd yaml [\#287](https://github.com/arangodb/kube-arangodb/pull/287)
- Documentation/add aks tutorial [\#286](https://github.com/arangodb/kube-arangodb/pull/286)
- IPv6 revisited [\#285](https://github.com/arangodb/kube-arangodb/pull/285)
- Bug fix/readiness upgrade fix [\#283](https://github.com/arangodb/kube-arangodb/pull/283)
- Revert "Skip LoadBalancer Test" [\#282](https://github.com/arangodb/kube-arangodb/pull/282)
- Updated node modules to fix vulnerabilities [\#281](https://github.com/arangodb/kube-arangodb/pull/281)
- First stab at semiautomation. [\#280](https://github.com/arangodb/kube-arangodb/pull/280)
- When doing tests, always pull the image. [\#279](https://github.com/arangodb/kube-arangodb/pull/279)
- Break PKS Loop [\#277](https://github.com/arangodb/kube-arangodb/pull/277)
- Fixed readiness route. [\#276](https://github.com/arangodb/kube-arangodb/pull/276)
- Bug fix/scale up error [\#275](https://github.com/arangodb/kube-arangodb/pull/275)
- minor fix in template generation [\#274](https://github.com/arangodb/kube-arangodb/pull/274)
- Added `disableIPV6` Spec entry. [\#271](https://github.com/arangodb/kube-arangodb/pull/271)
- Test Image Option [\#270](https://github.com/arangodb/kube-arangodb/pull/270)
- Skip LoadBalancer Test [\#269](https://github.com/arangodb/kube-arangodb/pull/269)
- Test/templates [\#266](https://github.com/arangodb/kube-arangodb/pull/266)
- Updated examples to use version 3.3.17. [\#265](https://github.com/arangodb/kube-arangodb/pull/265)
- Unified Readiness Test [\#264](https://github.com/arangodb/kube-arangodb/pull/264)
- Use correct templateoptions for helm charts [\#258](https://github.com/arangodb/kube-arangodb/pull/258)
- Add advanced dc2dc to acceptance test. [\#252](https://github.com/arangodb/kube-arangodb/pull/252)
- adding EKS tutorial [\#289](https://github.com/arangodb/kube-arangodb/pull/289)

## [0.3.1](https://github.com/arangodb/kube-arangodb/tree/0.3.1) (2018-09-25)
[Full Changelog](https://github.com/arangodb/kube-arangodb/compare/0.3.0...0.3.1)

**Closed issues:**

- Helm chart not deploying custom resource definitions [\#254](https://github.com/arangodb/kube-arangodb/issues/254)
- `go get` failing due to nonexistent arangodb/arangosync repo [\#249](https://github.com/arangodb/kube-arangodb/issues/249)
- Helm chart download links broken \(404\) [\#248](https://github.com/arangodb/kube-arangodb/issues/248)
- Make it easy to deploy in another namespace [\#230](https://github.com/arangodb/kube-arangodb/issues/230)
- Deployment Failed to Start in different Namespace other than Default [\#223](https://github.com/arangodb/kube-arangodb/issues/223)

**Merged pull requests:**

- Bugfix/sed on linux [\#259](https://github.com/arangodb/kube-arangodb/pull/259)
- README updates, removing `kubectl apply -f crd.yaml` [\#256](https://github.com/arangodb/kube-arangodb/pull/256)
- Include CRD in helm chart [\#255](https://github.com/arangodb/kube-arangodb/pull/255)

## [0.3.0](https://github.com/arangodb/kube-arangodb/tree/0.3.0) (2018-09-07)
[Full Changelog](https://github.com/arangodb/kube-arangodb/compare/0.2.2...0.3.0)

**Closed issues:**

- Provide an option to add SubjectAltName or option to disable SSL [\#239](https://github.com/arangodb/kube-arangodb/issues/239)
- Use go-upgrade-rules [\#234](https://github.com/arangodb/kube-arangodb/issues/234)
- Spot the difference [\#225](https://github.com/arangodb/kube-arangodb/issues/225)
- How to Delete ArangoDeployment [\#224](https://github.com/arangodb/kube-arangodb/issues/224)
- Unable to delete pods, stuck in terminating state [\#220](https://github.com/arangodb/kube-arangodb/issues/220)
- Do not allow "critical" cmdline arguments to be overwritten [\#207](https://github.com/arangodb/kube-arangodb/issues/207)

**Merged pull requests:**

- Avoid use of arangosync packages [\#250](https://github.com/arangodb/kube-arangodb/pull/250)
- Fixed PV creation on kubernetes 1.11 [\#247](https://github.com/arangodb/kube-arangodb/pull/247)
- Resilience improvements [\#246](https://github.com/arangodb/kube-arangodb/pull/246)
- Adding GKE tutorial [\#245](https://github.com/arangodb/kube-arangodb/pull/245)
- Reject critical options during validation fixes \#207 [\#243](https://github.com/arangodb/kube-arangodb/pull/243)
- Trying to stabalize resilience tests [\#242](https://github.com/arangodb/kube-arangodb/pull/242)
- Adding helm charts for deploying the operators [\#238](https://github.com/arangodb/kube-arangodb/pull/238)
- Include license in upgrade check [\#237](https://github.com/arangodb/kube-arangodb/pull/237)
- Use new CurrentImage field to prevent unintended upgrades. [\#236](https://github.com/arangodb/kube-arangodb/pull/236)
- Use go-upgrade-rules to make "is upgrade allowed" decision fixes \#234 [\#235](https://github.com/arangodb/kube-arangodb/pull/235)
- Updated versions to known "proper" versions [\#233](https://github.com/arangodb/kube-arangodb/pull/233)
- Applying defaults after immutable fields have been reset [\#232](https://github.com/arangodb/kube-arangodb/pull/232)
- Updated go-driver to latest version [\#231](https://github.com/arangodb/kube-arangodb/pull/231)
- EE note for Kubernetes DC2DC [\#222](https://github.com/arangodb/kube-arangodb/pull/222)
- Documented dashboard usage [\#219](https://github.com/arangodb/kube-arangodb/pull/219)
- Load balancing tests [\#218](https://github.com/arangodb/kube-arangodb/pull/218)
- Add links to other operators in dashboard menu [\#217](https://github.com/arangodb/kube-arangodb/pull/217)
- Grouping style elements in 1 place [\#216](https://github.com/arangodb/kube-arangodb/pull/216)
- Adding ArangoDeploymentReplication dashboard. [\#215](https://github.com/arangodb/kube-arangodb/pull/215)
- Do not build initcontainer for imageid pod [\#214](https://github.com/arangodb/kube-arangodb/pull/214)
- Dashboard for ArangoLocalStorage operator [\#213](https://github.com/arangodb/kube-arangodb/pull/213)
- Adjust documentation based on new load balancer support. [\#212](https://github.com/arangodb/kube-arangodb/pull/212)
- Feature/dashboard [\#211](https://github.com/arangodb/kube-arangodb/pull/211)
- Use gin as HTTP server framework [\#210](https://github.com/arangodb/kube-arangodb/pull/210)
- Dashboard design concept [\#209](https://github.com/arangodb/kube-arangodb/pull/209)

## [0.2.2](https://github.com/arangodb/kube-arangodb/tree/0.2.2) (2018-06-29)
[Full Changelog](https://github.com/arangodb/kube-arangodb/compare/0.2.1...0.2.2)

**Closed issues:**

- Unable to unset standard storage class in GKE using kubectl [\#200](https://github.com/arangodb/kube-arangodb/issues/200)
- Fix operators Deployment spec wrt minimum availability [\#198](https://github.com/arangodb/kube-arangodb/issues/198)
- Rotate server when cmdline arguments change [\#189](https://github.com/arangodb/kube-arangodb/issues/189)

**Merged pull requests:**

- Set a `role=leader` label on the Pod who won the leader election [\#208](https://github.com/arangodb/kube-arangodb/pull/208)
- Rotate server on changed arguments [\#206](https://github.com/arangodb/kube-arangodb/pull/206)
- Documentation fixes [\#205](https://github.com/arangodb/kube-arangodb/pull/205)
- Fixed get/set Default flag for StorageClasses [\#204](https://github.com/arangodb/kube-arangodb/pull/204)
- Log improvements [\#203](https://github.com/arangodb/kube-arangodb/pull/203)
- All operator Pods will now reach the Ready state. [\#201](https://github.com/arangodb/kube-arangodb/pull/201)

## [0.2.1](https://github.com/arangodb/kube-arangodb/tree/0.2.1) (2018-06-19)
[Full Changelog](https://github.com/arangodb/kube-arangodb/compare/0.2.0...0.2.1)

## [0.2.0](https://github.com/arangodb/kube-arangodb/tree/0.2.0) (2018-06-19)
[Full Changelog](https://github.com/arangodb/kube-arangodb/compare/0.1.0...0.2.0)

**Closed issues:**

- Guard operations that yield downtime with an `downtimeAllowed` field [\#190](https://github.com/arangodb/kube-arangodb/issues/190)
- Require at least 2 dbservers for `Cluster` deployment [\#178](https://github.com/arangodb/kube-arangodb/issues/178)
- Resource re-deployments when changing specific specs [\#164](https://github.com/arangodb/kube-arangodb/issues/164)
- PVC's can get stuck in Terminating state [\#157](https://github.com/arangodb/kube-arangodb/issues/157)
- PVC [\#156](https://github.com/arangodb/kube-arangodb/issues/156)
- Add timeout for reconciliation plan\(items\) [\#154](https://github.com/arangodb/kube-arangodb/issues/154)
- Add setting to specify ServiceAccount for deployment [\#146](https://github.com/arangodb/kube-arangodb/issues/146)
- Finalizers TODO [\#138](https://github.com/arangodb/kube-arangodb/issues/138)
- Prevent deleting pods \(manually\) using finalizers [\#134](https://github.com/arangodb/kube-arangodb/issues/134)
- Set controller of pods to support `kubectl drain` [\#132](https://github.com/arangodb/kube-arangodb/issues/132)
- Add option to taint pods [\#131](https://github.com/arangodb/kube-arangodb/issues/131)
- OpenShift: No DB is getting deployed [\#128](https://github.com/arangodb/kube-arangodb/issues/128)
- ArangoDeploymentTasks [\#34](https://github.com/arangodb/kube-arangodb/issues/34)
- ArangoLocalStorage tasks [\#33](https://github.com/arangodb/kube-arangodb/issues/33)

**Merged pull requests:**

- Adding downtimeAllowed field [\#194](https://github.com/arangodb/kube-arangodb/pull/194)
- Added tutorial for configuring DC2DC of Kubernetes [\#187](https://github.com/arangodb/kube-arangodb/pull/187)
- Various TLS & Sync related fixes [\#186](https://github.com/arangodb/kube-arangodb/pull/186)
- Use standard EventRecord to use event compression [\#185](https://github.com/arangodb/kube-arangodb/pull/185)
- Fixed ID prefix for single servers [\#184](https://github.com/arangodb/kube-arangodb/pull/184)
- Allow changing server group storage class. [\#183](https://github.com/arangodb/kube-arangodb/pull/183)
- Added test timeouts to all stages [\#182](https://github.com/arangodb/kube-arangodb/pull/182)
- Added renewal of deployment TLS CA certificate [\#181](https://github.com/arangodb/kube-arangodb/pull/181)
- Min dbserver count is 2. Revert phase when cleanout has failed [\#180](https://github.com/arangodb/kube-arangodb/pull/180)
- Prefer distinct nodes, even when not required [\#179](https://github.com/arangodb/kube-arangodb/pull/179)
- Added duration test app [\#177](https://github.com/arangodb/kube-arangodb/pull/177)
- Improved readiness probe, database services only use ready pods [\#176](https://github.com/arangodb/kube-arangodb/pull/176)
- Documenting acceptance test [\#175](https://github.com/arangodb/kube-arangodb/pull/175)
- Avoid useless warnings in log [\#174](https://github.com/arangodb/kube-arangodb/pull/174)
- Hide "dangerous" functions of MemberStatusList [\#173](https://github.com/arangodb/kube-arangodb/pull/173)
- Avoid overwriting status changes [\#172](https://github.com/arangodb/kube-arangodb/pull/172)
- Abort reconcilientation plan on failed cleanout server [\#171](https://github.com/arangodb/kube-arangodb/pull/171)
- Improving documentation [\#170](https://github.com/arangodb/kube-arangodb/pull/170)
- Remove service stickyness [\#169](https://github.com/arangodb/kube-arangodb/pull/169)
- Prevent deleting the PV when the PVC has already been attached to it [\#168](https://github.com/arangodb/kube-arangodb/pull/168)
- Various test improvements [\#167](https://github.com/arangodb/kube-arangodb/pull/167)
- Added unit tests for pv\_creator.go [\#166](https://github.com/arangodb/kube-arangodb/pull/166)
- Added finalizer on deployment, used to remove child finalizers on delete [\#165](https://github.com/arangodb/kube-arangodb/pull/165)
- Fix endless rotation because of serviceAccount `default` [\#163](https://github.com/arangodb/kube-arangodb/pull/163)
- Force volumes to unique nodes for production environments [\#162](https://github.com/arangodb/kube-arangodb/pull/162)
- Improved Service documentation [\#161](https://github.com/arangodb/kube-arangodb/pull/161)
- Reconciliation plan-item timeout [\#160](https://github.com/arangodb/kube-arangodb/pull/160)
- Operator high-availability [\#155](https://github.com/arangodb/kube-arangodb/pull/155)
- Cleanup long terminating stateful pods [\#153](https://github.com/arangodb/kube-arangodb/pull/153)
- Allow customization of serviceAccountName for pods [\#152](https://github.com/arangodb/kube-arangodb/pull/152)
- Cleanup stateless pods that are in terminating state for a long time [\#151](https://github.com/arangodb/kube-arangodb/pull/151)
- Added no-execute tolerations on operators to failover quicker [\#150](https://github.com/arangodb/kube-arangodb/pull/150)
- Replication shard status in ArangoDeploymentReplication status [\#148](https://github.com/arangodb/kube-arangodb/pull/148)
- Sync access packages [\#147](https://github.com/arangodb/kube-arangodb/pull/147)
- Adding syncmaster&worker reconciliation support. [\#145](https://github.com/arangodb/kube-arangodb/pull/145)
- Fixes needed to run on latest openshift. [\#144](https://github.com/arangodb/kube-arangodb/pull/144)
- `ArangoDeploymentReplication` resource [\#143](https://github.com/arangodb/kube-arangodb/pull/143)
- Adding deployment replication spec [\#142](https://github.com/arangodb/kube-arangodb/pull/142)
- No stickyness for EA service of type LoadBalancer [\#141](https://github.com/arangodb/kube-arangodb/pull/141)
- Added `tolerations` field to configure tolerations of generated pods. [\#140](https://github.com/arangodb/kube-arangodb/pull/140)
- Inspect node schedulable state [\#139](https://github.com/arangodb/kube-arangodb/pull/139)
- Make use of GOCACHE as docker volume for improved build times [\#137](https://github.com/arangodb/kube-arangodb/pull/137)
- Feature: finalizers [\#136](https://github.com/arangodb/kube-arangodb/pull/136)
- Added a spec regarding the rules for eviction & replacement of pods [\#133](https://github.com/arangodb/kube-arangodb/pull/133)
- Added support for running arangosync master & worker servers. [\#130](https://github.com/arangodb/kube-arangodb/pull/130)
- Updated go-certificates & go-driver to latest versions [\#127](https://github.com/arangodb/kube-arangodb/pull/127)
- Added Database external access service feature [\#126](https://github.com/arangodb/kube-arangodb/pull/126)
- Updated to latest go-driver [\#125](https://github.com/arangodb/kube-arangodb/pull/125)
- BREAKING CHANGE: Deployment mode ResilientSingle renamed to ActiveFailover [\#124](https://github.com/arangodb/kube-arangodb/pull/124)
- add persistent-volume tests [\#97](https://github.com/arangodb/kube-arangodb/pull/97)

## [0.1.0](https://github.com/arangodb/kube-arangodb/tree/0.1.0) (2018-04-06)
[Full Changelog](https://github.com/arangodb/kube-arangodb/compare/0.0.1...0.1.0)

**Closed issues:**

- make sure scripts terminate to avoid hanging CI [\#63](https://github.com/arangodb/kube-arangodb/issues/63)
- prefix environment variables [\#62](https://github.com/arangodb/kube-arangodb/issues/62)
- warning when passing string literal "None" as spec.tls.caSecretName [\#60](https://github.com/arangodb/kube-arangodb/issues/60)

**Merged pull requests:**

- Fixed down/upgrading resilient single deployments. [\#123](https://github.com/arangodb/kube-arangodb/pull/123)
- Various docs improvements & fixes [\#122](https://github.com/arangodb/kube-arangodb/pull/122)
- Added tests for query cursors on various deployments. [\#121](https://github.com/arangodb/kube-arangodb/pull/121)
- Remove upgrade resilient single 3.2 -\> 3.3 test. [\#120](https://github.com/arangodb/kube-arangodb/pull/120)
- Various renamings in tests such that common names are used. [\#119](https://github.com/arangodb/kube-arangodb/pull/119)
- Added envvar \(CLEANUPDEPLOYMENTS\) to cleanup failed tests. [\#118](https://github.com/arangodb/kube-arangodb/pull/118)
- Added test that removes PV, PVC & Pod or dbserver. \[ci VERBOSE=1\] \[ci LONG=1\] \[ci TESTOPTIONS="-test.run ^TestResiliencePVDBServer$"\] [\#117](https://github.com/arangodb/kube-arangodb/pull/117)
- Fixed expected value for ENGINE file in init container of dbserver. [\#116](https://github.com/arangodb/kube-arangodb/pull/116)
- Improved liveness detection [\#115](https://github.com/arangodb/kube-arangodb/pull/115)
- Run chaos-monkey in go-routine to avoid blocking the operator [\#114](https://github.com/arangodb/kube-arangodb/pull/114)
- Added examples for exposing metrics to Prometheus [\#113](https://github.com/arangodb/kube-arangodb/pull/113)
- Replace HTTP server with HTTPS server [\#112](https://github.com/arangodb/kube-arangodb/pull/112)
- Disabled colorizing logs [\#111](https://github.com/arangodb/kube-arangodb/pull/111)
- Safe resource watcher [\#110](https://github.com/arangodb/kube-arangodb/pull/110)
- Archive log files [\#109](https://github.com/arangodb/kube-arangodb/pull/109)
- Doc - Follow file name conventions of main docs, move to Tutorials [\#108](https://github.com/arangodb/kube-arangodb/pull/108)
- Quickly fail when deployment no longer exists [\#107](https://github.com/arangodb/kube-arangodb/pull/107)
- BREAKING CHANGE: Renamed all enum values to title case [\#104](https://github.com/arangodb/kube-arangodb/pull/104)
- Changed TLSSpec.TTL to new string based `Duration` type [\#103](https://github.com/arangodb/kube-arangodb/pull/103)
- Added automatic renewal of TLS server certificates [\#102](https://github.com/arangodb/kube-arangodb/pull/102)
- Adding GettingStarted page and structuring docs for website [\#101](https://github.com/arangodb/kube-arangodb/pull/101)
- Added LivenessProbe & Readiness probe [\#100](https://github.com/arangodb/kube-arangodb/pull/100)
- Patch latest version number in README [\#99](https://github.com/arangodb/kube-arangodb/pull/99)
- Adding CHANGELOG.md generation [\#98](https://github.com/arangodb/kube-arangodb/pull/98)
- Adding chaos-monkey for deployments [\#96](https://github.com/arangodb/kube-arangodb/pull/96)
- Check contents of persisted volume when dbserver is restarting [\#95](https://github.com/arangodb/kube-arangodb/pull/95)
- Added helper to prepull arangodb \(enterprise\) image. This allows the normal tests to have decent timeouts while prevent a timeout caused by a long during image pull. [\#94](https://github.com/arangodb/kube-arangodb/pull/94)
- Fixing PV cleanup [\#93](https://github.com/arangodb/kube-arangodb/pull/93)
- Check member failure [\#92](https://github.com/arangodb/kube-arangodb/pull/92)
- Tracking recent pod terminations [\#91](https://github.com/arangodb/kube-arangodb/pull/91)
- Enable LONG on kube-arangodb-long test [\#90](https://github.com/arangodb/kube-arangodb/pull/90)
- Tests/multi deployment [\#89](https://github.com/arangodb/kube-arangodb/pull/89)
- Tests/modes [\#88](https://github.com/arangodb/kube-arangodb/pull/88)
- increase timeout for long running tests [\#87](https://github.com/arangodb/kube-arangodb/pull/87)
- fix rocksdb\_encryption\_test [\#86](https://github.com/arangodb/kube-arangodb/pull/86)
- fix - /api/version will answer on all servers \(not leader only\) [\#85](https://github.com/arangodb/kube-arangodb/pull/85)
- fixes required after merge [\#84](https://github.com/arangodb/kube-arangodb/pull/84)
- Deployment state -\> phase [\#83](https://github.com/arangodb/kube-arangodb/pull/83)
- Added detection on unschedulable pods [\#82](https://github.com/arangodb/kube-arangodb/pull/82)
- AsOwner no longer things the owner refers to a controller. It refers to the ArangoDeployment [\#81](https://github.com/arangodb/kube-arangodb/pull/81)
- Store & compare hash of secrets. [\#80](https://github.com/arangodb/kube-arangodb/pull/80)
- Control jenkins from git commit log. [\#79](https://github.com/arangodb/kube-arangodb/pull/79)
- Fix scale-up [\#78](https://github.com/arangodb/kube-arangodb/pull/78)
- Added terminated-pod cleanup to speed up re-creation of pods. [\#77](https://github.com/arangodb/kube-arangodb/pull/77)
- add upgrade tests [\#76](https://github.com/arangodb/kube-arangodb/pull/76)
- check result of api version call [\#75](https://github.com/arangodb/kube-arangodb/pull/75)
- Also watch changes in PVCs and Services [\#74](https://github.com/arangodb/kube-arangodb/pull/74)
- Feature/test individual pod deletion [\#72](https://github.com/arangodb/kube-arangodb/pull/72)
- Moved low level resource \(pod,pvc,secret,service\) creation & inspection to resources sub-package. [\#71](https://github.com/arangodb/kube-arangodb/pull/71)
- Moved reconciliation code to separate package [\#70](https://github.com/arangodb/kube-arangodb/pull/70)
- Test/different deployments resilient [\#69](https://github.com/arangodb/kube-arangodb/pull/69)
- Store accepted spec [\#68](https://github.com/arangodb/kube-arangodb/pull/68)
- Fixed behavior for scaling UI integration wrt startup of the cluster [\#67](https://github.com/arangodb/kube-arangodb/pull/67)
- Fixed immitable `mode` field. [\#66](https://github.com/arangodb/kube-arangodb/pull/66)
- Integrate with scaling web-UI [\#65](https://github.com/arangodb/kube-arangodb/pull/65)
- add test for different deployments [\#64](https://github.com/arangodb/kube-arangodb/pull/64)
- Fixed validation of tls.caSecretName=None [\#61](https://github.com/arangodb/kube-arangodb/pull/61)
- Feature/add tests for immutable cluster parameters [\#59](https://github.com/arangodb/kube-arangodb/pull/59)
- rename test function [\#58](https://github.com/arangodb/kube-arangodb/pull/58)
- Detecting ImageID & ArangoDB version. [\#57](https://github.com/arangodb/kube-arangodb/pull/57)
- Adds ssl support for scaling test [\#53](https://github.com/arangodb/kube-arangodb/pull/53)
- Rotation support for members. [\#49](https://github.com/arangodb/kube-arangodb/pull/49)
- begin to add tests for `apis/storage/v1alpha` [\#36](https://github.com/arangodb/kube-arangodb/pull/36)

## [0.0.1](https://github.com/arangodb/kube-arangodb/tree/0.0.1) (2018-03-20)
**Merged pull requests:**

- Changed scope of ArangoLocalStorage to Cluster. [\#56](https://github.com/arangodb/kube-arangodb/pull/56)
- External crd creation [\#55](https://github.com/arangodb/kube-arangodb/pull/55)
- Rename default docker image to kube-arangodb [\#54](https://github.com/arangodb/kube-arangodb/pull/54)
- Splitting operator in two parts [\#52](https://github.com/arangodb/kube-arangodb/pull/52)
- Turn on TLS by default [\#51](https://github.com/arangodb/kube-arangodb/pull/51)
- Rename repository to `kube-arangodb` [\#48](https://github.com/arangodb/kube-arangodb/pull/48)
- Use single image tag to prevent polluting the docker hub [\#47](https://github.com/arangodb/kube-arangodb/pull/47)
- Renamed pkg/apis/arangodb to pkg/apis/deployment [\#46](https://github.com/arangodb/kube-arangodb/pull/46)
- Added release code [\#45](https://github.com/arangodb/kube-arangodb/pull/45)
- Cleaning up deployment, avoiding docker overrides [\#44](https://github.com/arangodb/kube-arangodb/pull/44)
- TLS support [\#43](https://github.com/arangodb/kube-arangodb/pull/43)
- Adds "Storage Resource" to user README [\#42](https://github.com/arangodb/kube-arangodb/pull/42)
- Reworked TLS spec [\#41](https://github.com/arangodb/kube-arangodb/pull/41)
- Set sesion affinity for coordinator [\#40](https://github.com/arangodb/kube-arangodb/pull/40)
- Set PublishNotReadyAddresses on coordinator&syncmasters service [\#39](https://github.com/arangodb/kube-arangodb/pull/39)
- Prepare test cluster [\#38](https://github.com/arangodb/kube-arangodb/pull/38)
- Run tests on multiple clusters in parallel [\#37](https://github.com/arangodb/kube-arangodb/pull/37)
- Implemented isDefault behavior of storage class [\#35](https://github.com/arangodb/kube-arangodb/pull/35)
- add some tests for util/k8sutil/erros.go [\#32](https://github.com/arangodb/kube-arangodb/pull/32)
- Adding `ArangoLocalStorage` resource \(wip\) [\#31](https://github.com/arangodb/kube-arangodb/pull/31)
- Added custom resource spec for ArangoDB Storage operator. [\#30](https://github.com/arangodb/kube-arangodb/pull/30)
- Added unit tests for k8s secrets & utility methods [\#28](https://github.com/arangodb/kube-arangodb/pull/28)
- Added unit test for creating affinity [\#27](https://github.com/arangodb/kube-arangodb/pull/27)
- More simple tests [\#26](https://github.com/arangodb/kube-arangodb/pull/26)
- Changed default storage engine to RocksDB [\#24](https://github.com/arangodb/kube-arangodb/pull/24)
- Adding command line tests for arangod commandlines. [\#23](https://github.com/arangodb/kube-arangodb/pull/23)
- UnitTests for plan\_builder [\#22](https://github.com/arangodb/kube-arangodb/pull/22)
- Unit tests for apis/arangodb/v1alpha package [\#21](https://github.com/arangodb/kube-arangodb/pull/21)
- Fix bash error [\#20](https://github.com/arangodb/kube-arangodb/pull/20)
- Renamed Controller to Operator [\#19](https://github.com/arangodb/kube-arangodb/pull/19)
- Cleanup kubernetes after tests [\#18](https://github.com/arangodb/kube-arangodb/pull/18)
- Adding rocksdb encryption key support [\#17](https://github.com/arangodb/kube-arangodb/pull/17)
- Adding test design [\#16](https://github.com/arangodb/kube-arangodb/pull/16)
- avoid sub-shell creation [\#15](https://github.com/arangodb/kube-arangodb/pull/15)
- Adding authentication support [\#14](https://github.com/arangodb/kube-arangodb/pull/14)
- Scaling deployments [\#13](https://github.com/arangodb/kube-arangodb/pull/13)
- Test framework [\#11](https://github.com/arangodb/kube-arangodb/pull/11)
- Change docs to "authentication default on" [\#10](https://github.com/arangodb/kube-arangodb/pull/10)
- Pod monitoring [\#9](https://github.com/arangodb/kube-arangodb/pull/9)
- Pod affinity [\#8](https://github.com/arangodb/kube-arangodb/pull/8)
- Extended storage docs wrt local storage [\#7](https://github.com/arangodb/kube-arangodb/pull/7)
- Adding event support [\#6](https://github.com/arangodb/kube-arangodb/pull/6)
- Added pod probes [\#5](https://github.com/arangodb/kube-arangodb/pull/5)
- Creating pods [\#4](https://github.com/arangodb/kube-arangodb/pull/4)
- Extending spec & status object. Implementing service & pvc creation [\#3](https://github.com/arangodb/kube-arangodb/pull/3)
- Initial API objects & vendoring [\#2](https://github.com/arangodb/kube-arangodb/pull/2)
- Added specification of custom resource [\#1](https://github.com/arangodb/kube-arangodb/pull/1)



\* *This Change Log was automatically generated by [github_changelog_generator](https://github.com/skywinder/Github-Changelog-Generator)*<|MERGE_RESOLUTION|>--- conflicted
+++ resolved
@@ -8,11 +8,8 @@
 - (Refactoring) Extract Inspector Definitions package
 - (Bugfix) Fix PDBs Version discovery
 - (Feature) Agency ArangoSync State check
-<<<<<<< HEAD
+- (Improvement) Parametrize Make tools
 - (Bugfix) Unlock broken inspectors
-=======
-- (Improvement) Parametrize Make tools
->>>>>>> 203ee10a
 
 ## [1.2.20](https://github.com/arangodb/kube-arangodb/tree/1.2.20) (2022-10-25)
 - (Feature) Add action progress
