# Change Log

## [master](https://github.com/arangodb/kube-arangodb/tree/master) (N/A)
- (Improvement) Bump dependencies
- (Documentation) (1.3.0) EE & CE Definitions
- (Improvement) Arango Kubernetes Client Mod Implementation
<<<<<<< HEAD
- (Improvement) Improve error message when replication can't be configured
=======
- (Refactoring) Extract kerrors package
- (Refactoring) Extract Inspector Definitions package
- (Bugfix) Fix PDBs Version discovery
- (Feature) Agency ArangoSync State check
- (Improvement) Parametrize Make tools
- (Bugfix) Fix V2Alpha1 Generator
- (Feature) Create Internal Actions and move RebalancerGenerator
- (Dependencies) Bump K8S Dependencies to 1.22.15
- (Bugfix) Unlock broken inspectors
- (Debug) Allow to send package to stdout
- (Improvement) ArangoDB image validation (=>3.10) for ARM64 architecture
- (Improvement) Use inspector for ArangoMember
- (DebugPackage) Collect logs from pods
- (Bugfix) Move Agency CommitIndex log message to Trace
- (Feature) Force delete Pods which are stuck in init phase
- (Bugfix) Do not tolerate False Bootstrap condition in UpToDate evaluation
>>>>>>> 27736ebb

## [1.2.20](https://github.com/arangodb/kube-arangodb/tree/1.2.20) (2022-10-25)
- (Feature) Add action progress
- (Feature) Ensure consistency during replication cancellation
- (Feature) Add annotation to change architecture of a member
- (Bugfix) Prevent Member Maintenance Error log
- (Feature) ID ServerGroup
- (Bugfix) Propagate Lifecycle Mount
- (Feature) PVC Member Status info
- (Feature) Respect ToBeCleanedServers in Agency
- (Improvement) Unify K8S Error Handling
- (Feature) Remove stuck Pods
- (Bugfix) Fix Go routine leak
- (Feature) Extend Pod Security context
- (Improvement) Update DeploymentReplicationStatus on configuration error
- (Feature) Pod Scheduled condition

## [1.2.19](https://github.com/arangodb/kube-arangodb/tree/1.2.19) (2022-10-05)
- (Bugfix) Prevent changes when UID is wrong

## [1.2.18](https://github.com/arangodb/kube-arangodb/tree/1.2.18) (2022-09-28)
- (Feature) Define Actions PlaceHolder
- (Feature) Add Member Update helpers
- (Feature) Active Member condition
- (Bugfix) Accept Initial Spec
- (Bugfix) Prevent LifeCycle restarts
- (Bugfix) Change SyncWorker Affinity to Soft
- (Feature) Add HostAliases for Sync
- (Bugfix) Always stop Sync if disabled
- (Bugfix) Fix checksum of accepted spec

## [1.2.17](https://github.com/arangodb/kube-arangodb/tree/1.2.17) (2022-09-22)
- (Feature) Add new field to DeploymentReplicationStatus with details on DC2DC sync status=
- (Feature) Early connections support
- (Bugfix) Fix and document action timeouts
- (Feature) Propagate sidecars' ports to a member's service
- (Debug Package) Initial commit
- (Feature) Detach PVC from deployment in Ordered indexing method
- (Feature) OPS Alerts
- (Feature) ScaleDown Candidate

## [1.2.16](https://github.com/arangodb/kube-arangodb/tree/1.2.16) (2022-09-14)
- (Feature) Add ArangoDeployment ServerGroupStatus
- (Feature) (EE) Ordered Member IDs
- (Refactor) Deprecate ForeachServerGroup, ForeachServerInGroups and ForServerGroup functions and refactor code accordingly
- (Feature) Add new GRPC and HTTP API
- (Feature) Add new API endpoints to allow getting and setting operator logging level
- (Bugfix) Memory leaks due to incorrect time.After function usage
- (Feature) Add startup probe for coordinators
- (Feature) Use only connections for healthy members
- (Feature) Set condition to shrink agent volume size
- (Bugfix) Check serving servers
- (Documentation) Add docs on setting timezone for containers
- (Bugfix) Ensure that client cache is initialized before using it
- (Feature) (DBServer Maintenance) Agency adjustments
- (Logging) Internal client trace
- (QA) Member maintenance feature
- (Feature) Extract Pod Details
- (Feature) Add Timezone management
- (Bugfix) Always recreate DBServers if they have a leader on it.
- (Feature) Immutable spec
- (Bugfix) Proper agent cleanout
- (Bugfix) Fix ClusterScaling integration
- (Feature) Sensitive information protection
- (Bugfix) Propagate SecurityContext to the ID Containers
- (Bugfix) Fix for enabling all features
- (Feature) Propagate feature and predefined env variables to members
 
## [1.2.15](https://github.com/arangodb/kube-arangodb/tree/1.2.15) (2022-07-20)
- (Bugfix) Ensure pod names not too long
- (Refactor) Use cached member's clients
- (Feature) Move PVC resize action to high-priority plan
- (Feature) Remove forgotten ArangoDB jobs during restart
- (Feature) Add support for managed services
- (Feature) Recreation member in the high plan
- (Feature) Add 'crd install' subcommand
- (Bugfix) Fix `internal` metrics mode
- (Bugfix) Create agency dump if auth is disabled
- (Bugfix) Prevent deployment removal in case of invalid K8S API response

## [1.2.14](https://github.com/arangodb/kube-arangodb/tree/1.2.14) (2022-07-14)
- (Feature) Add ArangoSync TLS based rotation
- (Bugfix) Fix labels propagation
- (Feature) Add `ArangoDeployment` CRD auto-installer
- (Feature) Add `ArangoMember` CRD auto-installer
- (Feature) Add `ArangoBackup` CRD auto-installer
- (Feature) Add `ArangoBackupPolicy` CRD auto-installer
- (Feature) Add `ArangoJob` CRD auto-installer
- (Feature) Add RestartPolicyAlways to ArangoDeployment in order to restart ArangoDB on failure
- (Feature) Set a leader in active fail-over mode
- (Feature) Use policy/v1 instead policy/v1beta1
- (Feature) OPS CLI with Arango Task
- (Bugfix) Allow ArangoBackup Creation during Upload state
- (Hotfix) Fix `ArangoDeployment` SubResource in CRD auto-installer
- (Bugfix) Fix Operator Logger NPE
- (Bugfix) Fix License RAW value discovery
- (Refactor) Optimize go.mod entries
- (Feature) Add `ArangoLocalStorage` CRD auto-installer
- (Feature) Add `ArangoDeploymentReplication` CRD auto-installer
- (Bugfix) Allow missing `token` key in License secret
- (Feature) Unify agency access
- (Feature) Change DBServer Cleanup Logic
- (Feature) Set Logger format
- (Bugfix) Ensure Wait actions to be present after AddMember
- (Documentation) Refactor metrics (Part 1)
- (Bugfix) Extend Agency HealthCheck for replace
- (Bugfix) Allow to remove resources (CPU & Memory) on the managed pods
- (Bugfix) Add DistributeShardsLike support
- (Feature) Member restarts metric
- (Bugfix) Infinite loop fix in ArangoD AsyncClient
- (Bugfix) Add Panic Handler
- (Bugfix) Unify yaml packages

## [1.2.13](https://github.com/arangodb/kube-arangodb/tree/1.2.13) (2022-06-07)
- (Bugfix) Fix arangosync members state inspection
- (Feature) (ACS) Improve Reconciliation Loop
- (Bugfix) Allow missing Monitoring CRD
- (Feature) (ACS) Add Resource plan
- (Feature) Allow raw json value for license token-v2
- (Update) Replace `beta.kubernetes.io/arch` to `kubernetes.io/arch` in Operator Chart
- (Feature) Add operator shutdown handler for graceful termination
- (Feature) Add agency leader discovery
- (Feature) Add `ACSDeploymentSynced` condition type and fix comparison of `SecretHashes` method
- (Feature) Add agency leader service
- (Feature) Add HostPath and PVC Volume types and allow templating
- (Feature) Replace mod

## [1.2.12](https://github.com/arangodb/kube-arangodb/tree/1.2.12) (2022-05-10)
- (Feature) Add CoreV1 Endpoints Inspector
- (Feature) Add Current ArangoDeployment Inspector
- (Refactor) Anonymous inspector functions
- (Feature) Recursive OwnerReference discovery
- (Maintenance) Add check make targets
- (Feature) Create support for local variables in actions.
- (Feature) Support for asynchronous ArangoD resquests.
- (Feature) Change Restore in Cluster mode to Async Request

## [1.2.11](https://github.com/arangodb/kube-arangodb/tree/1.2.11) (2022-04-30)
- (Bugfix) Orphan PVC are not removed
- (Bugfix) Remove LocalStorage Deadlock
- (Bugfix) Skip arangosync members state inspection checks
- (Feature) Add LocalStorage DaemonSet Priority support

## [1.2.10](https://github.com/arangodb/kube-arangodb/tree/1.2.10) (2022-04-27)
- (Feature) Allow configuration for securityContext.runAsUser value
- (Bugfix) Fix Satellite collections in Agency
- (Bugfix) Fix backup creation timeout
- (Bugfix) ArangoSync port fix
- (Bugfix) Fix GetClient lock system
- (Feature) Backup InProgress Agency key discovery
- (Feature) Backup & Maintenance Conditions
- (Bugfix) Disable member removal in case of health failure
- (Bugfix) Reorder Topology management plan steps
- (Feature) UpdateInProgress & UpgradeInProgress Conditions
- (Bugfix) Fix Maintenance switch and HotBackup race
- (Bugfix) Fix Maintenance Condition typo

## [1.2.9](https://github.com/arangodb/kube-arangodb/tree/1.2.9) (2022-03-30)
- (Feature) Improve Kubernetes clientsets management
- Migrate storage-operator CustomResourceDefinition apiVersion to apiextensions.k8s.io/v1
- (Feature) Add CRD Installer
- (Bugfix) Assign imagePullSecrets to LocalStorage
- (Update) Bump K8S API to 1.21.10
- (Feature) (ACS) Add ACS handler
- (Feature) Allow to restart DBServers in cases when WriteConcern will be satisfied
- (Feature) Allow to configure action timeouts
- (Feature) (AT) Add ArangoTask API
- (Bugfix) Fix NPE in State fetcher
- (Refactor) Configurable throttle inspector
- (Bugfix) Skip Replace operation on DBServer if they need to be scaled down
- (Feature) Upgrade procedure steps
- (Refactor) Remove API and Core cross-dependency
- (Bugfix) Allow to have nil architecture (NPE fix)

## [1.2.8](https://github.com/arangodb/kube-arangodb/tree/1.2.8) (2022-02-24)
- Do not check License V2 on Community images
- Add status.members.<group>.
- Don't replace pod immediately when storage class changes
- Define MemberReplacementRequired condition
- Remove pod immediately when annotation is turned on
- (ARM64) Add support for ARM64 enablement
- (Cleanup) Reorganize main reconciliation context
- (Bugfix) Unreachable condition
- (Feature) Allow to disable external port (sidecar managed connection)
- (Bugfix) Fix 3.6 -> 3.7 Upgrade procedure
- (Bugfix) Add missing finalizer
- (Bugfix) Add graceful to kill command
- (Bugfix) Add reachable condition to deployment. Mark as UpToDate only of cluster is reachable.
- (Bugfix) Add toleration's for network failures in action start procedure

## [1.2.7](https://github.com/arangodb/kube-arangodb/tree/1.2.7) (2022-01-17)
- Add Plan BackOff functionality
- Fix Core InitContainers check
- Remove unused `status.members.<group>.sidecars-specs` variable
- Keep only recent terminations
- Add endpoint into member status
- Add debug mode (Golang DLV)
- License V2 for ArangoDB 3.9.0+
- Add ArangoClusterSynchronization v1 API
- Add core containers names to follow their terminations
- Add ArangoJob and Apps Operator
- Use Go 1.17
- Add metrics for the plan actions
- Add ArangoClusterSynchronization Operator
- Update licenses
- Fix restart procedure in case of failing members
- Fix status propagation race condition

## [1.2.6](https://github.com/arangodb/kube-arangodb/tree/1.2.6) (2021-12-15)
- Add ArangoBackup backoff functionality
- Allow to abort ArangoBackup uploads by removing spec.upload
- Add Agency Cache internally
- Add Recovery during PlanBuild operation
- Fix Exporter in Deployments without authentication
- Allow to disable ClusterScalingIntegration and add proper Scheduled label to pods
- Add additional timeout parameters and kubernetes batch size
- Limit parallel Backup uploads
- Bugfix - Adjust Cluster Scaling Integration logic

## [1.2.5](https://github.com/arangodb/kube-arangodb/tree/1.2.5) (2021-10-25)
- Split & Unify Lifecycle management functionality
- Drop support for ArangoDB <= 3.5 (versions already EOL)
- Add new admin commands to fetch agency dump and agency state
- Add Graceful shutdown as finalizer (supports kubectl delete)
- Add Watch to Lifecycle command
- Add Topology Discovery
- Add Support for StartupProbe
- Add ARM64 support for Operator Docker image
- Add ALPHA Rebalancer support

## [1.2.4](https://github.com/arangodb/kube-arangodb/tree/1.2.4) (2021-10-22)
- Replace `beta.kubernetes.io/arch` Pod label with `kubernetes.io/arch` using Silent Rotation
- Add "Short Names" feature
- Switch ArangoDB Image Discovery process from Headless Service to Pod IP
- Fix PVC Resize for Single servers
- Add Topology support
- Add ARANGODB_ZONE env to Topology Managed pods
- Add "Random pod names" feature
- Rotate TLS Secrets on ALT Names change

## [1.2.3](https://github.com/arangodb/kube-arangodb/tree/1.2.3) (2021-09-24)
- Update UBI Image to 8.4
- Fix ArangoSync Liveness Probe
- Allow runtime update of Sidecar images
- Allow Agent recreation with preserved IDs
- The internal metrics exporter can not be disabled
- Changing the topics' log level without restarting the container.
  When the topic is removed from the argument list then it will not 
  be turned off in the ArangoDB automatically.
- Allow to customize SchedulerName inside Member Pod
- Add Enterprise Edition support

## [1.2.2](https://github.com/arangodb/kube-arangodb/tree/1.2.2) (2021-09-09)
- Update 'github.com/arangodb/arangosync-client' dependency to v0.7.0
- Add HighPriorityPlan to ArangoDeployment Status
- Add Pending Member phase
- Add Ephemeral Volumes for apps feature
- Check if the DB server is cleaned out.
- Render Pod Template in ArangoMember Spec and Status
- Add Pod PropagationModes
- Fix MemberUp action for ActiveFailover

## [1.2.1](https://github.com/arangodb/kube-arangodb/tree/1.2.1) (2021-07-28)
- Fix ArangoMember race with multiple ArangoDeployments within single namespace
- Allow to define Member Recreation Policy within group
- Replace 'github.com/dgrijalva/jwt-go' with 'github.com/golang-jwt/jwt'
- Update 'github.com/gin-gonic/gin' dependency to v1.7.2

## [1.2.0](https://github.com/arangodb/kube-arangodb/tree/1.2.0) (2021-07-16)
- Enable "Operator Internal Metrics Exporter" by default
- Enable "Operator Maintenance Management Support" by default
- Add Operator `/api/v1/version` endpoint

## [1.1.10](https://github.com/arangodb/kube-arangodb/tree/1.1.10) (2021-07-06)
- Switch K8S CRD API to V1
- Deprecate Alpine image usage
- Use persistent name and namespace in ArangoDeployment reconcilation loop
- Remove finalizers when Server container is already terminated and reduce initial reconciliation delay
- Add new logger services - reconciliation and event

## [1.1.9](https://github.com/arangodb/kube-arangodb/tree/1.1.9) (2021-05-28)
- Add IP, DNS, ShortDNS, HeadlessService (Default) communication methods
- Migrate ArangoExporter into Operator code

## [1.1.8](https://github.com/arangodb/kube-arangodb/tree/1.1.8) (2021-04-21)
- Prevent Single member recreation
- Add OwnerReference to ClusterIP member service
- Add InternalPort to ServerGroupSpec to allow user to expose tcp connection over localhost for sidecars

## [1.1.7](https://github.com/arangodb/kube-arangodb/tree/1.1.7) (2021-04-14)
- Bump Kubernetes Dependencies to 1.19.x
- Add ArangoMember status propagation
- Add ShutdownMethod option for members
- Fix Maintenance Plan actions

## [1.1.6](https://github.com/arangodb/kube-arangodb/tree/1.1.6) (2021-03-02)
- Add ArangoMember Resource and required RBAC rules

## [1.1.5](https://github.com/arangodb/kube-arangodb/tree/1.1.5) (2021-02-20)
- Fix AKS Volume Resize mode
- Use cached status in member client creation
- Remove failed DBServers
- Remove deadlock in internal cache
- Replace CleanOut action with ResignLeadership on rotate PVC resize mode

## [1.1.4](https://github.com/arangodb/kube-arangodb/tree/1.1.4) (2021-02-15)
- Add support for spec.ClusterDomain to be able to use FQDN in ArangoDB cluster communication
- Add Version Check feature with extended Upgrade checks
- Fix Upgrade failures recovery
- Add ResignLeadership action before Upgrade, Restart and Shutdown actions

## [1.1.3](https://github.com/arangodb/kube-arangodb/tree/1.1.3) (2020-12-16)
- Add v2alpha1 API for ArangoDeployment and ArangoDeploymentReplication
- Migrate CRD to apiextensions.k8s.io/v1
- Add customizable log levels per service
- Move Upgrade as InitContainer and fix Direct Image discovery mode
- Allow to remove currently executed plan by annotation

## [1.1.2](https://github.com/arangodb/kube-arangodb/tree/1.1.2) (2020-11-11)
- Fix Bootstrap phase and move it under Plan

## [1.1.1](https://github.com/arangodb/kube-arangodb/tree/1.1.1) (2020-11-04)
- Allow to mount EmptyDir
- Allow to specify initContainers in pods
- Add serviceAccount, resources and securityContext fields to ID Group
- Allow to override Entrypoint
- Add NodeSelector to Deployment Helm Chart

## [1.1.0](https://github.com/arangodb/kube-arangodb/tree/1.1.0) (2020-10-14)
- Change NumberOfCores and MemoryOverride flags to be set to true by default
- Enable by default and promote to Production Ready - JWT Rotation Feature, TLS Rotation Feature
- Deprecate K8S < 1.16
- Fix Upgrade procedure to safely evict pods during upgrade
- Fix Panics in Deployments without authentication
- Fix ChaosMonkey mode
- Allow append on empty annotations
- Add annotations and labels on pod creation

## [1.0.8](https://github.com/arangodb/kube-arangodb/tree/1.0.8) (2020-09-10)
- Fix Volume rotation on AKS

## [1.0.7](https://github.com/arangodb/kube-arangodb/tree/1.0.7) (2020-09-09)
- Always use JWT Authorized requests in internal communication
- Add Operator Maintenance Management feature
- Add support for ARANGODB_OVERRIDE_DETECTED_NUMBER_OF_CORES ArangoDB Environment Variable
- Allow to use privileged pods in ArangoStorage

## [1.0.6](https://github.com/arangodb/kube-arangodb/tree/1.0.6) (2020-08-19)
- Add Operator Namespaced mode (Alpha)
- Fix ActiveFailover Upgrade procedure

## [1.0.5](https://github.com/arangodb/kube-arangodb/tree/1.0.5) (2020-08-05)
- Add Labels and Annotations to ServiceMonitor
- Allow to expose Exporter in HTTP with secured Deployments
- Change rotation by annotation order (coordinator before dbserver)
- Fix NodeAffinity propagation
- Allow to disable Foxx Queues on Cluster mode

## [1.0.4](https://github.com/arangodb/kube-arangodb/tree/1.0.4) (2020-07-28)
- Add Encryption Key rotation feature for ArangoDB EE 3.7+
- Improve TLS CA and Keyfile rotation for CE and EE
- Add runtime TLS rotation for ArangoDB EE 3.7+
- Add Kustomize support
- Improve Helm 3 support
- Allow to customize ID Pod selectors
- Add Label and Envs Pod customization
- Improved JWT Rotation
- Allow to customize Security Context in pods
- Remove dead Coordinators in Cluster mode
- Add AutoRecovery flag to recover cluster in case of deadlock
- Add Operator Single mode
- Improve SecurityContext settings
- Update k8s dependency to 1.15.11
- Add Scope parameter to Operator

## [1.0.3](https://github.com/arangodb/kube-arangodb/tree/1.0.3) (2020-05-25)
- Prevent deletion of not known PVC's
- Move Restore as Plan

## [1.0.2](https://github.com/arangodb/kube-arangodb/tree/1.0.2) (2020-04-16)
- Added additional checks in UpToDate condition
- Added extended Rotation check for Cluster mode
- Removed old rotation logic (rotation of ArangoDeployment may be enforced after Operator upgrade)
- Added UpToDate condition in ArangoDeployment Status

## [1.0.1](https://github.com/arangodb/kube-arangodb/tree/1.0.1) (2020-03-25)
- Added Customizable Affinity settings for ArangoDB Member Pods
- Added possibility to override default images used by ArangoDeployment
- Added possibility to set probes on all groups
- Added Image Discovery type in ArangoDeployment spec
- Prevent Agency Members recreation
- Added Customizable Volumes and VolumeMounts for ArangoDB server container
- Added MemoryOverride flag for ArangoDB >= 3.6.3
- Improved Rotation discovery process
- Added annotation to rotate ArangoDeployment in secure way

## [1.0.0](https://github.com/arangodb/kube-arangodb/tree/1.0.0) (2020-03-03)
- Removal of v1alpha support for ArangoDeployment, ArangoDeploymentReplication, ArangoBackup
- Added new command to operator - version

## [0.4.5](https://github.com/arangodb/kube-arangodb/tree/0.4.5) (2020-03-02)
- Add Customizable SecurityContext for ArangoDeployment pods

## [0.4.4](https://github.com/arangodb/kube-arangodb/tree/0.4.4) (2020-02-27)
- Add new VolumeResize mode to be compatible with Azure flow
- Allow to customize probe configuration options
- Add new upgrade flag for ArangoDB 3.6.0<=

## [0.4.3](https://github.com/arangodb/kube-arangodb/tree/0.4.3) (2020-01-31)
- Prevent DBServer deletion if there are any shards active on it
- Add Maintenance mode annotation for ArangoDeployment

## [0.4.2](https://github.com/arangodb/kube-arangodb/tree/0.4.2) (2019-11-12)
- AntiAffinity for operator pods.
- Add CRD API v1 with support for v1alpha.
- Allow to set annotations in ArangoDeployment resources.
- Add UBI based image.

## [0.4.0](https://github.com/arangodb/kube-arangodb/tree/0.4.0) (2019-10-09)
- Further helm chart fixes for linter.
- Support hot backup.
- Disable scaling buttons if scaling is not possible.

## [0.3.16](https://github.com/arangodb/kube-arangodb/tree/0.3.16) (2019-09-25)
- Revised helm charts.
- Use separate service account for operator.
- Support for ResignLeadership job.
- Allow to set ImagePullSecrets in pods.
- Bug fixes.

## [0.3.15]() (never released, only previews existed)

## [0.3.14](https://github.com/arangodb/kube-arangodb/tree/0.3.14) (2019-08-07)
- Bug fixes for custom sidecars.
- More tests

## [0.3.13](https://github.com/arangodb/kube-arangodb/tree/0.3.13) (2019-08-02)
- Added side car changed to pod rotation criterium
- Added ArangoDB version and image id to member status
- Fix bug with MemberOfCluster condition
- Added test for resource change

## [0.3.12](https://github.com/arangodb/kube-arangodb/tree/0.3.12) (2019-07-04)
- Limit source IP ranges for external services

## [0.3.11](https://github.com/arangodb/kube-arangodb/tree/0.3.11) (2019-06-07)
- Introduced volume claim templates for all server groups that require volume.
- Added arangodb-exporter support as sidecar to all arangodb pods.
- Fixed a bug in the case that all coordinators failed.
- Increase some timeouts in cluster observation.
- Ignore connection errors when removing servers.
- Switch to go 1.12 and modules.
- User sidecars.

## [0.3.10](https://github.com/arangodb/kube-arangodb/tree/0.3.10) (2019-04-04)
- Added Pod Disruption Budgets for all server groups in production mode.
- Added Priority Class Name to be specified per server group.
- Forward resource requirements to k8s.
- Automatic creation of randomized root password on demand.
- Volume resizing (only enlarge).
- Allow to disable liveness probes, increase timeouts in defaults.
- Handle case of all coordinators gone better.
- Added `MY_NODE_NAME` and `NODE_NAME` env vars for all pods.
- Internal communications with ArangoDB more secure through tokens which
  are limited to certain API paths.
- Rolling upgrade waits till all shards are in sync before proceeding to
  next dbserver, even if it takes longer than 15 min.
- Improve installation and upgrade instructions in README.

## [0.3.9](https://github.com/arangodb/kube-arangodb/tree/0.3.9) (2019-02-28)
[Full Changelog](https://github.com/arangodb/kube-arangodb/compare/0.3.8...0.3.9)
- Fixed a serious bug in rolling upgrades which was introduced in 0.3.8.
- Document the drain procedure for k8s nodes.
- Wait for shards to be in sync before continuing upgrade process.
- Rotate members when patch-level upgrade.
- Don't trigger cleanout server during upgrade.
- More robust remove-server actions.

## [0.3.8](https://github.com/arangodb/kube-arangodb/tree/0.3.8) (2019-02-19)
[Full Changelog](https://github.com/arangodb/kube-arangodb/compare/0.3.7...0.3.8)

- Added scaling limits to spec and enforce in operator.
- npm update for dashboard to alleviate security problems.
- Added bare metal walk through to documentation.
- Wait for coordinator to be ready in kubernetes.
- Schedule only one CleanOutServer job in drain scenario, introduce
  Drain phase.
- Take care of case that server is terminated by drain before cleanout
  has completed.
- Added undocumented force-status-reload status field.
- Take care of case that all coordinators have failed: delete all
  coordinator pods and create new ones.
- Updated lodash for dashboard.
- Try harder to remove server from cluster if it does not work right away.
- Update member status, if once decided to drain, continue draining.
  This takes care of more corner cases.

## [0.3.7](https://github.com/arangodb/kube-arangodb/tree/0.3.7) (2019-01-03)
[Full Changelog](https://github.com/arangodb/kube-arangodb/compare/0.3.6...0.3.7)

**Merged pull requests:**

- Use jwt-keyfile option if available. [\#318](https://github.com/arangodb/kube-arangodb/pull/318)
- StorageOperator Volume Size Fix [\#316](https://github.com/arangodb/kube-arangodb/pull/316)

## [0.3.6](https://github.com/arangodb/kube-arangodb/tree/0.3.6) (2018-12-06)
[Full Changelog](https://github.com/arangodb/kube-arangodb/compare/0.3.5...0.3.6)

**Closed issues:**

- Dashboards not aware of kube-proxy [\#278](https://github.com/arangodb/kube-arangodb/issues/278)

**Merged pull requests:**

- Link to k8s platform tutorials. [\#313](https://github.com/arangodb/kube-arangodb/pull/313)
- Updated Go-Driver to latest version. [\#312](https://github.com/arangodb/kube-arangodb/pull/312)
- NodeSelector [\#311](https://github.com/arangodb/kube-arangodb/pull/311)
- Docs: Formatting [\#310](https://github.com/arangodb/kube-arangodb/pull/310)
- Doc: remove duplicate chapter [\#309](https://github.com/arangodb/kube-arangodb/pull/309)
- Doc: remove blanks after tripple tics [\#308](https://github.com/arangodb/kube-arangodb/pull/308)
- License Key [\#307](https://github.com/arangodb/kube-arangodb/pull/307)
- Updated packages containing vulnerabilities [\#306](https://github.com/arangodb/kube-arangodb/pull/306)
- Advertised Endpoints [\#299](https://github.com/arangodb/kube-arangodb/pull/299)

## [0.3.5](https://github.com/arangodb/kube-arangodb/tree/0.3.5) (2018-11-20)
[Full Changelog](https://github.com/arangodb/kube-arangodb/compare/0.3.4...0.3.5)

**Closed issues:**

- Istio compatibility issue [\#260](https://github.com/arangodb/kube-arangodb/issues/260)

**Merged pull requests:**

- Fixing imageID retrieval issue when sidecars are injected. [\#302](https://github.com/arangodb/kube-arangodb/pull/302)
- Bug fix/fix immutable reset [\#301](https://github.com/arangodb/kube-arangodb/pull/301)
- Fixing small type in readme [\#300](https://github.com/arangodb/kube-arangodb/pull/300)
- Make timeout configurable. [\#298](https://github.com/arangodb/kube-arangodb/pull/298)
- fixed getLoadBalancerIP to also handle hostnames [\#297](https://github.com/arangodb/kube-arangodb/pull/297)

## [0.3.4](https://github.com/arangodb/kube-arangodb/tree/0.3.4) (2018-11-06)
[Full Changelog](https://github.com/arangodb/kube-arangodb/compare/0.3.3...0.3.4)

**Merged pull requests:**

- Try to repair changelog generator. [\#296](https://github.com/arangodb/kube-arangodb/pull/296)
- Fixing uninitialised `lastNumberOfServers`. [\#294](https://github.com/arangodb/kube-arangodb/pull/294)
- Fixes for semiautomation. [\#293](https://github.com/arangodb/kube-arangodb/pull/293)
- add ebs volumes to eks doc [\#295](https://github.com/arangodb/kube-arangodb/pull/295)

## [0.3.3](https://github.com/arangodb/kube-arangodb/tree/0.3.3) (2018-11-02)
[Full Changelog](https://github.com/arangodb/kube-arangodb/compare/0.3.2...0.3.3)

**Closed issues:**

- `manifests/arango-crd.yaml` not in repository [\#292](https://github.com/arangodb/kube-arangodb/issues/292)

**Merged pull requests:**

- Make semiautomation files self-contained. [\#291](https://github.com/arangodb/kube-arangodb/pull/291)

## [0.3.2](https://github.com/arangodb/kube-arangodb/tree/0.3.2) (2018-11-02)
[Full Changelog](https://github.com/arangodb/kube-arangodb/compare/0.3.1...0.3.2)

**Closed issues:**

- Operator redeployed not fully functional [\#273](https://github.com/arangodb/kube-arangodb/issues/273)
- Busy Update Loop on PKS [\#272](https://github.com/arangodb/kube-arangodb/issues/272)
- scaling down in production starts pending pods to terminate them immediately [\#267](https://github.com/arangodb/kube-arangodb/issues/267)
- crd inclusion in helm chart prevents subsequent deployments to alternate namespaces [\#261](https://github.com/arangodb/kube-arangodb/issues/261)
- Tutorials with real world examples [\#229](https://github.com/arangodb/kube-arangodb/issues/229)

**Merged pull requests:**

- UI Fix [\#290](https://github.com/arangodb/kube-arangodb/pull/290)
- Revisited scale up and scale down. [\#288](https://github.com/arangodb/kube-arangodb/pull/288)
- Bug fix/extra crd yaml [\#287](https://github.com/arangodb/kube-arangodb/pull/287)
- Documentation/add aks tutorial [\#286](https://github.com/arangodb/kube-arangodb/pull/286)
- IPv6 revisited [\#285](https://github.com/arangodb/kube-arangodb/pull/285)
- Bug fix/readiness upgrade fix [\#283](https://github.com/arangodb/kube-arangodb/pull/283)
- Revert "Skip LoadBalancer Test" [\#282](https://github.com/arangodb/kube-arangodb/pull/282)
- Updated node modules to fix vulnerabilities [\#281](https://github.com/arangodb/kube-arangodb/pull/281)
- First stab at semiautomation. [\#280](https://github.com/arangodb/kube-arangodb/pull/280)
- When doing tests, always pull the image. [\#279](https://github.com/arangodb/kube-arangodb/pull/279)
- Break PKS Loop [\#277](https://github.com/arangodb/kube-arangodb/pull/277)
- Fixed readiness route. [\#276](https://github.com/arangodb/kube-arangodb/pull/276)
- Bug fix/scale up error [\#275](https://github.com/arangodb/kube-arangodb/pull/275)
- minor fix in template generation [\#274](https://github.com/arangodb/kube-arangodb/pull/274)
- Added `disableIPV6` Spec entry. [\#271](https://github.com/arangodb/kube-arangodb/pull/271)
- Test Image Option [\#270](https://github.com/arangodb/kube-arangodb/pull/270)
- Skip LoadBalancer Test [\#269](https://github.com/arangodb/kube-arangodb/pull/269)
- Test/templates [\#266](https://github.com/arangodb/kube-arangodb/pull/266)
- Updated examples to use version 3.3.17. [\#265](https://github.com/arangodb/kube-arangodb/pull/265)
- Unified Readiness Test [\#264](https://github.com/arangodb/kube-arangodb/pull/264)
- Use correct templateoptions for helm charts [\#258](https://github.com/arangodb/kube-arangodb/pull/258)
- Add advanced dc2dc to acceptance test. [\#252](https://github.com/arangodb/kube-arangodb/pull/252)
- adding EKS tutorial [\#289](https://github.com/arangodb/kube-arangodb/pull/289)

## [0.3.1](https://github.com/arangodb/kube-arangodb/tree/0.3.1) (2018-09-25)
[Full Changelog](https://github.com/arangodb/kube-arangodb/compare/0.3.0...0.3.1)

**Closed issues:**

- Helm chart not deploying custom resource definitions [\#254](https://github.com/arangodb/kube-arangodb/issues/254)
- `go get` failing due to nonexistent arangodb/arangosync repo [\#249](https://github.com/arangodb/kube-arangodb/issues/249)
- Helm chart download links broken \(404\) [\#248](https://github.com/arangodb/kube-arangodb/issues/248)
- Make it easy to deploy in another namespace [\#230](https://github.com/arangodb/kube-arangodb/issues/230)
- Deployment Failed to Start in different Namespace other than Default [\#223](https://github.com/arangodb/kube-arangodb/issues/223)

**Merged pull requests:**

- Bugfix/sed on linux [\#259](https://github.com/arangodb/kube-arangodb/pull/259)
- README updates, removing `kubectl apply -f crd.yaml` [\#256](https://github.com/arangodb/kube-arangodb/pull/256)
- Include CRD in helm chart [\#255](https://github.com/arangodb/kube-arangodb/pull/255)

## [0.3.0](https://github.com/arangodb/kube-arangodb/tree/0.3.0) (2018-09-07)
[Full Changelog](https://github.com/arangodb/kube-arangodb/compare/0.2.2...0.3.0)

**Closed issues:**

- Provide an option to add SubjectAltName or option to disable SSL [\#239](https://github.com/arangodb/kube-arangodb/issues/239)
- Use go-upgrade-rules [\#234](https://github.com/arangodb/kube-arangodb/issues/234)
- Spot the difference [\#225](https://github.com/arangodb/kube-arangodb/issues/225)
- How to Delete ArangoDeployment [\#224](https://github.com/arangodb/kube-arangodb/issues/224)
- Unable to delete pods, stuck in terminating state [\#220](https://github.com/arangodb/kube-arangodb/issues/220)
- Do not allow "critical" cmdline arguments to be overwritten [\#207](https://github.com/arangodb/kube-arangodb/issues/207)

**Merged pull requests:**

- Avoid use of arangosync packages [\#250](https://github.com/arangodb/kube-arangodb/pull/250)
- Fixed PV creation on kubernetes 1.11 [\#247](https://github.com/arangodb/kube-arangodb/pull/247)
- Resilience improvements [\#246](https://github.com/arangodb/kube-arangodb/pull/246)
- Adding GKE tutorial [\#245](https://github.com/arangodb/kube-arangodb/pull/245)
- Reject critical options during validation fixes \#207 [\#243](https://github.com/arangodb/kube-arangodb/pull/243)
- Trying to stabalize resilience tests [\#242](https://github.com/arangodb/kube-arangodb/pull/242)
- Adding helm charts for deploying the operators [\#238](https://github.com/arangodb/kube-arangodb/pull/238)
- Include license in upgrade check [\#237](https://github.com/arangodb/kube-arangodb/pull/237)
- Use new CurrentImage field to prevent unintended upgrades. [\#236](https://github.com/arangodb/kube-arangodb/pull/236)
- Use go-upgrade-rules to make "is upgrade allowed" decision fixes \#234 [\#235](https://github.com/arangodb/kube-arangodb/pull/235)
- Updated versions to known "proper" versions [\#233](https://github.com/arangodb/kube-arangodb/pull/233)
- Applying defaults after immutable fields have been reset [\#232](https://github.com/arangodb/kube-arangodb/pull/232)
- Updated go-driver to latest version [\#231](https://github.com/arangodb/kube-arangodb/pull/231)
- EE note for Kubernetes DC2DC [\#222](https://github.com/arangodb/kube-arangodb/pull/222)
- Documented dashboard usage [\#219](https://github.com/arangodb/kube-arangodb/pull/219)
- Load balancing tests [\#218](https://github.com/arangodb/kube-arangodb/pull/218)
- Add links to other operators in dashboard menu [\#217](https://github.com/arangodb/kube-arangodb/pull/217)
- Grouping style elements in 1 place [\#216](https://github.com/arangodb/kube-arangodb/pull/216)
- Adding ArangoDeploymentReplication dashboard. [\#215](https://github.com/arangodb/kube-arangodb/pull/215)
- Do not build initcontainer for imageid pod [\#214](https://github.com/arangodb/kube-arangodb/pull/214)
- Dashboard for ArangoLocalStorage operator [\#213](https://github.com/arangodb/kube-arangodb/pull/213)
- Adjust documentation based on new load balancer support. [\#212](https://github.com/arangodb/kube-arangodb/pull/212)
- Feature/dashboard [\#211](https://github.com/arangodb/kube-arangodb/pull/211)
- Use gin as HTTP server framework [\#210](https://github.com/arangodb/kube-arangodb/pull/210)
- Dashboard design concept [\#209](https://github.com/arangodb/kube-arangodb/pull/209)

## [0.2.2](https://github.com/arangodb/kube-arangodb/tree/0.2.2) (2018-06-29)
[Full Changelog](https://github.com/arangodb/kube-arangodb/compare/0.2.1...0.2.2)

**Closed issues:**

- Unable to unset standard storage class in GKE using kubectl [\#200](https://github.com/arangodb/kube-arangodb/issues/200)
- Fix operators Deployment spec wrt minimum availability [\#198](https://github.com/arangodb/kube-arangodb/issues/198)
- Rotate server when cmdline arguments change [\#189](https://github.com/arangodb/kube-arangodb/issues/189)

**Merged pull requests:**

- Set a `role=leader` label on the Pod who won the leader election [\#208](https://github.com/arangodb/kube-arangodb/pull/208)
- Rotate server on changed arguments [\#206](https://github.com/arangodb/kube-arangodb/pull/206)
- Documentation fixes [\#205](https://github.com/arangodb/kube-arangodb/pull/205)
- Fixed get/set Default flag for StorageClasses [\#204](https://github.com/arangodb/kube-arangodb/pull/204)
- Log improvements [\#203](https://github.com/arangodb/kube-arangodb/pull/203)
- All operator Pods will now reach the Ready state. [\#201](https://github.com/arangodb/kube-arangodb/pull/201)

## [0.2.1](https://github.com/arangodb/kube-arangodb/tree/0.2.1) (2018-06-19)
[Full Changelog](https://github.com/arangodb/kube-arangodb/compare/0.2.0...0.2.1)

## [0.2.0](https://github.com/arangodb/kube-arangodb/tree/0.2.0) (2018-06-19)
[Full Changelog](https://github.com/arangodb/kube-arangodb/compare/0.1.0...0.2.0)

**Closed issues:**

- Guard operations that yield downtime with an `downtimeAllowed` field [\#190](https://github.com/arangodb/kube-arangodb/issues/190)
- Require at least 2 dbservers for `Cluster` deployment [\#178](https://github.com/arangodb/kube-arangodb/issues/178)
- Resource re-deployments when changing specific specs [\#164](https://github.com/arangodb/kube-arangodb/issues/164)
- PVC's can get stuck in Terminating state [\#157](https://github.com/arangodb/kube-arangodb/issues/157)
- PVC [\#156](https://github.com/arangodb/kube-arangodb/issues/156)
- Add timeout for reconciliation plan\(items\) [\#154](https://github.com/arangodb/kube-arangodb/issues/154)
- Add setting to specify ServiceAccount for deployment [\#146](https://github.com/arangodb/kube-arangodb/issues/146)
- Finalizers TODO [\#138](https://github.com/arangodb/kube-arangodb/issues/138)
- Prevent deleting pods \(manually\) using finalizers [\#134](https://github.com/arangodb/kube-arangodb/issues/134)
- Set controller of pods to support `kubectl drain` [\#132](https://github.com/arangodb/kube-arangodb/issues/132)
- Add option to taint pods [\#131](https://github.com/arangodb/kube-arangodb/issues/131)
- OpenShift: No DB is getting deployed [\#128](https://github.com/arangodb/kube-arangodb/issues/128)
- ArangoDeploymentTasks [\#34](https://github.com/arangodb/kube-arangodb/issues/34)
- ArangoLocalStorage tasks [\#33](https://github.com/arangodb/kube-arangodb/issues/33)

**Merged pull requests:**

- Adding downtimeAllowed field [\#194](https://github.com/arangodb/kube-arangodb/pull/194)
- Added tutorial for configuring DC2DC of Kubernetes [\#187](https://github.com/arangodb/kube-arangodb/pull/187)
- Various TLS & Sync related fixes [\#186](https://github.com/arangodb/kube-arangodb/pull/186)
- Use standard EventRecord to use event compression [\#185](https://github.com/arangodb/kube-arangodb/pull/185)
- Fixed ID prefix for single servers [\#184](https://github.com/arangodb/kube-arangodb/pull/184)
- Allow changing server group storage class. [\#183](https://github.com/arangodb/kube-arangodb/pull/183)
- Added test timeouts to all stages [\#182](https://github.com/arangodb/kube-arangodb/pull/182)
- Added renewal of deployment TLS CA certificate [\#181](https://github.com/arangodb/kube-arangodb/pull/181)
- Min dbserver count is 2. Revert phase when cleanout has failed [\#180](https://github.com/arangodb/kube-arangodb/pull/180)
- Prefer distinct nodes, even when not required [\#179](https://github.com/arangodb/kube-arangodb/pull/179)
- Added duration test app [\#177](https://github.com/arangodb/kube-arangodb/pull/177)
- Improved readiness probe, database services only use ready pods [\#176](https://github.com/arangodb/kube-arangodb/pull/176)
- Documenting acceptance test [\#175](https://github.com/arangodb/kube-arangodb/pull/175)
- Avoid useless warnings in log [\#174](https://github.com/arangodb/kube-arangodb/pull/174)
- Hide "dangerous" functions of MemberStatusList [\#173](https://github.com/arangodb/kube-arangodb/pull/173)
- Avoid overwriting status changes [\#172](https://github.com/arangodb/kube-arangodb/pull/172)
- Abort reconcilientation plan on failed cleanout server [\#171](https://github.com/arangodb/kube-arangodb/pull/171)
- Improving documentation [\#170](https://github.com/arangodb/kube-arangodb/pull/170)
- Remove service stickyness [\#169](https://github.com/arangodb/kube-arangodb/pull/169)
- Prevent deleting the PV when the PVC has already been attached to it [\#168](https://github.com/arangodb/kube-arangodb/pull/168)
- Various test improvements [\#167](https://github.com/arangodb/kube-arangodb/pull/167)
- Added unit tests for pv\_creator.go [\#166](https://github.com/arangodb/kube-arangodb/pull/166)
- Added finalizer on deployment, used to remove child finalizers on delete [\#165](https://github.com/arangodb/kube-arangodb/pull/165)
- Fix endless rotation because of serviceAccount `default` [\#163](https://github.com/arangodb/kube-arangodb/pull/163)
- Force volumes to unique nodes for production environments [\#162](https://github.com/arangodb/kube-arangodb/pull/162)
- Improved Service documentation [\#161](https://github.com/arangodb/kube-arangodb/pull/161)
- Reconciliation plan-item timeout [\#160](https://github.com/arangodb/kube-arangodb/pull/160)
- Operator high-availability [\#155](https://github.com/arangodb/kube-arangodb/pull/155)
- Cleanup long terminating stateful pods [\#153](https://github.com/arangodb/kube-arangodb/pull/153)
- Allow customization of serviceAccountName for pods [\#152](https://github.com/arangodb/kube-arangodb/pull/152)
- Cleanup stateless pods that are in terminating state for a long time [\#151](https://github.com/arangodb/kube-arangodb/pull/151)
- Added no-execute tolerations on operators to failover quicker [\#150](https://github.com/arangodb/kube-arangodb/pull/150)
- Replication shard status in ArangoDeploymentReplication status [\#148](https://github.com/arangodb/kube-arangodb/pull/148)
- Sync access packages [\#147](https://github.com/arangodb/kube-arangodb/pull/147)
- Adding syncmaster&worker reconciliation support. [\#145](https://github.com/arangodb/kube-arangodb/pull/145)
- Fixes needed to run on latest openshift. [\#144](https://github.com/arangodb/kube-arangodb/pull/144)
- `ArangoDeploymentReplication` resource [\#143](https://github.com/arangodb/kube-arangodb/pull/143)
- Adding deployment replication spec [\#142](https://github.com/arangodb/kube-arangodb/pull/142)
- No stickyness for EA service of type LoadBalancer [\#141](https://github.com/arangodb/kube-arangodb/pull/141)
- Added `tolerations` field to configure tolerations of generated pods. [\#140](https://github.com/arangodb/kube-arangodb/pull/140)
- Inspect node schedulable state [\#139](https://github.com/arangodb/kube-arangodb/pull/139)
- Make use of GOCACHE as docker volume for improved build times [\#137](https://github.com/arangodb/kube-arangodb/pull/137)
- Feature: finalizers [\#136](https://github.com/arangodb/kube-arangodb/pull/136)
- Added a spec regarding the rules for eviction & replacement of pods [\#133](https://github.com/arangodb/kube-arangodb/pull/133)
- Added support for running arangosync master & worker servers. [\#130](https://github.com/arangodb/kube-arangodb/pull/130)
- Updated go-certificates & go-driver to latest versions [\#127](https://github.com/arangodb/kube-arangodb/pull/127)
- Added Database external access service feature [\#126](https://github.com/arangodb/kube-arangodb/pull/126)
- Updated to latest go-driver [\#125](https://github.com/arangodb/kube-arangodb/pull/125)
- BREAKING CHANGE: Deployment mode ResilientSingle renamed to ActiveFailover [\#124](https://github.com/arangodb/kube-arangodb/pull/124)
- add persistent-volume tests [\#97](https://github.com/arangodb/kube-arangodb/pull/97)

## [0.1.0](https://github.com/arangodb/kube-arangodb/tree/0.1.0) (2018-04-06)
[Full Changelog](https://github.com/arangodb/kube-arangodb/compare/0.0.1...0.1.0)

**Closed issues:**

- make sure scripts terminate to avoid hanging CI [\#63](https://github.com/arangodb/kube-arangodb/issues/63)
- prefix environment variables [\#62](https://github.com/arangodb/kube-arangodb/issues/62)
- warning when passing string literal "None" as spec.tls.caSecretName [\#60](https://github.com/arangodb/kube-arangodb/issues/60)

**Merged pull requests:**

- Fixed down/upgrading resilient single deployments. [\#123](https://github.com/arangodb/kube-arangodb/pull/123)
- Various docs improvements & fixes [\#122](https://github.com/arangodb/kube-arangodb/pull/122)
- Added tests for query cursors on various deployments. [\#121](https://github.com/arangodb/kube-arangodb/pull/121)
- Remove upgrade resilient single 3.2 -\> 3.3 test. [\#120](https://github.com/arangodb/kube-arangodb/pull/120)
- Various renamings in tests such that common names are used. [\#119](https://github.com/arangodb/kube-arangodb/pull/119)
- Added envvar \(CLEANUPDEPLOYMENTS\) to cleanup failed tests. [\#118](https://github.com/arangodb/kube-arangodb/pull/118)
- Added test that removes PV, PVC & Pod or dbserver. \[ci VERBOSE=1\] \[ci LONG=1\] \[ci TESTOPTIONS="-test.run ^TestResiliencePVDBServer$"\] [\#117](https://github.com/arangodb/kube-arangodb/pull/117)
- Fixed expected value for ENGINE file in init container of dbserver. [\#116](https://github.com/arangodb/kube-arangodb/pull/116)
- Improved liveness detection [\#115](https://github.com/arangodb/kube-arangodb/pull/115)
- Run chaos-monkey in go-routine to avoid blocking the operator [\#114](https://github.com/arangodb/kube-arangodb/pull/114)
- Added examples for exposing metrics to Prometheus [\#113](https://github.com/arangodb/kube-arangodb/pull/113)
- Replace HTTP server with HTTPS server [\#112](https://github.com/arangodb/kube-arangodb/pull/112)
- Disabled colorizing logs [\#111](https://github.com/arangodb/kube-arangodb/pull/111)
- Safe resource watcher [\#110](https://github.com/arangodb/kube-arangodb/pull/110)
- Archive log files [\#109](https://github.com/arangodb/kube-arangodb/pull/109)
- Doc - Follow file name conventions of main docs, move to Tutorials [\#108](https://github.com/arangodb/kube-arangodb/pull/108)
- Quickly fail when deployment no longer exists [\#107](https://github.com/arangodb/kube-arangodb/pull/107)
- BREAKING CHANGE: Renamed all enum values to title case [\#104](https://github.com/arangodb/kube-arangodb/pull/104)
- Changed TLSSpec.TTL to new string based `Duration` type [\#103](https://github.com/arangodb/kube-arangodb/pull/103)
- Added automatic renewal of TLS server certificates [\#102](https://github.com/arangodb/kube-arangodb/pull/102)
- Adding GettingStarted page and structuring docs for website [\#101](https://github.com/arangodb/kube-arangodb/pull/101)
- Added LivenessProbe & Readiness probe [\#100](https://github.com/arangodb/kube-arangodb/pull/100)
- Patch latest version number in README [\#99](https://github.com/arangodb/kube-arangodb/pull/99)
- Adding CHANGELOG.md generation [\#98](https://github.com/arangodb/kube-arangodb/pull/98)
- Adding chaos-monkey for deployments [\#96](https://github.com/arangodb/kube-arangodb/pull/96)
- Check contents of persisted volume when dbserver is restarting [\#95](https://github.com/arangodb/kube-arangodb/pull/95)
- Added helper to prepull arangodb \(enterprise\) image. This allows the normal tests to have decent timeouts while prevent a timeout caused by a long during image pull. [\#94](https://github.com/arangodb/kube-arangodb/pull/94)
- Fixing PV cleanup [\#93](https://github.com/arangodb/kube-arangodb/pull/93)
- Check member failure [\#92](https://github.com/arangodb/kube-arangodb/pull/92)
- Tracking recent pod terminations [\#91](https://github.com/arangodb/kube-arangodb/pull/91)
- Enable LONG on kube-arangodb-long test [\#90](https://github.com/arangodb/kube-arangodb/pull/90)
- Tests/multi deployment [\#89](https://github.com/arangodb/kube-arangodb/pull/89)
- Tests/modes [\#88](https://github.com/arangodb/kube-arangodb/pull/88)
- increase timeout for long running tests [\#87](https://github.com/arangodb/kube-arangodb/pull/87)
- fix rocksdb\_encryption\_test [\#86](https://github.com/arangodb/kube-arangodb/pull/86)
- fix - /api/version will answer on all servers \(not leader only\) [\#85](https://github.com/arangodb/kube-arangodb/pull/85)
- fixes required after merge [\#84](https://github.com/arangodb/kube-arangodb/pull/84)
- Deployment state -\> phase [\#83](https://github.com/arangodb/kube-arangodb/pull/83)
- Added detection on unschedulable pods [\#82](https://github.com/arangodb/kube-arangodb/pull/82)
- AsOwner no longer things the owner refers to a controller. It refers to the ArangoDeployment [\#81](https://github.com/arangodb/kube-arangodb/pull/81)
- Store & compare hash of secrets. [\#80](https://github.com/arangodb/kube-arangodb/pull/80)
- Control jenkins from git commit log. [\#79](https://github.com/arangodb/kube-arangodb/pull/79)
- Fix scale-up [\#78](https://github.com/arangodb/kube-arangodb/pull/78)
- Added terminated-pod cleanup to speed up re-creation of pods. [\#77](https://github.com/arangodb/kube-arangodb/pull/77)
- add upgrade tests [\#76](https://github.com/arangodb/kube-arangodb/pull/76)
- check result of api version call [\#75](https://github.com/arangodb/kube-arangodb/pull/75)
- Also watch changes in PVCs and Services [\#74](https://github.com/arangodb/kube-arangodb/pull/74)
- Feature/test individual pod deletion [\#72](https://github.com/arangodb/kube-arangodb/pull/72)
- Moved low level resource \(pod,pvc,secret,service\) creation & inspection to resources sub-package. [\#71](https://github.com/arangodb/kube-arangodb/pull/71)
- Moved reconciliation code to separate package [\#70](https://github.com/arangodb/kube-arangodb/pull/70)
- Test/different deployments resilient [\#69](https://github.com/arangodb/kube-arangodb/pull/69)
- Store accepted spec [\#68](https://github.com/arangodb/kube-arangodb/pull/68)
- Fixed behavior for scaling UI integration wrt startup of the cluster [\#67](https://github.com/arangodb/kube-arangodb/pull/67)
- Fixed immitable `mode` field. [\#66](https://github.com/arangodb/kube-arangodb/pull/66)
- Integrate with scaling web-UI [\#65](https://github.com/arangodb/kube-arangodb/pull/65)
- add test for different deployments [\#64](https://github.com/arangodb/kube-arangodb/pull/64)
- Fixed validation of tls.caSecretName=None [\#61](https://github.com/arangodb/kube-arangodb/pull/61)
- Feature/add tests for immutable cluster parameters [\#59](https://github.com/arangodb/kube-arangodb/pull/59)
- rename test function [\#58](https://github.com/arangodb/kube-arangodb/pull/58)
- Detecting ImageID & ArangoDB version. [\#57](https://github.com/arangodb/kube-arangodb/pull/57)
- Adds ssl support for scaling test [\#53](https://github.com/arangodb/kube-arangodb/pull/53)
- Rotation support for members. [\#49](https://github.com/arangodb/kube-arangodb/pull/49)
- begin to add tests for `apis/storage/v1alpha` [\#36](https://github.com/arangodb/kube-arangodb/pull/36)

## [0.0.1](https://github.com/arangodb/kube-arangodb/tree/0.0.1) (2018-03-20)
**Merged pull requests:**

- Changed scope of ArangoLocalStorage to Cluster. [\#56](https://github.com/arangodb/kube-arangodb/pull/56)
- External crd creation [\#55](https://github.com/arangodb/kube-arangodb/pull/55)
- Rename default docker image to kube-arangodb [\#54](https://github.com/arangodb/kube-arangodb/pull/54)
- Splitting operator in two parts [\#52](https://github.com/arangodb/kube-arangodb/pull/52)
- Turn on TLS by default [\#51](https://github.com/arangodb/kube-arangodb/pull/51)
- Rename repository to `kube-arangodb` [\#48](https://github.com/arangodb/kube-arangodb/pull/48)
- Use single image tag to prevent polluting the docker hub [\#47](https://github.com/arangodb/kube-arangodb/pull/47)
- Renamed pkg/apis/arangodb to pkg/apis/deployment [\#46](https://github.com/arangodb/kube-arangodb/pull/46)
- Added release code [\#45](https://github.com/arangodb/kube-arangodb/pull/45)
- Cleaning up deployment, avoiding docker overrides [\#44](https://github.com/arangodb/kube-arangodb/pull/44)
- TLS support [\#43](https://github.com/arangodb/kube-arangodb/pull/43)
- Adds "Storage Resource" to user README [\#42](https://github.com/arangodb/kube-arangodb/pull/42)
- Reworked TLS spec [\#41](https://github.com/arangodb/kube-arangodb/pull/41)
- Set sesion affinity for coordinator [\#40](https://github.com/arangodb/kube-arangodb/pull/40)
- Set PublishNotReadyAddresses on coordinator&syncmasters service [\#39](https://github.com/arangodb/kube-arangodb/pull/39)
- Prepare test cluster [\#38](https://github.com/arangodb/kube-arangodb/pull/38)
- Run tests on multiple clusters in parallel [\#37](https://github.com/arangodb/kube-arangodb/pull/37)
- Implemented isDefault behavior of storage class [\#35](https://github.com/arangodb/kube-arangodb/pull/35)
- add some tests for util/k8sutil/erros.go [\#32](https://github.com/arangodb/kube-arangodb/pull/32)
- Adding `ArangoLocalStorage` resource \(wip\) [\#31](https://github.com/arangodb/kube-arangodb/pull/31)
- Added custom resource spec for ArangoDB Storage operator. [\#30](https://github.com/arangodb/kube-arangodb/pull/30)
- Added unit tests for k8s secrets & utility methods [\#28](https://github.com/arangodb/kube-arangodb/pull/28)
- Added unit test for creating affinity [\#27](https://github.com/arangodb/kube-arangodb/pull/27)
- More simple tests [\#26](https://github.com/arangodb/kube-arangodb/pull/26)
- Changed default storage engine to RocksDB [\#24](https://github.com/arangodb/kube-arangodb/pull/24)
- Adding command line tests for arangod commandlines. [\#23](https://github.com/arangodb/kube-arangodb/pull/23)
- UnitTests for plan\_builder [\#22](https://github.com/arangodb/kube-arangodb/pull/22)
- Unit tests for apis/arangodb/v1alpha package [\#21](https://github.com/arangodb/kube-arangodb/pull/21)
- Fix bash error [\#20](https://github.com/arangodb/kube-arangodb/pull/20)
- Renamed Controller to Operator [\#19](https://github.com/arangodb/kube-arangodb/pull/19)
- Cleanup kubernetes after tests [\#18](https://github.com/arangodb/kube-arangodb/pull/18)
- Adding rocksdb encryption key support [\#17](https://github.com/arangodb/kube-arangodb/pull/17)
- Adding test design [\#16](https://github.com/arangodb/kube-arangodb/pull/16)
- avoid sub-shell creation [\#15](https://github.com/arangodb/kube-arangodb/pull/15)
- Adding authentication support [\#14](https://github.com/arangodb/kube-arangodb/pull/14)
- Scaling deployments [\#13](https://github.com/arangodb/kube-arangodb/pull/13)
- Test framework [\#11](https://github.com/arangodb/kube-arangodb/pull/11)
- Change docs to "authentication default on" [\#10](https://github.com/arangodb/kube-arangodb/pull/10)
- Pod monitoring [\#9](https://github.com/arangodb/kube-arangodb/pull/9)
- Pod affinity [\#8](https://github.com/arangodb/kube-arangodb/pull/8)
- Extended storage docs wrt local storage [\#7](https://github.com/arangodb/kube-arangodb/pull/7)
- Adding event support [\#6](https://github.com/arangodb/kube-arangodb/pull/6)
- Added pod probes [\#5](https://github.com/arangodb/kube-arangodb/pull/5)
- Creating pods [\#4](https://github.com/arangodb/kube-arangodb/pull/4)
- Extending spec & status object. Implementing service & pvc creation [\#3](https://github.com/arangodb/kube-arangodb/pull/3)
- Initial API objects & vendoring [\#2](https://github.com/arangodb/kube-arangodb/pull/2)
- Added specification of custom resource [\#1](https://github.com/arangodb/kube-arangodb/pull/1)



\* *This Change Log was automatically generated by [github_changelog_generator](https://github.com/skywinder/Github-Changelog-Generator)*<|MERGE_RESOLUTION|>--- conflicted
+++ resolved
@@ -4,9 +4,6 @@
 - (Improvement) Bump dependencies
 - (Documentation) (1.3.0) EE & CE Definitions
 - (Improvement) Arango Kubernetes Client Mod Implementation
-<<<<<<< HEAD
-- (Improvement) Improve error message when replication can't be configured
-=======
 - (Refactoring) Extract kerrors package
 - (Refactoring) Extract Inspector Definitions package
 - (Bugfix) Fix PDBs Version discovery
@@ -23,7 +20,7 @@
 - (Bugfix) Move Agency CommitIndex log message to Trace
 - (Feature) Force delete Pods which are stuck in init phase
 - (Bugfix) Do not tolerate False Bootstrap condition in UpToDate evaluation
->>>>>>> 27736ebb
+- (Improvement) Improve error message when replication can't be configured
 
 ## [1.2.20](https://github.com/arangodb/kube-arangodb/tree/1.2.20) (2022-10-25)
 - (Feature) Add action progress
