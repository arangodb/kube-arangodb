--- conflicted
+++ resolved
@@ -7,11 +7,8 @@
 - (Bugfix) Discover Arango image during ID phase
 - (Feature) PV Unschedulable condition
 - (Feature) Features startup logging
-<<<<<<< HEAD
+- (Maintenance) Generics for type handling
 - (Bugfix) Fix creating sync components with EA type set to Managed and headless svc
-=======
-- (Maintenance) Generics for type handling
->>>>>>> 0bbf335a
 
 ## [1.2.27](https://github.com/arangodb/kube-arangodb/tree/1.2.27) (2023-04-27)
 - (Feature) Add InSync Cache
