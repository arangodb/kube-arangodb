--- conflicted
+++ resolved
@@ -20,13 +20,10 @@
 - (Bugfix) Move Agency CommitIndex log message to Trace
 - (Feature) Force delete Pods which are stuck in init phase
 - (Bugfix) Do not tolerate False Bootstrap condition in UpToDate evaluation
-<<<<<<< HEAD
-- (Bugfix) Check ArangoSync availability without checking healthiness
-=======
 - (Improvement) Don't serialize and deprecate two DeploymentReplicationStatus fields
 - (Improvement) Improve error message when replication can't be configured
 - (Bugfix) Fix License handling in case of broken license secret
->>>>>>> 8b6fe89a
+- (Bugfix) Check ArangoSync availability without checking healthiness
 
 ## [1.2.20](https://github.com/arangodb/kube-arangodb/tree/1.2.20) (2022-10-25)
 - (Feature) Add action progress
