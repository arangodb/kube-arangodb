--- conflicted
+++ resolved
@@ -3,11 +3,8 @@
 ## [master](https://github.com/arangodb/kube-arangodb/tree/master) (N/A)
 - (Maintenance) Update go-driver to v1.6.0, update IsNotFound() checks
 - (Improvement) Print assigned node name to log and condition message when pod is scheduled
-<<<<<<< HEAD
+- (Maintenance) Remove obsolete docs, restructure for better UX, generate index files
 - (Feature) Add `spec.upgrade.debugLog` option to configure upgrade container logging
-=======
-- (Maintenance) Remove obsolete docs, restructure for better UX, generate index files
->>>>>>> 6f6fcb8b
 
 ## [1.2.34](https://github.com/arangodb/kube-arangodb/tree/1.2.34) (2023-10-16)
 - (Bugfix) Fix make manifests-crd-file command
