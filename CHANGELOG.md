# Change Log

## [master](https://github.com/arangodb/kube-arangodb/tree/master) (N/A)
- (Maintenance) Bump golang.org/x/net to v0.13.0
- (Feature) PVCResize action concurrency limit
- (Feature) Optional Assertions
- (Feature) Deprecate Actions
- (Bugfix) Debug mode
- (Improvement) Switch to Lease API
- (Bugfix) Fix Member Terminating state discovery
- (Bugfix) Fix CRD yaml (chart)
- (Bugfix) (EE) Fix MemberMaintenance Context and ClusterMaintenance discovery
- (Feature) Add proper Prometheus endpoint compression + 204 response code
<<<<<<< HEAD
- (Bugfix) Use ArangoMember as owner reference for syncmaster secrets instead of Deployment
=======
- (Feature) Reconciliation Loop Interval option
- (Bugfix) Fix GZIP encoding in case of small responses
>>>>>>> 278cc60b

## [1.2.32](https://github.com/arangodb/kube-arangodb/tree/1.2.32) (2023-08-07)
- (Feature) Backup lifetime - remove Backup once its lifetime has been reached
- (Feature) Add Feature dependency
- (Feature) Run secured containers as a feature
- (Feature) Expose core.PodSecurityContext Sysctl options
- (Bugfix) Skip Collection check for missing Database
- (Feature) Abort resignation of leadership when DB server is restarted
- (Feature) Numactl Options
- (Maintenance) Bump K8S Version to 1.23.17
- (Maintenance) Bump K8S Version to 1.24.16
- (Maintenance) Bump K8S Version to 1.25.12
- (Maintenance) Bump Go to 1.20.7

## [1.2.31](https://github.com/arangodb/kube-arangodb/tree/1.2.31) (2023-07-14)
- (Improvement) Block traffic on the services if there is more than 1 active leader in ActiveFailover mode
- (Improvement) Improve master endpoint validation.
- (Feature) Agency Improvements
- (Bugfix) Fix agency timeout
- (Improvement) Extract Agency Timeout
- (Feature) Rebalancer V2
- (Bugfix) Fix for ContextExceeded error during backup upload
- (Feature) Version Check V2
- (Bugfix) Disable VersionCheck V2 by default
- (Bugfix) Fix Rebalancer V2 Job (From/To)

## [1.2.30](https://github.com/arangodb/kube-arangodb/tree/1.2.30) (2023-06-16)
- (Feature) AgencyCache Interface
- (Feature) Agency Cache Poll EE Extension
- (Feature) Metrics Counter
- (Feature) Requests Bytes Counter
- (Feature) Agency Poll System
- (Bugfix) (CE) Agency Lock bugfix

## [1.2.29](https://github.com/arangodb/kube-arangodb/tree/1.2.29) (2023-06-08)
- (Maintenance) Add govulncheck to pipeline, update golangci-linter
- (Feature) Agency Cache memory usage reduction
- (Bugfix) (LocalStorage) Add feature to pass ReclaimPolicy from StorageClass to PersistentVolumes

## [1.2.28](https://github.com/arangodb/kube-arangodb/tree/1.2.28) (2023-06-05)
- (Feature) ArangoBackup create retries and MaxIterations limit
- (Feature) Add Reason in OOM Metric
- (Feature) PersistentVolume Inspector
- (Bugfix) Discover Arango image during ID phase
- (Feature) PV Unschedulable condition
- (Feature) Features startup logging
- (Maintenance) Generics for type handling
- (Bugfix) Fix creating sync components with EA type set to Managed and headless svc
- (Feature) Check if Volume with LocalStorage is missing
- (Feature) Add allowConcurrent option to ArangoBackupPolicy
- (Feature) Allow to recreate Local volumes

## [1.2.27](https://github.com/arangodb/kube-arangodb/tree/1.2.27) (2023-04-27)
- (Feature) Add InSync Cache
- (Feature) Force Rebuild Out Synced Shards

## [1.2.26](https://github.com/arangodb/kube-arangodb/tree/1.2.26) (2023-04-18)
- (Bugfix) Fix manual overwrite for ReplicasCount in helm
- (Bugfix) Fix for ArangoTask list error
- (Improvement) Deprecate Endpoint field in ArangoDeployment

## [1.2.25](https://github.com/arangodb/kube-arangodb/tree/1.2.25) (2023-04-07)
- (Feature) Add Generics & Drop policy/v1beta1 support
- (Feature) Add Kubernetes Client logger
- (Feature) CreationFailed ArangoMember Phase
- (Bugfix) Fix Rebalancer NPE in case if member is missing in Status
- (Feature) SilentRotation High plan
- (Improvement) Update arangosync-client package for new API capabilities and better HTTP handling
- (Maintenance) Fix generated license dates
- (Improvement) Reduce CI on Commit Travis runs
- (Maintenance) Add license range rewrite command
- (Feature) Optional Action
- (Maintenance) Add & Enable YAML Linter
- (Feature) Optional ResignLeadership Action
- (Feature) Improve CRD Management and deprecate CRD Chart
- (Bugfix) Fix invalid Timeout calculation in case of ActionList
- (Feature) Optional JSON logger format
- (Improvement) Change Operator default ReplicasCount to 1
- (Maintenance) Change MD content injection method
- (Maintenance) Generate README Platforms
- (Improvement) Cleanout calculation - picks members with the lowest number of shards
- (Improvement) Add new field to CR for more precise calculation of DC2DC replication progress
- (Maintenance) Bump GO Modules
- (Feature) Optional Graceful Restart
- (Maintenance) Manual Recovery documentation
- (Feature) Headless DNS CommunicationMethod

## [1.2.24](https://github.com/arangodb/kube-arangodb/tree/1.2.24) (2023-01-25)
- (Bugfix) Fix deployment creation on ARM64
- (DebugPackage) Add Agency Dump & State
- (Bugfix) Fix After leaked GoRoutines
- (Bugfix) Ensure proper ArangoDeployment Spec usage in ArangoSync

## [1.2.23](https://github.com/arangodb/kube-arangodb/tree/1.2.23) (2023-01-12)
- (Bugfix) Remove PDBs if group count is 0
- (Feature) Add SpecPropagated condition
- (Bugfix) Recover from locked ShuttingDown state
- (Feature) Add tolerations runtime rotation
- (Feature) Promote Version Check Feature
- (Bugfix) Ensure PDBs Consistency
- (Bugfix) Fix LocalStorage WaitForFirstConsumer mode
- (Bugfix) Fix Tolerations propagation in case of toleration removal

## [1.2.22](https://github.com/arangodb/kube-arangodb/tree/1.2.22) (2022-12-13)
- (Bugfix) Do not manage ports in managed ExternalAccess mode

## [1.2.21](https://github.com/arangodb/kube-arangodb/tree/1.2.21) (2022-12-13)
- (Improvement) Bump dependencies
- (Documentation) (1.3.0) EE & CE Definitions
- (Improvement) Arango Kubernetes Client Mod Implementation
- (Refactoring) Extract kerrors package
- (Refactoring) Extract Inspector Definitions package
- (Bugfix) Fix PDBs Version discovery
- (Feature) Agency ArangoSync State check
- (Improvement) Parametrize Make tools
- (Bugfix) Fix V2Alpha1 Generator
- (Feature) Create Internal Actions and move RebalancerGenerator
- (Dependencies) Bump K8S Dependencies to 1.22.15
- (Bugfix) Unlock broken inspectors
- (Debug) Allow to send package to stdout
- (Improvement) ArangoDB image validation (=>3.10) for ARM64 architecture
- (Improvement) Use inspector for ArangoMember
- (DebugPackage) Collect logs from pods
- (Bugfix) Move Agency CommitIndex log message to Trace
- (Feature) Force delete Pods which are stuck in init phase
- (Bugfix) Do not tolerate False Bootstrap condition in UpToDate evaluation
- (Improvement) Don't serialize and deprecate two DeploymentReplicationStatus fields
- (Improvement) Improve error message when replication can't be configured
- (Bugfix) Fix License handling in case of broken license secret
- (Bugfix) Check ArangoSync availability without checking healthiness
- (Improvement) Add Anonymous Inspector mods
- (Improvement) Do not check checksums for DeploymentReplicationStatus.IncomingSynchronization field values
- (Improvement) Add ServerGroup details into ServerGroupSpec
- (Improvement) Add Resource kerror Type
- (Bugfix) Do not block reconciliation in case of Resource failure
- (Improvement) Multi-arch support for ID member
- (Feature) Allow to change Pod Network and PID settings
- (Feature) Pre OOM Abort function
- (Bugfix) Fix ErrorArray String function
- (Feature) Switch services to Port names
- (Feature) Configurable ArangoD Port
- (Feature) Allow to exclude metrics
- (Bugfix) Do not stop Sync if Synchronization is in progress
- (Bugfix) Wait for Pod to be Ready in post-restart actions
- (Bugfix) Prevent Runtime update restarts
- (Bugfix) Change member port discovery
- (Feature) Do not change external service ports
- (Bugfix) Fix Operator Debug mode
- (Bugfix) Ensure NodePort wont be duplicated
- (Bugfix) Remove finalizer during sidecar update

## [1.2.20](https://github.com/arangodb/kube-arangodb/tree/1.2.20) (2022-10-25)
- (Feature) Add action progress
- (Feature) Ensure consistency during replication cancellation
- (Feature) Add annotation to change architecture of a member
- (Bugfix) Prevent Member Maintenance Error log
- (Feature) ID ServerGroup
- (Bugfix) Propagate Lifecycle Mount
- (Feature) PVC Member Status info
- (Feature) Respect ToBeCleanedServers in Agency
- (Improvement) Unify K8S Error Handling
- (Feature) Remove stuck Pods
- (Bugfix) Fix Go routine leak
- (Feature) Extend Pod Security context
- (Improvement) Update DeploymentReplicationStatus on configuration error
- (Feature) Pod Scheduled condition

## [1.2.19](https://github.com/arangodb/kube-arangodb/tree/1.2.19) (2022-10-05)
- (Bugfix) Prevent changes when UID is wrong

## [1.2.18](https://github.com/arangodb/kube-arangodb/tree/1.2.18) (2022-09-28)
- (Feature) Define Actions PlaceHolder
- (Feature) Add Member Update helpers
- (Feature) Active Member condition
- (Bugfix) Accept Initial Spec
- (Bugfix) Prevent LifeCycle restarts
- (Bugfix) Change SyncWorker Affinity to Soft
- (Feature) Add HostAliases for Sync
- (Bugfix) Always stop Sync if disabled
- (Bugfix) Fix checksum of accepted spec

## [1.2.17](https://github.com/arangodb/kube-arangodb/tree/1.2.17) (2022-09-22)
- (Feature) Add new field to DeploymentReplicationStatus with details on DC2DC sync status=
- (Feature) Early connections support
- (Bugfix) Fix and document action timeouts
- (Feature) Propagate sidecars' ports to a member's service
- (Debug Package) Initial commit
- (Feature) Detach PVC from deployment in Ordered indexing method
- (Feature) OPS Alerts
- (Feature) ScaleDown Candidate

## [1.2.16](https://github.com/arangodb/kube-arangodb/tree/1.2.16) (2022-09-14)
- (Feature) Add ArangoDeployment ServerGroupStatus
- (Feature) (EE) Ordered Member IDs
- (Refactor) Deprecate ForeachServerGroup, ForeachServerInGroups and ForServerGroup functions and refactor code accordingly
- (Feature) Add new GRPC and HTTP API
- (Feature) Add new API endpoints to allow getting and setting operator logging level
- (Bugfix) Memory leaks due to incorrect time.After function usage
- (Feature) Add startup probe for coordinators
- (Feature) Use only connections for healthy members
- (Feature) Set condition to shrink agent volume size
- (Bugfix) Check serving servers
- (Documentation) Add docs on setting timezone for containers
- (Bugfix) Ensure that client cache is initialized before using it
- (Feature) (DBServer Maintenance) Agency adjustments
- (Logging) Internal client trace
- (QA) Member maintenance feature
- (Feature) Extract Pod Details
- (Feature) Add Timezone management
- (Bugfix) Always recreate DBServers if they have a leader on it.
- (Feature) Immutable spec
- (Bugfix) Proper agent cleanout
- (Bugfix) Fix ClusterScaling integration
- (Feature) Sensitive information protection
- (Bugfix) Propagate SecurityContext to the ID Containers
- (Bugfix) Fix for enabling all features
- (Feature) Propagate feature and predefined env variables to members
 
## [1.2.15](https://github.com/arangodb/kube-arangodb/tree/1.2.15) (2022-07-20)
- (Bugfix) Ensure pod names not too long
- (Refactor) Use cached member's clients
- (Feature) Move PVC resize action to high-priority plan
- (Feature) Remove forgotten ArangoDB jobs during restart
- (Feature) Add support for managed services
- (Feature) Recreation member in the high plan
- (Feature) Add 'crd install' subcommand
- (Bugfix) Fix `internal` metrics mode
- (Bugfix) Create agency dump if auth is disabled
- (Bugfix) Prevent deployment removal in case of invalid K8S API response

## [1.2.14](https://github.com/arangodb/kube-arangodb/tree/1.2.14) (2022-07-14)
- (Feature) Add ArangoSync TLS based rotation
- (Bugfix) Fix labels propagation
- (Feature) Add `ArangoDeployment` CRD auto-installer
- (Feature) Add `ArangoMember` CRD auto-installer
- (Feature) Add `ArangoBackup` CRD auto-installer
- (Feature) Add `ArangoBackupPolicy` CRD auto-installer
- (Feature) Add `ArangoJob` CRD auto-installer
- (Feature) Add RestartPolicyAlways to ArangoDeployment in order to restart ArangoDB on failure
- (Feature) Set a leader in active fail-over mode
- (Feature) Use policy/v1 instead policy/v1beta1
- (Feature) OPS CLI with Arango Task
- (Bugfix) Allow ArangoBackup Creation during Upload state
- (Hotfix) Fix `ArangoDeployment` SubResource in CRD auto-installer
- (Bugfix) Fix Operator Logger NPE
- (Bugfix) Fix License RAW value discovery
- (Refactor) Optimize go.mod entries
- (Feature) Add `ArangoLocalStorage` CRD auto-installer
- (Feature) Add `ArangoDeploymentReplication` CRD auto-installer
- (Bugfix) Allow missing `token` key in License secret
- (Feature) Unify agency access
- (Feature) Change DBServer Cleanup Logic
- (Feature) Set Logger format
- (Bugfix) Ensure Wait actions to be present after AddMember
- (Documentation) Refactor metrics (Part 1)
- (Bugfix) Extend Agency HealthCheck for replace
- (Bugfix) Allow to remove resources (CPU & Memory) on the managed pods
- (Bugfix) Add DistributeShardsLike support
- (Feature) Member restarts metric
- (Bugfix) Infinite loop fix in ArangoD AsyncClient
- (Bugfix) Add Panic Handler
- (Bugfix) Unify yaml packages

## [1.2.13](https://github.com/arangodb/kube-arangodb/tree/1.2.13) (2022-06-07)
- (Bugfix) Fix arangosync members state inspection
- (Feature) (ACS) Improve Reconciliation Loop
- (Bugfix) Allow missing Monitoring CRD
- (Feature) (ACS) Add Resource plan
- (Feature) Allow raw json value for license token-v2
- (Update) Replace `beta.kubernetes.io/arch` to `kubernetes.io/arch` in Operator Chart
- (Feature) Add operator shutdown handler for graceful termination
- (Feature) Add agency leader discovery
- (Feature) Add `ACSDeploymentSynced` condition type and fix comparison of `SecretHashes` method
- (Feature) Add agency leader service
- (Feature) Add HostPath and PVC Volume types and allow templating
- (Feature) Replace mod

## [1.2.12](https://github.com/arangodb/kube-arangodb/tree/1.2.12) (2022-05-10)
- (Feature) Add CoreV1 Endpoints Inspector
- (Feature) Add Current ArangoDeployment Inspector
- (Refactor) Anonymous inspector functions
- (Feature) Recursive OwnerReference discovery
- (Maintenance) Add check make targets
- (Feature) Create support for local variables in actions.
- (Feature) Support for asynchronous ArangoD resquests.
- (Feature) Change Restore in Cluster mode to Async Request

## [1.2.11](https://github.com/arangodb/kube-arangodb/tree/1.2.11) (2022-04-30)
- (Bugfix) Orphan PVC are not removed
- (Bugfix) Remove LocalStorage Deadlock
- (Bugfix) Skip arangosync members state inspection checks
- (Feature) Add LocalStorage DaemonSet Priority support

## [1.2.10](https://github.com/arangodb/kube-arangodb/tree/1.2.10) (2022-04-27)
- (Feature) Allow configuration for securityContext.runAsUser value
- (Bugfix) Fix Satellite collections in Agency
- (Bugfix) Fix backup creation timeout
- (Bugfix) ArangoSync port fix
- (Bugfix) Fix GetClient lock system
- (Feature) Backup InProgress Agency key discovery
- (Feature) Backup & Maintenance Conditions
- (Bugfix) Disable member removal in case of health failure
- (Bugfix) Reorder Topology management plan steps
- (Feature) UpdateInProgress & UpgradeInProgress Conditions
- (Bugfix) Fix Maintenance switch and HotBackup race
- (Bugfix) Fix Maintenance Condition typo

## [1.2.9](https://github.com/arangodb/kube-arangodb/tree/1.2.9) (2022-03-30)
- (Feature) Improve Kubernetes clientsets management
- Migrate storage-operator CustomResourceDefinition apiVersion to apiextensions.k8s.io/v1
- (Feature) Add CRD Installer
- (Bugfix) Assign imagePullSecrets to LocalStorage
- (Update) Bump K8S API to 1.21.10
- (Feature) (ACS) Add ACS handler
- (Feature) Allow to restart DBServers in cases when WriteConcern will be satisfied
- (Feature) Allow to configure action timeouts
- (Feature) (AT) Add ArangoTask API
- (Bugfix) Fix NPE in State fetcher
- (Refactor) Configurable throttle inspector
- (Bugfix) Skip Replace operation on DBServer if they need to be scaled down
- (Feature) Upgrade procedure steps
- (Refactor) Remove API and Core cross-dependency
- (Bugfix) Allow to have nil architecture (NPE fix)

## [1.2.8](https://github.com/arangodb/kube-arangodb/tree/1.2.8) (2022-02-24)
- Do not check License V2 on Community images
- Add status.members.<group>.
- Don't replace pod immediately when storage class changes
- Define MemberReplacementRequired condition
- Remove pod immediately when annotation is turned on
- (ARM64) Add support for ARM64 enablement
- (Cleanup) Reorganize main reconciliation context
- (Bugfix) Unreachable condition
- (Feature) Allow to disable external port (sidecar managed connection)
- (Bugfix) Fix 3.6 -> 3.7 Upgrade procedure
- (Bugfix) Add missing finalizer
- (Bugfix) Add graceful to kill command
- (Bugfix) Add reachable condition to deployment. Mark as UpToDate only of cluster is reachable.
- (Bugfix) Add toleration's for network failures in action start procedure

## [1.2.7](https://github.com/arangodb/kube-arangodb/tree/1.2.7) (2022-01-17)
- Add Plan BackOff functionality
- Fix Core InitContainers check
- Remove unused `status.members.<group>.sidecars-specs` variable
- Keep only recent terminations
- Add endpoint into member status
- Add debug mode (Golang DLV)
- License V2 for ArangoDB 3.9.0+
- Add ArangoClusterSynchronization v1 API
- Add core containers names to follow their terminations
- Add ArangoJob and Apps Operator
- Use Go 1.17
- Add metrics for the plan actions
- Add ArangoClusterSynchronization Operator
- Update licenses
- Fix restart procedure in case of failing members
- Fix status propagation race condition

## [1.2.6](https://github.com/arangodb/kube-arangodb/tree/1.2.6) (2021-12-15)
- Add ArangoBackup backoff functionality
- Allow to abort ArangoBackup uploads by removing spec.upload
- Add Agency Cache internally
- Add Recovery during PlanBuild operation
- Fix Exporter in Deployments without authentication
- Allow to disable ClusterScalingIntegration and add proper Scheduled label to pods
- Add additional timeout parameters and kubernetes batch size
- Limit parallel Backup uploads
- Bugfix - Adjust Cluster Scaling Integration logic

## [1.2.5](https://github.com/arangodb/kube-arangodb/tree/1.2.5) (2021-10-25)
- Split & Unify Lifecycle management functionality
- Drop support for ArangoDB <= 3.5 (versions already EOL)
- Add new admin commands to fetch agency dump and agency state
- Add Graceful shutdown as finalizer (supports kubectl delete)
- Add Watch to Lifecycle command
- Add Topology Discovery
- Add Support for StartupProbe
- Add ARM64 support for Operator Docker image
- Add ALPHA Rebalancer support

## [1.2.4](https://github.com/arangodb/kube-arangodb/tree/1.2.4) (2021-10-22)
- Replace `beta.kubernetes.io/arch` Pod label with `kubernetes.io/arch` using Silent Rotation
- Add "Short Names" feature
- Switch ArangoDB Image Discovery process from Headless Service to Pod IP
- Fix PVC Resize for Single servers
- Add Topology support
- Add ARANGODB_ZONE env to Topology Managed pods
- Add "Random pod names" feature
- Rotate TLS Secrets on ALT Names change

## [1.2.3](https://github.com/arangodb/kube-arangodb/tree/1.2.3) (2021-09-24)
- Update UBI Image to 8.4
- Fix ArangoSync Liveness Probe
- Allow runtime update of Sidecar images
- Allow Agent recreation with preserved IDs
- The internal metrics exporter can not be disabled
- Changing the topics' log level without restarting the container.
  When the topic is removed from the argument list then it will not 
  be turned off in the ArangoDB automatically.
- Allow to customize SchedulerName inside Member Pod
- Add Enterprise Edition support

## [1.2.2](https://github.com/arangodb/kube-arangodb/tree/1.2.2) (2021-09-09)
- Update 'github.com/arangodb/arangosync-client' dependency to v0.7.0
- Add HighPriorityPlan to ArangoDeployment Status
- Add Pending Member phase
- Add Ephemeral Volumes for apps feature
- Check if the DB server is cleaned out.
- Render Pod Template in ArangoMember Spec and Status
- Add Pod PropagationModes
- Fix MemberUp action for ActiveFailover

## [1.2.1](https://github.com/arangodb/kube-arangodb/tree/1.2.1) (2021-07-28)
- Fix ArangoMember race with multiple ArangoDeployments within single namespace
- Allow to define Member Recreation Policy within group
- Replace 'github.com/dgrijalva/jwt-go' with 'github.com/golang-jwt/jwt'
- Update 'github.com/gin-gonic/gin' dependency to v1.7.2

## [1.2.0](https://github.com/arangodb/kube-arangodb/tree/1.2.0) (2021-07-16)
- Enable "Operator Internal Metrics Exporter" by default
- Enable "Operator Maintenance Management Support" by default
- Add Operator `/api/v1/version` endpoint

## [1.1.10](https://github.com/arangodb/kube-arangodb/tree/1.1.10) (2021-07-06)
- Switch K8S CRD API to V1
- Deprecate Alpine image usage
- Use persistent name and namespace in ArangoDeployment reconcilation loop
- Remove finalizers when Server container is already terminated and reduce initial reconciliation delay
- Add new logger services - reconciliation and event

## [1.1.9](https://github.com/arangodb/kube-arangodb/tree/1.1.9) (2021-05-28)
- Add IP, DNS, ShortDNS, HeadlessService (Default) communication methods
- Migrate ArangoExporter into Operator code

## [1.1.8](https://github.com/arangodb/kube-arangodb/tree/1.1.8) (2021-04-21)
- Prevent Single member recreation
- Add OwnerReference to ClusterIP member service
- Add InternalPort to ServerGroupSpec to allow user to expose tcp connection over localhost for sidecars

## [1.1.7](https://github.com/arangodb/kube-arangodb/tree/1.1.7) (2021-04-14)
- Bump Kubernetes Dependencies to 1.19.x
- Add ArangoMember status propagation
- Add ShutdownMethod option for members
- Fix Maintenance Plan actions

## [1.1.6](https://github.com/arangodb/kube-arangodb/tree/1.1.6) (2021-03-02)
- Add ArangoMember Resource and required RBAC rules

## [1.1.5](https://github.com/arangodb/kube-arangodb/tree/1.1.5) (2021-02-20)
- Fix AKS Volume Resize mode
- Use cached status in member client creation
- Remove failed DBServers
- Remove deadlock in internal cache
- Replace CleanOut action with ResignLeadership on rotate PVC resize mode

## [1.1.4](https://github.com/arangodb/kube-arangodb/tree/1.1.4) (2021-02-15)
- Add support for spec.ClusterDomain to be able to use FQDN in ArangoDB cluster communication
- Add Version Check feature with extended Upgrade checks
- Fix Upgrade failures recovery
- Add ResignLeadership action before Upgrade, Restart and Shutdown actions

## [1.1.3](https://github.com/arangodb/kube-arangodb/tree/1.1.3) (2020-12-16)
- Add v2alpha1 API for ArangoDeployment and ArangoDeploymentReplication
- Migrate CRD to apiextensions.k8s.io/v1
- Add customizable log levels per service
- Move Upgrade as InitContainer and fix Direct Image discovery mode
- Allow to remove currently executed plan by annotation

## [1.1.2](https://github.com/arangodb/kube-arangodb/tree/1.1.2) (2020-11-11)
- Fix Bootstrap phase and move it under Plan

## [1.1.1](https://github.com/arangodb/kube-arangodb/tree/1.1.1) (2020-11-04)
- Allow to mount EmptyDir
- Allow to specify initContainers in pods
- Add serviceAccount, resources and securityContext fields to ID Group
- Allow to override Entrypoint
- Add NodeSelector to Deployment Helm Chart

## [1.1.0](https://github.com/arangodb/kube-arangodb/tree/1.1.0) (2020-10-14)
- Change NumberOfCores and MemoryOverride flags to be set to true by default
- Enable by default and promote to Production Ready - JWT Rotation Feature, TLS Rotation Feature
- Deprecate K8S < 1.16
- Fix Upgrade procedure to safely evict pods during upgrade
- Fix Panics in Deployments without authentication
- Fix ChaosMonkey mode
- Allow append on empty annotations
- Add annotations and labels on pod creation

## [1.0.8](https://github.com/arangodb/kube-arangodb/tree/1.0.8) (2020-09-10)
- Fix Volume rotation on AKS

## [1.0.7](https://github.com/arangodb/kube-arangodb/tree/1.0.7) (2020-09-09)
- Always use JWT Authorized requests in internal communication
- Add Operator Maintenance Management feature
- Add support for ARANGODB_OVERRIDE_DETECTED_NUMBER_OF_CORES ArangoDB Environment Variable
- Allow to use privileged pods in ArangoStorage

## [1.0.6](https://github.com/arangodb/kube-arangodb/tree/1.0.6) (2020-08-19)
- Add Operator Namespaced mode (Alpha)
- Fix ActiveFailover Upgrade procedure

## [1.0.5](https://github.com/arangodb/kube-arangodb/tree/1.0.5) (2020-08-05)
- Add Labels and Annotations to ServiceMonitor
- Allow to expose Exporter in HTTP with secured Deployments
- Change rotation by annotation order (coordinator before dbserver)
- Fix NodeAffinity propagation
- Allow to disable Foxx Queues on Cluster mode

## [1.0.4](https://github.com/arangodb/kube-arangodb/tree/1.0.4) (2020-07-28)
- Add Encryption Key rotation feature for ArangoDB EE 3.7+
- Improve TLS CA and Keyfile rotation for CE and EE
- Add runtime TLS rotation for ArangoDB EE 3.7+
- Add Kustomize support
- Improve Helm 3 support
- Allow to customize ID Pod selectors
- Add Label and Envs Pod customization
- Improved JWT Rotation
- Allow to customize Security Context in pods
- Remove dead Coordinators in Cluster mode
- Add AutoRecovery flag to recover cluster in case of deadlock
- Add Operator Single mode
- Improve SecurityContext settings
- Update k8s dependency to 1.15.11
- Add Scope parameter to Operator

## [1.0.3](https://github.com/arangodb/kube-arangodb/tree/1.0.3) (2020-05-25)
- Prevent deletion of not known PVC's
- Move Restore as Plan

## [1.0.2](https://github.com/arangodb/kube-arangodb/tree/1.0.2) (2020-04-16)
- Added additional checks in UpToDate condition
- Added extended Rotation check for Cluster mode
- Removed old rotation logic (rotation of ArangoDeployment may be enforced after Operator upgrade)
- Added UpToDate condition in ArangoDeployment Status

## [1.0.1](https://github.com/arangodb/kube-arangodb/tree/1.0.1) (2020-03-25)
- Added Customizable Affinity settings for ArangoDB Member Pods
- Added possibility to override default images used by ArangoDeployment
- Added possibility to set probes on all groups
- Added Image Discovery type in ArangoDeployment spec
- Prevent Agency Members recreation
- Added Customizable Volumes and VolumeMounts for ArangoDB server container
- Added MemoryOverride flag for ArangoDB >= 3.6.3
- Improved Rotation discovery process
- Added annotation to rotate ArangoDeployment in secure way

## [1.0.0](https://github.com/arangodb/kube-arangodb/tree/1.0.0) (2020-03-03)
- Removal of v1alpha support for ArangoDeployment, ArangoDeploymentReplication, ArangoBackup
- Added new command to operator - version

## [0.4.5](https://github.com/arangodb/kube-arangodb/tree/0.4.5) (2020-03-02)
- Add Customizable SecurityContext for ArangoDeployment pods

## [0.4.4](https://github.com/arangodb/kube-arangodb/tree/0.4.4) (2020-02-27)
- Add new VolumeResize mode to be compatible with Azure flow
- Allow to customize probe configuration options
- Add new upgrade flag for ArangoDB 3.6.0<=

## [0.4.3](https://github.com/arangodb/kube-arangodb/tree/0.4.3) (2020-01-31)
- Prevent DBServer deletion if there are any shards active on it
- Add Maintenance mode annotation for ArangoDeployment

## [0.4.2](https://github.com/arangodb/kube-arangodb/tree/0.4.2) (2019-11-12)
- AntiAffinity for operator pods.
- Add CRD API v1 with support for v1alpha.
- Allow to set annotations in ArangoDeployment resources.
- Add UBI based image.

## [0.4.0](https://github.com/arangodb/kube-arangodb/tree/0.4.0) (2019-10-09)
- Further helm chart fixes for linter.
- Support hot backup.
- Disable scaling buttons if scaling is not possible.

## [0.3.16](https://github.com/arangodb/kube-arangodb/tree/0.3.16) (2019-09-25)
- Revised helm charts.
- Use separate service account for operator.
- Support for ResignLeadership job.
- Allow to set ImagePullSecrets in pods.
- Bug fixes.

## [0.3.15]() (never released, only previews existed)

## [0.3.14](https://github.com/arangodb/kube-arangodb/tree/0.3.14) (2019-08-07)
- Bug fixes for custom sidecars.
- More tests

## [0.3.13](https://github.com/arangodb/kube-arangodb/tree/0.3.13) (2019-08-02)
- Added side car changed to pod rotation criterium
- Added ArangoDB version and image id to member status
- Fix bug with MemberOfCluster condition
- Added test for resource change

## [0.3.12](https://github.com/arangodb/kube-arangodb/tree/0.3.12) (2019-07-04)
- Limit source IP ranges for external services

## [0.3.11](https://github.com/arangodb/kube-arangodb/tree/0.3.11) (2019-06-07)
- Introduced volume claim templates for all server groups that require volume.
- Added arangodb-exporter support as sidecar to all arangodb pods.
- Fixed a bug in the case that all coordinators failed.
- Increase some timeouts in cluster observation.
- Ignore connection errors when removing servers.
- Switch to go 1.12 and modules.
- User sidecars.

## [0.3.10](https://github.com/arangodb/kube-arangodb/tree/0.3.10) (2019-04-04)
- Added Pod Disruption Budgets for all server groups in production mode.
- Added Priority Class Name to be specified per server group.
- Forward resource requirements to k8s.
- Automatic creation of randomized root password on demand.
- Volume resizing (only enlarge).
- Allow to disable liveness probes, increase timeouts in defaults.
- Handle case of all coordinators gone better.
- Added `MY_NODE_NAME` and `NODE_NAME` env vars for all pods.
- Internal communications with ArangoDB more secure through tokens which
  are limited to certain API paths.
- Rolling upgrade waits till all shards are in sync before proceeding to
  next dbserver, even if it takes longer than 15 min.
- Improve installation and upgrade instructions in README.

## [0.3.9](https://github.com/arangodb/kube-arangodb/tree/0.3.9) (2019-02-28)
[Full Changelog](https://github.com/arangodb/kube-arangodb/compare/0.3.8...0.3.9)
- Fixed a serious bug in rolling upgrades which was introduced in 0.3.8.
- Document the drain procedure for k8s nodes.
- Wait for shards to be in sync before continuing upgrade process.
- Rotate members when patch-level upgrade.
- Don't trigger cleanout server during upgrade.
- More robust remove-server actions.

## [0.3.8](https://github.com/arangodb/kube-arangodb/tree/0.3.8) (2019-02-19)
[Full Changelog](https://github.com/arangodb/kube-arangodb/compare/0.3.7...0.3.8)

- Added scaling limits to spec and enforce in operator.
- npm update for dashboard to alleviate security problems.
- Added bare metal walk through to documentation.
- Wait for coordinator to be ready in kubernetes.
- Schedule only one CleanOutServer job in drain scenario, introduce
  Drain phase.
- Take care of case that server is terminated by drain before cleanout
  has completed.
- Added undocumented force-status-reload status field.
- Take care of case that all coordinators have failed: delete all
  coordinator pods and create new ones.
- Updated lodash for dashboard.
- Try harder to remove server from cluster if it does not work right away.
- Update member status, if once decided to drain, continue draining.
  This takes care of more corner cases.

## [0.3.7](https://github.com/arangodb/kube-arangodb/tree/0.3.7) (2019-01-03)
[Full Changelog](https://github.com/arangodb/kube-arangodb/compare/0.3.6...0.3.7)

**Merged pull requests:**

- Use jwt-keyfile option if available. [\#318](https://github.com/arangodb/kube-arangodb/pull/318)
- StorageOperator Volume Size Fix [\#316](https://github.com/arangodb/kube-arangodb/pull/316)

## [0.3.6](https://github.com/arangodb/kube-arangodb/tree/0.3.6) (2018-12-06)
[Full Changelog](https://github.com/arangodb/kube-arangodb/compare/0.3.5...0.3.6)

**Closed issues:**

- Dashboards not aware of kube-proxy [\#278](https://github.com/arangodb/kube-arangodb/issues/278)

**Merged pull requests:**

- Link to k8s platform tutorials. [\#313](https://github.com/arangodb/kube-arangodb/pull/313)
- Updated Go-Driver to latest version. [\#312](https://github.com/arangodb/kube-arangodb/pull/312)
- NodeSelector [\#311](https://github.com/arangodb/kube-arangodb/pull/311)
- Docs: Formatting [\#310](https://github.com/arangodb/kube-arangodb/pull/310)
- Doc: remove duplicate chapter [\#309](https://github.com/arangodb/kube-arangodb/pull/309)
- Doc: remove blanks after tripple tics [\#308](https://github.com/arangodb/kube-arangodb/pull/308)
- License Key [\#307](https://github.com/arangodb/kube-arangodb/pull/307)
- Updated packages containing vulnerabilities [\#306](https://github.com/arangodb/kube-arangodb/pull/306)
- Advertised Endpoints [\#299](https://github.com/arangodb/kube-arangodb/pull/299)

## [0.3.5](https://github.com/arangodb/kube-arangodb/tree/0.3.5) (2018-11-20)
[Full Changelog](https://github.com/arangodb/kube-arangodb/compare/0.3.4...0.3.5)

**Closed issues:**

- Istio compatibility issue [\#260](https://github.com/arangodb/kube-arangodb/issues/260)

**Merged pull requests:**

- Fixing imageID retrieval issue when sidecars are injected. [\#302](https://github.com/arangodb/kube-arangodb/pull/302)
- Bug fix/fix immutable reset [\#301](https://github.com/arangodb/kube-arangodb/pull/301)
- Fixing small type in readme [\#300](https://github.com/arangodb/kube-arangodb/pull/300)
- Make timeout configurable. [\#298](https://github.com/arangodb/kube-arangodb/pull/298)
- fixed getLoadBalancerIP to also handle hostnames [\#297](https://github.com/arangodb/kube-arangodb/pull/297)

## [0.3.4](https://github.com/arangodb/kube-arangodb/tree/0.3.4) (2018-11-06)
[Full Changelog](https://github.com/arangodb/kube-arangodb/compare/0.3.3...0.3.4)

**Merged pull requests:**

- Try to repair changelog generator. [\#296](https://github.com/arangodb/kube-arangodb/pull/296)
- Fixing uninitialised `lastNumberOfServers`. [\#294](https://github.com/arangodb/kube-arangodb/pull/294)
- Fixes for semiautomation. [\#293](https://github.com/arangodb/kube-arangodb/pull/293)
- add ebs volumes to eks doc [\#295](https://github.com/arangodb/kube-arangodb/pull/295)

## [0.3.3](https://github.com/arangodb/kube-arangodb/tree/0.3.3) (2018-11-02)
[Full Changelog](https://github.com/arangodb/kube-arangodb/compare/0.3.2...0.3.3)

**Closed issues:**

- `manifests/arango-crd.yaml` not in repository [\#292](https://github.com/arangodb/kube-arangodb/issues/292)

**Merged pull requests:**

- Make semiautomation files self-contained. [\#291](https://github.com/arangodb/kube-arangodb/pull/291)

## [0.3.2](https://github.com/arangodb/kube-arangodb/tree/0.3.2) (2018-11-02)
[Full Changelog](https://github.com/arangodb/kube-arangodb/compare/0.3.1...0.3.2)

**Closed issues:**

- Operator redeployed not fully functional [\#273](https://github.com/arangodb/kube-arangodb/issues/273)
- Busy Update Loop on PKS [\#272](https://github.com/arangodb/kube-arangodb/issues/272)
- scaling down in production starts pending pods to terminate them immediately [\#267](https://github.com/arangodb/kube-arangodb/issues/267)
- crd inclusion in helm chart prevents subsequent deployments to alternate namespaces [\#261](https://github.com/arangodb/kube-arangodb/issues/261)
- Tutorials with real world examples [\#229](https://github.com/arangodb/kube-arangodb/issues/229)

**Merged pull requests:**

- UI Fix [\#290](https://github.com/arangodb/kube-arangodb/pull/290)
- Revisited scale up and scale down. [\#288](https://github.com/arangodb/kube-arangodb/pull/288)
- Bug fix/extra crd yaml [\#287](https://github.com/arangodb/kube-arangodb/pull/287)
- Documentation/add aks tutorial [\#286](https://github.com/arangodb/kube-arangodb/pull/286)
- IPv6 revisited [\#285](https://github.com/arangodb/kube-arangodb/pull/285)
- Bug fix/readiness upgrade fix [\#283](https://github.com/arangodb/kube-arangodb/pull/283)
- Revert "Skip LoadBalancer Test" [\#282](https://github.com/arangodb/kube-arangodb/pull/282)
- Updated node modules to fix vulnerabilities [\#281](https://github.com/arangodb/kube-arangodb/pull/281)
- First stab at semiautomation. [\#280](https://github.com/arangodb/kube-arangodb/pull/280)
- When doing tests, always pull the image. [\#279](https://github.com/arangodb/kube-arangodb/pull/279)
- Break PKS Loop [\#277](https://github.com/arangodb/kube-arangodb/pull/277)
- Fixed readiness route. [\#276](https://github.com/arangodb/kube-arangodb/pull/276)
- Bug fix/scale up error [\#275](https://github.com/arangodb/kube-arangodb/pull/275)
- minor fix in template generation [\#274](https://github.com/arangodb/kube-arangodb/pull/274)
- Added `disableIPV6` Spec entry. [\#271](https://github.com/arangodb/kube-arangodb/pull/271)
- Test Image Option [\#270](https://github.com/arangodb/kube-arangodb/pull/270)
- Skip LoadBalancer Test [\#269](https://github.com/arangodb/kube-arangodb/pull/269)
- Test/templates [\#266](https://github.com/arangodb/kube-arangodb/pull/266)
- Updated examples to use version 3.3.17. [\#265](https://github.com/arangodb/kube-arangodb/pull/265)
- Unified Readiness Test [\#264](https://github.com/arangodb/kube-arangodb/pull/264)
- Use correct templateoptions for helm charts [\#258](https://github.com/arangodb/kube-arangodb/pull/258)
- Add advanced dc2dc to acceptance test. [\#252](https://github.com/arangodb/kube-arangodb/pull/252)
- adding EKS tutorial [\#289](https://github.com/arangodb/kube-arangodb/pull/289)

## [0.3.1](https://github.com/arangodb/kube-arangodb/tree/0.3.1) (2018-09-25)
[Full Changelog](https://github.com/arangodb/kube-arangodb/compare/0.3.0...0.3.1)

**Closed issues:**

- Helm chart not deploying custom resource definitions [\#254](https://github.com/arangodb/kube-arangodb/issues/254)
- `go get` failing due to nonexistent arangodb/arangosync repo [\#249](https://github.com/arangodb/kube-arangodb/issues/249)
- Helm chart download links broken \(404\) [\#248](https://github.com/arangodb/kube-arangodb/issues/248)
- Make it easy to deploy in another namespace [\#230](https://github.com/arangodb/kube-arangodb/issues/230)
- Deployment Failed to Start in different Namespace other than Default [\#223](https://github.com/arangodb/kube-arangodb/issues/223)

**Merged pull requests:**

- Bugfix/sed on linux [\#259](https://github.com/arangodb/kube-arangodb/pull/259)
- README updates, removing `kubectl apply -f crd.yaml` [\#256](https://github.com/arangodb/kube-arangodb/pull/256)
- Include CRD in helm chart [\#255](https://github.com/arangodb/kube-arangodb/pull/255)

## [0.3.0](https://github.com/arangodb/kube-arangodb/tree/0.3.0) (2018-09-07)
[Full Changelog](https://github.com/arangodb/kube-arangodb/compare/0.2.2...0.3.0)

**Closed issues:**

- Provide an option to add SubjectAltName or option to disable SSL [\#239](https://github.com/arangodb/kube-arangodb/issues/239)
- Use go-upgrade-rules [\#234](https://github.com/arangodb/kube-arangodb/issues/234)
- Spot the difference [\#225](https://github.com/arangodb/kube-arangodb/issues/225)
- How to Delete ArangoDeployment [\#224](https://github.com/arangodb/kube-arangodb/issues/224)
- Unable to delete pods, stuck in terminating state [\#220](https://github.com/arangodb/kube-arangodb/issues/220)
- Do not allow "critical" cmdline arguments to be overwritten [\#207](https://github.com/arangodb/kube-arangodb/issues/207)

**Merged pull requests:**

- Avoid use of arangosync packages [\#250](https://github.com/arangodb/kube-arangodb/pull/250)
- Fixed PV creation on kubernetes 1.11 [\#247](https://github.com/arangodb/kube-arangodb/pull/247)
- Resilience improvements [\#246](https://github.com/arangodb/kube-arangodb/pull/246)
- Adding GKE tutorial [\#245](https://github.com/arangodb/kube-arangodb/pull/245)
- Reject critical options during validation fixes \#207 [\#243](https://github.com/arangodb/kube-arangodb/pull/243)
- Trying to stabalize resilience tests [\#242](https://github.com/arangodb/kube-arangodb/pull/242)
- Adding helm charts for deploying the operators [\#238](https://github.com/arangodb/kube-arangodb/pull/238)
- Include license in upgrade check [\#237](https://github.com/arangodb/kube-arangodb/pull/237)
- Use new CurrentImage field to prevent unintended upgrades. [\#236](https://github.com/arangodb/kube-arangodb/pull/236)
- Use go-upgrade-rules to make "is upgrade allowed" decision fixes \#234 [\#235](https://github.com/arangodb/kube-arangodb/pull/235)
- Updated versions to known "proper" versions [\#233](https://github.com/arangodb/kube-arangodb/pull/233)
- Applying defaults after immutable fields have been reset [\#232](https://github.com/arangodb/kube-arangodb/pull/232)
- Updated go-driver to latest version [\#231](https://github.com/arangodb/kube-arangodb/pull/231)
- EE note for Kubernetes DC2DC [\#222](https://github.com/arangodb/kube-arangodb/pull/222)
- Documented dashboard usage [\#219](https://github.com/arangodb/kube-arangodb/pull/219)
- Load balancing tests [\#218](https://github.com/arangodb/kube-arangodb/pull/218)
- Add links to other operators in dashboard menu [\#217](https://github.com/arangodb/kube-arangodb/pull/217)
- Grouping style elements in 1 place [\#216](https://github.com/arangodb/kube-arangodb/pull/216)
- Adding ArangoDeploymentReplication dashboard. [\#215](https://github.com/arangodb/kube-arangodb/pull/215)
- Do not build initcontainer for imageid pod [\#214](https://github.com/arangodb/kube-arangodb/pull/214)
- Dashboard for ArangoLocalStorage operator [\#213](https://github.com/arangodb/kube-arangodb/pull/213)
- Adjust documentation based on new load balancer support. [\#212](https://github.com/arangodb/kube-arangodb/pull/212)
- Feature/dashboard [\#211](https://github.com/arangodb/kube-arangodb/pull/211)
- Use gin as HTTP server framework [\#210](https://github.com/arangodb/kube-arangodb/pull/210)
- Dashboard design concept [\#209](https://github.com/arangodb/kube-arangodb/pull/209)

## [0.2.2](https://github.com/arangodb/kube-arangodb/tree/0.2.2) (2018-06-29)
[Full Changelog](https://github.com/arangodb/kube-arangodb/compare/0.2.1...0.2.2)

**Closed issues:**

- Unable to unset standard storage class in GKE using kubectl [\#200](https://github.com/arangodb/kube-arangodb/issues/200)
- Fix operators Deployment spec wrt minimum availability [\#198](https://github.com/arangodb/kube-arangodb/issues/198)
- Rotate server when cmdline arguments change [\#189](https://github.com/arangodb/kube-arangodb/issues/189)

**Merged pull requests:**

- Set a `role=leader` label on the Pod who won the leader election [\#208](https://github.com/arangodb/kube-arangodb/pull/208)
- Rotate server on changed arguments [\#206](https://github.com/arangodb/kube-arangodb/pull/206)
- Documentation fixes [\#205](https://github.com/arangodb/kube-arangodb/pull/205)
- Fixed get/set Default flag for StorageClasses [\#204](https://github.com/arangodb/kube-arangodb/pull/204)
- Log improvements [\#203](https://github.com/arangodb/kube-arangodb/pull/203)
- All operator Pods will now reach the Ready state. [\#201](https://github.com/arangodb/kube-arangodb/pull/201)

## [0.2.1](https://github.com/arangodb/kube-arangodb/tree/0.2.1) (2018-06-19)
[Full Changelog](https://github.com/arangodb/kube-arangodb/compare/0.2.0...0.2.1)

## [0.2.0](https://github.com/arangodb/kube-arangodb/tree/0.2.0) (2018-06-19)
[Full Changelog](https://github.com/arangodb/kube-arangodb/compare/0.1.0...0.2.0)

**Closed issues:**

- Guard operations that yield downtime with an `downtimeAllowed` field [\#190](https://github.com/arangodb/kube-arangodb/issues/190)
- Require at least 2 dbservers for `Cluster` deployment [\#178](https://github.com/arangodb/kube-arangodb/issues/178)
- Resource re-deployments when changing specific specs [\#164](https://github.com/arangodb/kube-arangodb/issues/164)
- PVC's can get stuck in Terminating state [\#157](https://github.com/arangodb/kube-arangodb/issues/157)
- PVC [\#156](https://github.com/arangodb/kube-arangodb/issues/156)
- Add timeout for reconciliation plan\(items\) [\#154](https://github.com/arangodb/kube-arangodb/issues/154)
- Add setting to specify ServiceAccount for deployment [\#146](https://github.com/arangodb/kube-arangodb/issues/146)
- Finalizers TODO [\#138](https://github.com/arangodb/kube-arangodb/issues/138)
- Prevent deleting pods \(manually\) using finalizers [\#134](https://github.com/arangodb/kube-arangodb/issues/134)
- Set controller of pods to support `kubectl drain` [\#132](https://github.com/arangodb/kube-arangodb/issues/132)
- Add option to taint pods [\#131](https://github.com/arangodb/kube-arangodb/issues/131)
- OpenShift: No DB is getting deployed [\#128](https://github.com/arangodb/kube-arangodb/issues/128)
- ArangoDeploymentTasks [\#34](https://github.com/arangodb/kube-arangodb/issues/34)
- ArangoLocalStorage tasks [\#33](https://github.com/arangodb/kube-arangodb/issues/33)

**Merged pull requests:**

- Adding downtimeAllowed field [\#194](https://github.com/arangodb/kube-arangodb/pull/194)
- Added tutorial for configuring DC2DC of Kubernetes [\#187](https://github.com/arangodb/kube-arangodb/pull/187)
- Various TLS & Sync related fixes [\#186](https://github.com/arangodb/kube-arangodb/pull/186)
- Use standard EventRecord to use event compression [\#185](https://github.com/arangodb/kube-arangodb/pull/185)
- Fixed ID prefix for single servers [\#184](https://github.com/arangodb/kube-arangodb/pull/184)
- Allow changing server group storage class. [\#183](https://github.com/arangodb/kube-arangodb/pull/183)
- Added test timeouts to all stages [\#182](https://github.com/arangodb/kube-arangodb/pull/182)
- Added renewal of deployment TLS CA certificate [\#181](https://github.com/arangodb/kube-arangodb/pull/181)
- Min dbserver count is 2. Revert phase when cleanout has failed [\#180](https://github.com/arangodb/kube-arangodb/pull/180)
- Prefer distinct nodes, even when not required [\#179](https://github.com/arangodb/kube-arangodb/pull/179)
- Added duration test app [\#177](https://github.com/arangodb/kube-arangodb/pull/177)
- Improved readiness probe, database services only use ready pods [\#176](https://github.com/arangodb/kube-arangodb/pull/176)
- Documenting acceptance test [\#175](https://github.com/arangodb/kube-arangodb/pull/175)
- Avoid useless warnings in log [\#174](https://github.com/arangodb/kube-arangodb/pull/174)
- Hide "dangerous" functions of MemberStatusList [\#173](https://github.com/arangodb/kube-arangodb/pull/173)
- Avoid overwriting status changes [\#172](https://github.com/arangodb/kube-arangodb/pull/172)
- Abort reconcilientation plan on failed cleanout server [\#171](https://github.com/arangodb/kube-arangodb/pull/171)
- Improving documentation [\#170](https://github.com/arangodb/kube-arangodb/pull/170)
- Remove service stickyness [\#169](https://github.com/arangodb/kube-arangodb/pull/169)
- Prevent deleting the PV when the PVC has already been attached to it [\#168](https://github.com/arangodb/kube-arangodb/pull/168)
- Various test improvements [\#167](https://github.com/arangodb/kube-arangodb/pull/167)
- Added unit tests for pv\_creator.go [\#166](https://github.com/arangodb/kube-arangodb/pull/166)
- Added finalizer on deployment, used to remove child finalizers on delete [\#165](https://github.com/arangodb/kube-arangodb/pull/165)
- Fix endless rotation because of serviceAccount `default` [\#163](https://github.com/arangodb/kube-arangodb/pull/163)
- Force volumes to unique nodes for production environments [\#162](https://github.com/arangodb/kube-arangodb/pull/162)
- Improved Service documentation [\#161](https://github.com/arangodb/kube-arangodb/pull/161)
- Reconciliation plan-item timeout [\#160](https://github.com/arangodb/kube-arangodb/pull/160)
- Operator high-availability [\#155](https://github.com/arangodb/kube-arangodb/pull/155)
- Cleanup long terminating stateful pods [\#153](https://github.com/arangodb/kube-arangodb/pull/153)
- Allow customization of serviceAccountName for pods [\#152](https://github.com/arangodb/kube-arangodb/pull/152)
- Cleanup stateless pods that are in terminating state for a long time [\#151](https://github.com/arangodb/kube-arangodb/pull/151)
- Added no-execute tolerations on operators to failover quicker [\#150](https://github.com/arangodb/kube-arangodb/pull/150)
- Replication shard status in ArangoDeploymentReplication status [\#148](https://github.com/arangodb/kube-arangodb/pull/148)
- Sync access packages [\#147](https://github.com/arangodb/kube-arangodb/pull/147)
- Adding syncmaster&worker reconciliation support. [\#145](https://github.com/arangodb/kube-arangodb/pull/145)
- Fixes needed to run on latest openshift. [\#144](https://github.com/arangodb/kube-arangodb/pull/144)
- `ArangoDeploymentReplication` resource [\#143](https://github.com/arangodb/kube-arangodb/pull/143)
- Adding deployment replication spec [\#142](https://github.com/arangodb/kube-arangodb/pull/142)
- No stickyness for EA service of type LoadBalancer [\#141](https://github.com/arangodb/kube-arangodb/pull/141)
- Added `tolerations` field to configure tolerations of generated pods. [\#140](https://github.com/arangodb/kube-arangodb/pull/140)
- Inspect node schedulable state [\#139](https://github.com/arangodb/kube-arangodb/pull/139)
- Make use of GOCACHE as docker volume for improved build times [\#137](https://github.com/arangodb/kube-arangodb/pull/137)
- Feature: finalizers [\#136](https://github.com/arangodb/kube-arangodb/pull/136)
- Added a spec regarding the rules for eviction & replacement of pods [\#133](https://github.com/arangodb/kube-arangodb/pull/133)
- Added support for running arangosync master & worker servers. [\#130](https://github.com/arangodb/kube-arangodb/pull/130)
- Updated go-certificates & go-driver to latest versions [\#127](https://github.com/arangodb/kube-arangodb/pull/127)
- Added Database external access service feature [\#126](https://github.com/arangodb/kube-arangodb/pull/126)
- Updated to latest go-driver [\#125](https://github.com/arangodb/kube-arangodb/pull/125)
- BREAKING CHANGE: Deployment mode ResilientSingle renamed to ActiveFailover [\#124](https://github.com/arangodb/kube-arangodb/pull/124)
- add persistent-volume tests [\#97](https://github.com/arangodb/kube-arangodb/pull/97)

## [0.1.0](https://github.com/arangodb/kube-arangodb/tree/0.1.0) (2018-04-06)
[Full Changelog](https://github.com/arangodb/kube-arangodb/compare/0.0.1...0.1.0)

**Closed issues:**

- make sure scripts terminate to avoid hanging CI [\#63](https://github.com/arangodb/kube-arangodb/issues/63)
- prefix environment variables [\#62](https://github.com/arangodb/kube-arangodb/issues/62)
- warning when passing string literal "None" as spec.tls.caSecretName [\#60](https://github.com/arangodb/kube-arangodb/issues/60)

**Merged pull requests:**

- Fixed down/upgrading resilient single deployments. [\#123](https://github.com/arangodb/kube-arangodb/pull/123)
- Various docs improvements & fixes [\#122](https://github.com/arangodb/kube-arangodb/pull/122)
- Added tests for query cursors on various deployments. [\#121](https://github.com/arangodb/kube-arangodb/pull/121)
- Remove upgrade resilient single 3.2 -\> 3.3 test. [\#120](https://github.com/arangodb/kube-arangodb/pull/120)
- Various renamings in tests such that common names are used. [\#119](https://github.com/arangodb/kube-arangodb/pull/119)
- Added envvar \(CLEANUPDEPLOYMENTS\) to cleanup failed tests. [\#118](https://github.com/arangodb/kube-arangodb/pull/118)
- Added test that removes PV, PVC & Pod or dbserver. \[ci VERBOSE=1\] \[ci LONG=1\] \[ci TESTOPTIONS="-test.run ^TestResiliencePVDBServer$"\] [\#117](https://github.com/arangodb/kube-arangodb/pull/117)
- Fixed expected value for ENGINE file in init container of dbserver. [\#116](https://github.com/arangodb/kube-arangodb/pull/116)
- Improved liveness detection [\#115](https://github.com/arangodb/kube-arangodb/pull/115)
- Run chaos-monkey in go-routine to avoid blocking the operator [\#114](https://github.com/arangodb/kube-arangodb/pull/114)
- Added examples for exposing metrics to Prometheus [\#113](https://github.com/arangodb/kube-arangodb/pull/113)
- Replace HTTP server with HTTPS server [\#112](https://github.com/arangodb/kube-arangodb/pull/112)
- Disabled colorizing logs [\#111](https://github.com/arangodb/kube-arangodb/pull/111)
- Safe resource watcher [\#110](https://github.com/arangodb/kube-arangodb/pull/110)
- Archive log files [\#109](https://github.com/arangodb/kube-arangodb/pull/109)
- Doc - Follow file name conventions of main docs, move to Tutorials [\#108](https://github.com/arangodb/kube-arangodb/pull/108)
- Quickly fail when deployment no longer exists [\#107](https://github.com/arangodb/kube-arangodb/pull/107)
- BREAKING CHANGE: Renamed all enum values to title case [\#104](https://github.com/arangodb/kube-arangodb/pull/104)
- Changed TLSSpec.TTL to new string based `Duration` type [\#103](https://github.com/arangodb/kube-arangodb/pull/103)
- Added automatic renewal of TLS server certificates [\#102](https://github.com/arangodb/kube-arangodb/pull/102)
- Adding GettingStarted page and structuring docs for website [\#101](https://github.com/arangodb/kube-arangodb/pull/101)
- Added LivenessProbe & Readiness probe [\#100](https://github.com/arangodb/kube-arangodb/pull/100)
- Patch latest version number in README [\#99](https://github.com/arangodb/kube-arangodb/pull/99)
- Adding CHANGELOG.md generation [\#98](https://github.com/arangodb/kube-arangodb/pull/98)
- Adding chaos-monkey for deployments [\#96](https://github.com/arangodb/kube-arangodb/pull/96)
- Check contents of persisted volume when dbserver is restarting [\#95](https://github.com/arangodb/kube-arangodb/pull/95)
- Added helper to prepull arangodb \(enterprise\) image. This allows the normal tests to have decent timeouts while prevent a timeout caused by a long during image pull. [\#94](https://github.com/arangodb/kube-arangodb/pull/94)
- Fixing PV cleanup [\#93](https://github.com/arangodb/kube-arangodb/pull/93)
- Check member failure [\#92](https://github.com/arangodb/kube-arangodb/pull/92)
- Tracking recent pod terminations [\#91](https://github.com/arangodb/kube-arangodb/pull/91)
- Enable LONG on kube-arangodb-long test [\#90](https://github.com/arangodb/kube-arangodb/pull/90)
- Tests/multi deployment [\#89](https://github.com/arangodb/kube-arangodb/pull/89)
- Tests/modes [\#88](https://github.com/arangodb/kube-arangodb/pull/88)
- increase timeout for long running tests [\#87](https://github.com/arangodb/kube-arangodb/pull/87)
- fix rocksdb\_encryption\_test [\#86](https://github.com/arangodb/kube-arangodb/pull/86)
- fix - /api/version will answer on all servers \(not leader only\) [\#85](https://github.com/arangodb/kube-arangodb/pull/85)
- fixes required after merge [\#84](https://github.com/arangodb/kube-arangodb/pull/84)
- Deployment state -\> phase [\#83](https://github.com/arangodb/kube-arangodb/pull/83)
- Added detection on unschedulable pods [\#82](https://github.com/arangodb/kube-arangodb/pull/82)
- AsOwner no longer things the owner refers to a controller. It refers to the ArangoDeployment [\#81](https://github.com/arangodb/kube-arangodb/pull/81)
- Store & compare hash of secrets. [\#80](https://github.com/arangodb/kube-arangodb/pull/80)
- Control jenkins from git commit log. [\#79](https://github.com/arangodb/kube-arangodb/pull/79)
- Fix scale-up [\#78](https://github.com/arangodb/kube-arangodb/pull/78)
- Added terminated-pod cleanup to speed up re-creation of pods. [\#77](https://github.com/arangodb/kube-arangodb/pull/77)
- add upgrade tests [\#76](https://github.com/arangodb/kube-arangodb/pull/76)
- check result of api version call [\#75](https://github.com/arangodb/kube-arangodb/pull/75)
- Also watch changes in PVCs and Services [\#74](https://github.com/arangodb/kube-arangodb/pull/74)
- Feature/test individual pod deletion [\#72](https://github.com/arangodb/kube-arangodb/pull/72)
- Moved low level resource \(pod,pvc,secret,service\) creation & inspection to resources sub-package. [\#71](https://github.com/arangodb/kube-arangodb/pull/71)
- Moved reconciliation code to separate package [\#70](https://github.com/arangodb/kube-arangodb/pull/70)
- Test/different deployments resilient [\#69](https://github.com/arangodb/kube-arangodb/pull/69)
- Store accepted spec [\#68](https://github.com/arangodb/kube-arangodb/pull/68)
- Fixed behavior for scaling UI integration wrt startup of the cluster [\#67](https://github.com/arangodb/kube-arangodb/pull/67)
- Fixed immitable `mode` field. [\#66](https://github.com/arangodb/kube-arangodb/pull/66)
- Integrate with scaling web-UI [\#65](https://github.com/arangodb/kube-arangodb/pull/65)
- add test for different deployments [\#64](https://github.com/arangodb/kube-arangodb/pull/64)
- Fixed validation of tls.caSecretName=None [\#61](https://github.com/arangodb/kube-arangodb/pull/61)
- Feature/add tests for immutable cluster parameters [\#59](https://github.com/arangodb/kube-arangodb/pull/59)
- rename test function [\#58](https://github.com/arangodb/kube-arangodb/pull/58)
- Detecting ImageID & ArangoDB version. [\#57](https://github.com/arangodb/kube-arangodb/pull/57)
- Adds ssl support for scaling test [\#53](https://github.com/arangodb/kube-arangodb/pull/53)
- Rotation support for members. [\#49](https://github.com/arangodb/kube-arangodb/pull/49)
- begin to add tests for `apis/storage/v1alpha` [\#36](https://github.com/arangodb/kube-arangodb/pull/36)

## [0.0.1](https://github.com/arangodb/kube-arangodb/tree/0.0.1) (2018-03-20)
**Merged pull requests:**

- Changed scope of ArangoLocalStorage to Cluster. [\#56](https://github.com/arangodb/kube-arangodb/pull/56)
- External crd creation [\#55](https://github.com/arangodb/kube-arangodb/pull/55)
- Rename default docker image to kube-arangodb [\#54](https://github.com/arangodb/kube-arangodb/pull/54)
- Splitting operator in two parts [\#52](https://github.com/arangodb/kube-arangodb/pull/52)
- Turn on TLS by default [\#51](https://github.com/arangodb/kube-arangodb/pull/51)
- Rename repository to `kube-arangodb` [\#48](https://github.com/arangodb/kube-arangodb/pull/48)
- Use single image tag to prevent polluting the docker hub [\#47](https://github.com/arangodb/kube-arangodb/pull/47)
- Renamed pkg/apis/arangodb to pkg/apis/deployment [\#46](https://github.com/arangodb/kube-arangodb/pull/46)
- Added release code [\#45](https://github.com/arangodb/kube-arangodb/pull/45)
- Cleaning up deployment, avoiding docker overrides [\#44](https://github.com/arangodb/kube-arangodb/pull/44)
- TLS support [\#43](https://github.com/arangodb/kube-arangodb/pull/43)
- Adds "Storage Resource" to user README [\#42](https://github.com/arangodb/kube-arangodb/pull/42)
- Reworked TLS spec [\#41](https://github.com/arangodb/kube-arangodb/pull/41)
- Set sesion affinity for coordinator [\#40](https://github.com/arangodb/kube-arangodb/pull/40)
- Set PublishNotReadyAddresses on coordinator&syncmasters service [\#39](https://github.com/arangodb/kube-arangodb/pull/39)
- Prepare test cluster [\#38](https://github.com/arangodb/kube-arangodb/pull/38)
- Run tests on multiple clusters in parallel [\#37](https://github.com/arangodb/kube-arangodb/pull/37)
- Implemented isDefault behavior of storage class [\#35](https://github.com/arangodb/kube-arangodb/pull/35)
- add some tests for util/k8sutil/erros.go [\#32](https://github.com/arangodb/kube-arangodb/pull/32)
- Adding `ArangoLocalStorage` resource \(wip\) [\#31](https://github.com/arangodb/kube-arangodb/pull/31)
- Added custom resource spec for ArangoDB Storage operator. [\#30](https://github.com/arangodb/kube-arangodb/pull/30)
- Added unit tests for k8s secrets & utility methods [\#28](https://github.com/arangodb/kube-arangodb/pull/28)
- Added unit test for creating affinity [\#27](https://github.com/arangodb/kube-arangodb/pull/27)
- More simple tests [\#26](https://github.com/arangodb/kube-arangodb/pull/26)
- Changed default storage engine to RocksDB [\#24](https://github.com/arangodb/kube-arangodb/pull/24)
- Adding command line tests for arangod commandlines. [\#23](https://github.com/arangodb/kube-arangodb/pull/23)
- UnitTests for plan\_builder [\#22](https://github.com/arangodb/kube-arangodb/pull/22)
- Unit tests for apis/arangodb/v1alpha package [\#21](https://github.com/arangodb/kube-arangodb/pull/21)
- Fix bash error [\#20](https://github.com/arangodb/kube-arangodb/pull/20)
- Renamed Controller to Operator [\#19](https://github.com/arangodb/kube-arangodb/pull/19)
- Cleanup kubernetes after tests [\#18](https://github.com/arangodb/kube-arangodb/pull/18)
- Adding rocksdb encryption key support [\#17](https://github.com/arangodb/kube-arangodb/pull/17)
- Adding test design [\#16](https://github.com/arangodb/kube-arangodb/pull/16)
- avoid sub-shell creation [\#15](https://github.com/arangodb/kube-arangodb/pull/15)
- Adding authentication support [\#14](https://github.com/arangodb/kube-arangodb/pull/14)
- Scaling deployments [\#13](https://github.com/arangodb/kube-arangodb/pull/13)
- Test framework [\#11](https://github.com/arangodb/kube-arangodb/pull/11)
- Change docs to "authentication default on" [\#10](https://github.com/arangodb/kube-arangodb/pull/10)
- Pod monitoring [\#9](https://github.com/arangodb/kube-arangodb/pull/9)
- Pod affinity [\#8](https://github.com/arangodb/kube-arangodb/pull/8)
- Extended storage docs wrt local storage [\#7](https://github.com/arangodb/kube-arangodb/pull/7)
- Adding event support [\#6](https://github.com/arangodb/kube-arangodb/pull/6)
- Added pod probes [\#5](https://github.com/arangodb/kube-arangodb/pull/5)
- Creating pods [\#4](https://github.com/arangodb/kube-arangodb/pull/4)
- Extending spec & status object. Implementing service & pvc creation [\#3](https://github.com/arangodb/kube-arangodb/pull/3)
- Initial API objects & vendoring [\#2](https://github.com/arangodb/kube-arangodb/pull/2)
- Added specification of custom resource [\#1](https://github.com/arangodb/kube-arangodb/pull/1)



\* *This Change Log was automatically generated by [github_changelog_generator](https://github.com/skywinder/Github-Changelog-Generator)*<|MERGE_RESOLUTION|>--- conflicted
+++ resolved
@@ -11,12 +11,9 @@
 - (Bugfix) Fix CRD yaml (chart)
 - (Bugfix) (EE) Fix MemberMaintenance Context and ClusterMaintenance discovery
 - (Feature) Add proper Prometheus endpoint compression + 204 response code
-<<<<<<< HEAD
-- (Bugfix) Use ArangoMember as owner reference for syncmaster secrets instead of Deployment
-=======
 - (Feature) Reconciliation Loop Interval option
 - (Bugfix) Fix GZIP encoding in case of small responses
->>>>>>> 278cc60b
+- (Bugfix) Use ArangoMember as owner reference for syncmaster secrets instead of Deployment
 
 ## [1.2.32](https://github.com/arangodb/kube-arangodb/tree/1.2.32) (2023-08-07)
 - (Feature) Backup lifetime - remove Backup once its lifetime has been reached
