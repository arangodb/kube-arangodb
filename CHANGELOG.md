# Change Log

## [master](https://github.com/arangodb/kube-arangodb/tree/master) (N/A)
- Replace `beta.kubernetes.io/arch` Pod label with `kubernetes.io/arch` using Silent Rotation
- Add "Short Names" feature
- Switch ArangoDB Image Discovery process from Headless Service to Pod IP
<<<<<<< HEAD
- Add Topology support
=======
- Fix PVC Resize for Single servers
>>>>>>> b60b48eb

## [1.2.3](https://github.com/arangodb/kube-arangodb/tree/1.2.3) (2021-09-24)
- Update UBI Image to 8.4
- Fix ArangoSync Liveness Probe
- Allow runtime update of Sidecar images
- Allow Agent recreation with preserved IDs
- The internal metrics exporter can not be disabled
- Changing the topics' log level without restarting the container.
  When the topic is removed from the argument list then it will not 
  be turned off in the ArangoDB automatically.
- Allow to customize SchedulerName inside Member Pod
- Add Enterprise Edition support

## [1.2.2](https://github.com/arangodb/kube-arangodb/tree/1.2.2) (2021-09-09)
- Update 'github.com/arangodb/arangosync-client' dependency to v0.7.0
- Add HighPriorityPlan to ArangoDeployment Status
- Add Pending Member phase
- Add Ephemeral Volumes for apps feature
- Check if the DB server is cleaned out.
- Render Pod Template in ArangoMember Spec and Status
- Add Pod PropagationModes
- Fix MemberUp action for ActiveFailover

## [1.2.1](https://github.com/arangodb/kube-arangodb/tree/1.2.1) (2021-07-28)
- Fix ArangoMember race with multiple ArangoDeployments within single namespace
- Allow to define Member Recreation Policy within group
- Replace 'github.com/dgrijalva/jwt-go' with 'github.com/golang-jwt/jwt'
- Update 'github.com/gin-gonic/gin' dependency to v1.7.2

## [1.2.0](https://github.com/arangodb/kube-arangodb/tree/1.2.0) (2021-07-16)
- Enable "Operator Internal Metrics Exporter" by default
- Enable "Operator Maintenance Management Support" by default
- Add Operator `/api/v1/version` endpoint

## [1.1.10](https://github.com/arangodb/kube-arangodb/tree/1.1.10) (2021-07-06)
- Switch K8S CRD API to V1
- Deprecate Alpine image usage
- Use persistent name and namespace in ArangoDeployment reconcilation loop
- Remove finalizers when Server container is already terminated and reduce initial reconciliation delay
- Add new logger services - reconciliation and event

## [1.1.9](https://github.com/arangodb/kube-arangodb/tree/1.1.9) (2021-05-28)
- Add IP, DNS, ShortDNS, HeadlessService (Default) communication methods
- Migrate ArangoExporter into Operator code

## [1.1.8](https://github.com/arangodb/kube-arangodb/tree/1.1.8) (2021-04-21)
- Prevent Single member recreation
- Add OwnerReference to ClusterIP member service
- Add InternalPort to ServerGroupSpec to allow user to expose tcp connection over localhost for sidecars

## [1.1.7](https://github.com/arangodb/kube-arangodb/tree/1.1.7) (2021-04-14)
- Bump Kubernetes Dependencies to 1.19.x
- Add ArangoMember status propagation
- Add ShutdownMethod option for members
- Fix Maintenance Plan actions

## [1.1.6](https://github.com/arangodb/kube-arangodb/tree/1.1.6) (2021-03-02)
- Add ArangoMember Resource and required RBAC rules

## [1.1.5](https://github.com/arangodb/kube-arangodb/tree/1.1.5) (2021-02-20)
- Fix AKS Volume Resize mode
- Use cached status in member client creation
- Remove failed DBServers
- Remove deadlock in internal cache
- Replace CleanOut action with ResignLeadership on rotate PVC resize mode

## [1.1.4](https://github.com/arangodb/kube-arangodb/tree/1.1.4) (2021-02-15)
- Add support for spec.ClusterDomain to be able to use FQDN in ArangoDB cluster communication
- Add Version Check feature with extended Upgrade checks
- Fix Upgrade failures recovery
- Add ResignLeadership action before Upgrade, Restart and Shutdown actions

## [1.1.3](https://github.com/arangodb/kube-arangodb/tree/1.1.3) (2020-12-16)
- Add v2alpha1 API for ArangoDeployment and ArangoDeploymentReplication
- Migrate CRD to apiextensions.k8s.io/v1
- Add customizable log levels per service
- Move Upgrade as InitContainer and fix Direct Image discovery mode
- Allow to remove currently executed plan by annotation

## [1.1.2](https://github.com/arangodb/kube-arangodb/tree/1.1.2) (2020-11-11)
- Fix Bootstrap phase and move it under Plan

## [1.1.1](https://github.com/arangodb/kube-arangodb/tree/1.1.1) (2020-11-04)
- Allow to mount EmptyDir
- Allow to specify initContainers in pods
- Add serviceAccount, resources and securityContext fields to ID Group
- Allow to override Entrypoint
- Add NodeSelector to Deployment Helm Chart

## [1.1.0](https://github.com/arangodb/kube-arangodb/tree/1.1.0) (2020-10-14)
- Change NumberOfCores and MemoryOverride flags to be set to true by default
- Enable by default and promote to Production Ready - JWT Rotation Feature, TLS Rotation Feature
- Deprecate K8S < 1.16
- Fix Upgrade procedure to safely evict pods during upgrade
- Fix Panics in Deployments without authentication
- Fix ChaosMonkey mode
- Allow append on empty annotations
- Add annotations and labels on pod creation

## [1.0.8](https://github.com/arangodb/kube-arangodb/tree/1.0.8) (2020-09-10)
- Fix Volume rotation on AKS

## [1.0.7](https://github.com/arangodb/kube-arangodb/tree/1.0.7) (2020-09-09)
- Always use JWT Authorized requests in internal communication
- Add Operator Maintenance Management feature
- Add support for ARANGODB_OVERRIDE_DETECTED_NUMBER_OF_CORES ArangoDB Environment Variable
- Allow to use privileged pods in ArangoStorage

## [1.0.6](https://github.com/arangodb/kube-arangodb/tree/1.0.6) (2020-08-19)
- Add Operator Namespaced mode (Alpha)
- Fix ActiveFailover Upgrade procedure

## [1.0.5](https://github.com/arangodb/kube-arangodb/tree/1.0.5) (2020-08-05)
- Add Labels and Annotations to ServiceMonitor
- Allow to expose Exporter in HTTP with secured Deployments
- Change rotation by annotation order (coordinator before dbserver)
- Fix NodeAffinity propagation
- Allow to disable Foxx Queues on Cluster mode

## [1.0.4](https://github.com/arangodb/kube-arangodb/tree/1.0.4) (2020-07-28)
- Add Encryption Key rotation feature for ArangoDB EE 3.7+
- Improve TLS CA and Keyfile rotation for CE and EE
- Add runtime TLS rotation for ArangoDB EE 3.7+
- Add Kustomize support
- Improve Helm 3 support
- Allow to customize ID Pod selectors
- Add Label and Envs Pod customization
- Improved JWT Rotation
- Allow to customize Security Context in pods
- Remove dead Coordinators in Cluster mode
- Add AutoRecovery flag to recover cluster in case of deadlock
- Add Operator Single mode
- Improve SecurityContext settings
- Update k8s dependency to 1.15.11
- Add Scope parameter to Operator

## [1.0.3](https://github.com/arangodb/kube-arangodb/tree/1.0.3) (2020-05-25)
- Prevent deletion of not known PVC's
- Move Restore as Plan

## [1.0.2](https://github.com/arangodb/kube-arangodb/tree/1.0.2) (2020-04-16)
- Added additional checks in UpToDate condition
- Added extended Rotation check for Cluster mode
- Removed old rotation logic (rotation of ArangoDeployment may be enforced after Operator upgrade)
- Added UpToDate condition in ArangoDeployment Status

## [1.0.1](https://github.com/arangodb/kube-arangodb/tree/1.0.1) (2020-03-25)
- Added Customizable Affinity settings for ArangoDB Member Pods
- Added possibility to override default images used by ArangoDeployment
- Added possibility to set probes on all groups
- Added Image Discovery type in ArangoDeployment spec
- Prevent Agency Members recreation
- Added Customizable Volumes and VolumeMounts for ArangoDB server container
- Added MemoryOverride flag for ArangoDB >= 3.6.3
- Improved Rotation discovery process
- Added annotation to rotate ArangoDeployment in secure way

## [1.0.0](https://github.com/arangodb/kube-arangodb/tree/1.0.0) (2020-03-03)
- Removal of v1alpha support for ArangoDeployment, ArangoDeploymentReplication, ArangoBackup
- Added new command to operator - version

## [0.4.5](https://github.com/arangodb/kube-arangodb/tree/0.4.5) (2020-03-02)
- Add Customizable SecurityContext for ArangoDeployment pods

## [0.4.4](https://github.com/arangodb/kube-arangodb/tree/0.4.4) (2020-02-27)
- Add new VolumeResize mode to be compatible with Azure flow
- Allow to customize probe configuration options
- Add new upgrade flag for ArangoDB 3.6.0<=

## [0.4.3](https://github.com/arangodb/kube-arangodb/tree/0.4.3) (2020-01-31)
- Prevent DBServer deletion if there are any shards active on it
- Add Maintenance mode annotation for ArangoDeployment

## [0.4.2](https://github.com/arangodb/kube-arangodb/tree/0.4.2) (2019-11-12)
- AntiAffinity for operator pods.
- Add CRD API v1 with support for v1alpha.
- Allow to set annotations in ArangoDeployment resources.
- Add UBI based image.

## [0.4.0](https://github.com/arangodb/kube-arangodb/tree/0.4.0) (2019-10-09)
- Further helm chart fixes for linter.
- Support hot backup.
- Disable scaling buttons if scaling is not possible.

## [0.3.16](https://github.com/arangodb/kube-arangodb/tree/0.3.16) (2019-09-25)
- Revised helm charts.
- Use separate service account for operator.
- Support for ResignLeadership job.
- Allow to set ImagePullSecrets in pods.
- Bug fixes.

## [0.3.15]() (never released, only previews existed)

## [0.3.14](https://github.com/arangodb/kube-arangodb/tree/0.3.14) (2019-08-07)
- Bug fixes for custom sidecars.
- More tests

## [0.3.13](https://github.com/arangodb/kube-arangodb/tree/0.3.13) (2019-08-02)
- Added side car changed to pod rotation criterium
- Added ArangoDB version and image id to member status
- Fix bug with MemberOfCluster condition
- Added test for resource change

## [0.3.12](https://github.com/arangodb/kube-arangodb/tree/0.3.12) (2019-07-04)
- Limit source IP ranges for external services

## [0.3.11](https://github.com/arangodb/kube-arangodb/tree/0.3.11) (2019-06-07)
- Introduced volume claim templates for all server groups that require volume.
- Added arangodb-exporter support as sidecar to all arangodb pods.
- Fixed a bug in the case that all coordinators failed.
- Increase some timeouts in cluster observation.
- Ignore connection errors when removing servers.
- Switch to go 1.12 and modules.
- User sidecars.

## [0.3.10](https://github.com/arangodb/kube-arangodb/tree/0.3.10) (2019-04-04)
- Added Pod Disruption Budgets for all server groups in production mode.
- Added Priority Class Name to be specified per server group.
- Forward resource requirements to k8s.
- Automatic creation of randomized root password on demand.
- Volume resizing (only enlarge).
- Allow to disable liveness probes, increase timeouts in defaults.
- Handle case of all coordinators gone better.
- Added `MY_NODE_NAME` and `NODE_NAME` env vars for all pods.
- Internal communications with ArangoDB more secure through tokens which
  are limited to certain API paths.
- Rolling upgrade waits till all shards are in sync before proceeding to
  next dbserver, even if it takes longer than 15 min.
- Improve installation and upgrade instructions in README.

## [0.3.9](https://github.com/arangodb/kube-arangodb/tree/0.3.9) (2019-02-28)
[Full Changelog](https://github.com/arangodb/kube-arangodb/compare/0.3.8...0.3.9)
- Fixed a serious bug in rolling upgrades which was introduced in 0.3.8.
- Document the drain procedure for k8s nodes.
- Wait for shards to be in sync before continuing upgrade process.
- Rotate members when patch-level upgrade.
- Don't trigger cleanout server during upgrade.
- More robust remove-server actions.

## [0.3.8](https://github.com/arangodb/kube-arangodb/tree/0.3.8) (2019-02-19)
[Full Changelog](https://github.com/arangodb/kube-arangodb/compare/0.3.7...0.3.8)

- Added scaling limits to spec and enforce in operator.
- npm update for dashboard to alleviate security problems.
- Added bare metal walk through to documentation.
- Wait for coordinator to be ready in kubernetes.
- Schedule only one CleanOutServer job in drain scenario, introduce
  Drain phase.
- Take care of case that server is terminated by drain before cleanout
  has completed.
- Added undocumented force-status-reload status field.
- Take care of case that all coordinators have failed: delete all
  coordinator pods and create new ones.
- Updated lodash for dashboard.
- Try harder to remove server from cluster if it does not work right away.
- Update member status, if once decided to drain, continue draining.
  This takes care of more corner cases.

## [0.3.7](https://github.com/arangodb/kube-arangodb/tree/0.3.7) (2019-01-03)
[Full Changelog](https://github.com/arangodb/kube-arangodb/compare/0.3.6...0.3.7)

**Merged pull requests:**

- Use jwt-keyfile option if available. [\#318](https://github.com/arangodb/kube-arangodb/pull/318)
- StorageOperator Volume Size Fix [\#316](https://github.com/arangodb/kube-arangodb/pull/316)

## [0.3.6](https://github.com/arangodb/kube-arangodb/tree/0.3.6) (2018-12-06)
[Full Changelog](https://github.com/arangodb/kube-arangodb/compare/0.3.5...0.3.6)

**Closed issues:**

- Dashboards not aware of kube-proxy [\#278](https://github.com/arangodb/kube-arangodb/issues/278)

**Merged pull requests:**

- Link to k8s platform tutorials. [\#313](https://github.com/arangodb/kube-arangodb/pull/313)
- Updated Go-Driver to latest version. [\#312](https://github.com/arangodb/kube-arangodb/pull/312)
- NodeSelector [\#311](https://github.com/arangodb/kube-arangodb/pull/311)
- Docs: Formatting [\#310](https://github.com/arangodb/kube-arangodb/pull/310)
- Doc: remove duplicate chapter [\#309](https://github.com/arangodb/kube-arangodb/pull/309)
- Doc: remove blanks after tripple tics [\#308](https://github.com/arangodb/kube-arangodb/pull/308)
- License Key [\#307](https://github.com/arangodb/kube-arangodb/pull/307)
- Updated packages containing vulnerabilities [\#306](https://github.com/arangodb/kube-arangodb/pull/306)
- Advertised Endpoints [\#299](https://github.com/arangodb/kube-arangodb/pull/299)

## [0.3.5](https://github.com/arangodb/kube-arangodb/tree/0.3.5) (2018-11-20)
[Full Changelog](https://github.com/arangodb/kube-arangodb/compare/0.3.4...0.3.5)

**Closed issues:**

- Istio compatibility issue [\#260](https://github.com/arangodb/kube-arangodb/issues/260)

**Merged pull requests:**

- Fixing imageID retrieval issue when sidecars are injected. [\#302](https://github.com/arangodb/kube-arangodb/pull/302)
- Bug fix/fix immutable reset [\#301](https://github.com/arangodb/kube-arangodb/pull/301)
- Fixing small type in readme [\#300](https://github.com/arangodb/kube-arangodb/pull/300)
- Make timeout configurable. [\#298](https://github.com/arangodb/kube-arangodb/pull/298)
- fixed getLoadBalancerIP to also handle hostnames [\#297](https://github.com/arangodb/kube-arangodb/pull/297)

## [0.3.4](https://github.com/arangodb/kube-arangodb/tree/0.3.4) (2018-11-06)
[Full Changelog](https://github.com/arangodb/kube-arangodb/compare/0.3.3...0.3.4)

**Merged pull requests:**

- Try to repair changelog generator. [\#296](https://github.com/arangodb/kube-arangodb/pull/296)
- Fixing uninitialised `lastNumberOfServers`. [\#294](https://github.com/arangodb/kube-arangodb/pull/294)
- Fixes for semiautomation. [\#293](https://github.com/arangodb/kube-arangodb/pull/293)
- add ebs volumes to eks doc [\#295](https://github.com/arangodb/kube-arangodb/pull/295)

## [0.3.3](https://github.com/arangodb/kube-arangodb/tree/0.3.3) (2018-11-02)
[Full Changelog](https://github.com/arangodb/kube-arangodb/compare/0.3.2...0.3.3)

**Closed issues:**

- `manifests/arango-crd.yaml` not in repository [\#292](https://github.com/arangodb/kube-arangodb/issues/292)

**Merged pull requests:**

- Make semiautomation files self-contained. [\#291](https://github.com/arangodb/kube-arangodb/pull/291)

## [0.3.2](https://github.com/arangodb/kube-arangodb/tree/0.3.2) (2018-11-02)
[Full Changelog](https://github.com/arangodb/kube-arangodb/compare/0.3.1...0.3.2)

**Closed issues:**

- Operator redeployed not fully functional [\#273](https://github.com/arangodb/kube-arangodb/issues/273)
- Busy Update Loop on PKS [\#272](https://github.com/arangodb/kube-arangodb/issues/272)
- scaling down in production starts pending pods to terminate them immediately [\#267](https://github.com/arangodb/kube-arangodb/issues/267)
- crd inclusion in helm chart prevents subsequent deployments to alternate namespaces [\#261](https://github.com/arangodb/kube-arangodb/issues/261)
- Tutorials with real world examples [\#229](https://github.com/arangodb/kube-arangodb/issues/229)

**Merged pull requests:**

- UI Fix [\#290](https://github.com/arangodb/kube-arangodb/pull/290)
- Revisited scale up and scale down. [\#288](https://github.com/arangodb/kube-arangodb/pull/288)
- Bug fix/extra crd yaml [\#287](https://github.com/arangodb/kube-arangodb/pull/287)
- Documentation/add aks tutorial [\#286](https://github.com/arangodb/kube-arangodb/pull/286)
- IPv6 revisited [\#285](https://github.com/arangodb/kube-arangodb/pull/285)
- Bug fix/readiness upgrade fix [\#283](https://github.com/arangodb/kube-arangodb/pull/283)
- Revert "Skip LoadBalancer Test" [\#282](https://github.com/arangodb/kube-arangodb/pull/282)
- Updated node modules to fix vulnerabilities [\#281](https://github.com/arangodb/kube-arangodb/pull/281)
- First stab at semiautomation. [\#280](https://github.com/arangodb/kube-arangodb/pull/280)
- When doing tests, always pull the image. [\#279](https://github.com/arangodb/kube-arangodb/pull/279)
- Break PKS Loop [\#277](https://github.com/arangodb/kube-arangodb/pull/277)
- Fixed readiness route. [\#276](https://github.com/arangodb/kube-arangodb/pull/276)
- Bug fix/scale up error [\#275](https://github.com/arangodb/kube-arangodb/pull/275)
- minor fix in template generation [\#274](https://github.com/arangodb/kube-arangodb/pull/274)
- Added `disableIPV6` Spec entry. [\#271](https://github.com/arangodb/kube-arangodb/pull/271)
- Test Image Option [\#270](https://github.com/arangodb/kube-arangodb/pull/270)
- Skip LoadBalancer Test [\#269](https://github.com/arangodb/kube-arangodb/pull/269)
- Test/templates [\#266](https://github.com/arangodb/kube-arangodb/pull/266)
- Updated examples to use version 3.3.17. [\#265](https://github.com/arangodb/kube-arangodb/pull/265)
- Unified Readiness Test [\#264](https://github.com/arangodb/kube-arangodb/pull/264)
- Use correct templateoptions for helm charts [\#258](https://github.com/arangodb/kube-arangodb/pull/258)
- Add advanced dc2dc to acceptance test. [\#252](https://github.com/arangodb/kube-arangodb/pull/252)
- adding EKS tutorial [\#289](https://github.com/arangodb/kube-arangodb/pull/289)

## [0.3.1](https://github.com/arangodb/kube-arangodb/tree/0.3.1) (2018-09-25)
[Full Changelog](https://github.com/arangodb/kube-arangodb/compare/0.3.0...0.3.1)

**Closed issues:**

- Helm chart not deploying custom resource definitions [\#254](https://github.com/arangodb/kube-arangodb/issues/254)
- `go get` failing due to nonexistent arangodb/arangosync repo [\#249](https://github.com/arangodb/kube-arangodb/issues/249)
- Helm chart download links broken \(404\) [\#248](https://github.com/arangodb/kube-arangodb/issues/248)
- Make it easy to deploy in another namespace [\#230](https://github.com/arangodb/kube-arangodb/issues/230)
- Deployment Failed to Start in different Namespace other than Default [\#223](https://github.com/arangodb/kube-arangodb/issues/223)

**Merged pull requests:**

- Bugfix/sed on linux [\#259](https://github.com/arangodb/kube-arangodb/pull/259)
- README updates, removing `kubectl apply -f crd.yaml` [\#256](https://github.com/arangodb/kube-arangodb/pull/256)
- Include CRD in helm chart [\#255](https://github.com/arangodb/kube-arangodb/pull/255)

## [0.3.0](https://github.com/arangodb/kube-arangodb/tree/0.3.0) (2018-09-07)
[Full Changelog](https://github.com/arangodb/kube-arangodb/compare/0.2.2...0.3.0)

**Closed issues:**

- Provide an option to add SubjectAltName or option to disable SSL [\#239](https://github.com/arangodb/kube-arangodb/issues/239)
- Use go-upgrade-rules [\#234](https://github.com/arangodb/kube-arangodb/issues/234)
- Spot the difference [\#225](https://github.com/arangodb/kube-arangodb/issues/225)
- How to Delete ArangoDeployment [\#224](https://github.com/arangodb/kube-arangodb/issues/224)
- Unable to delete pods, stuck in terminating state [\#220](https://github.com/arangodb/kube-arangodb/issues/220)
- Do not allow "critical" cmdline arguments to be overwritten [\#207](https://github.com/arangodb/kube-arangodb/issues/207)

**Merged pull requests:**

- Avoid use of arangosync packages [\#250](https://github.com/arangodb/kube-arangodb/pull/250)
- Fixed PV creation on kubernetes 1.11 [\#247](https://github.com/arangodb/kube-arangodb/pull/247)
- Resilience improvements [\#246](https://github.com/arangodb/kube-arangodb/pull/246)
- Adding GKE tutorial [\#245](https://github.com/arangodb/kube-arangodb/pull/245)
- Reject critical options during validation fixes \#207 [\#243](https://github.com/arangodb/kube-arangodb/pull/243)
- Trying to stabalize resilience tests [\#242](https://github.com/arangodb/kube-arangodb/pull/242)
- Adding helm charts for deploying the operators [\#238](https://github.com/arangodb/kube-arangodb/pull/238)
- Include license in upgrade check [\#237](https://github.com/arangodb/kube-arangodb/pull/237)
- Use new CurrentImage field to prevent unintended upgrades. [\#236](https://github.com/arangodb/kube-arangodb/pull/236)
- Use go-upgrade-rules to make "is upgrade allowed" decision fixes \#234 [\#235](https://github.com/arangodb/kube-arangodb/pull/235)
- Updated versions to known "proper" versions [\#233](https://github.com/arangodb/kube-arangodb/pull/233)
- Applying defaults after immutable fields have been reset [\#232](https://github.com/arangodb/kube-arangodb/pull/232)
- Updated go-driver to latest version [\#231](https://github.com/arangodb/kube-arangodb/pull/231)
- EE note for Kubernetes DC2DC [\#222](https://github.com/arangodb/kube-arangodb/pull/222)
- Documented dashboard usage [\#219](https://github.com/arangodb/kube-arangodb/pull/219)
- Load balancing tests [\#218](https://github.com/arangodb/kube-arangodb/pull/218)
- Add links to other operators in dashboard menu [\#217](https://github.com/arangodb/kube-arangodb/pull/217)
- Grouping style elements in 1 place [\#216](https://github.com/arangodb/kube-arangodb/pull/216)
- Adding ArangoDeploymentReplication dashboard. [\#215](https://github.com/arangodb/kube-arangodb/pull/215)
- Do not build initcontainer for imageid pod [\#214](https://github.com/arangodb/kube-arangodb/pull/214)
- Dashboard for ArangoLocalStorage operator [\#213](https://github.com/arangodb/kube-arangodb/pull/213)
- Adjust documentation based on new load balancer support. [\#212](https://github.com/arangodb/kube-arangodb/pull/212)
- Feature/dashboard [\#211](https://github.com/arangodb/kube-arangodb/pull/211)
- Use gin as HTTP server framework [\#210](https://github.com/arangodb/kube-arangodb/pull/210)
- Dashboard design concept [\#209](https://github.com/arangodb/kube-arangodb/pull/209)

## [0.2.2](https://github.com/arangodb/kube-arangodb/tree/0.2.2) (2018-06-29)
[Full Changelog](https://github.com/arangodb/kube-arangodb/compare/0.2.1...0.2.2)

**Closed issues:**

- Unable to unset standard storage class in GKE using kubectl [\#200](https://github.com/arangodb/kube-arangodb/issues/200)
- Fix operators Deployment spec wrt minimum availability [\#198](https://github.com/arangodb/kube-arangodb/issues/198)
- Rotate server when cmdline arguments change [\#189](https://github.com/arangodb/kube-arangodb/issues/189)

**Merged pull requests:**

- Set a `role=leader` label on the Pod who won the leader election [\#208](https://github.com/arangodb/kube-arangodb/pull/208)
- Rotate server on changed arguments [\#206](https://github.com/arangodb/kube-arangodb/pull/206)
- Documentation fixes [\#205](https://github.com/arangodb/kube-arangodb/pull/205)
- Fixed get/set Default flag for StorageClasses [\#204](https://github.com/arangodb/kube-arangodb/pull/204)
- Log improvements [\#203](https://github.com/arangodb/kube-arangodb/pull/203)
- All operator Pods will now reach the Ready state. [\#201](https://github.com/arangodb/kube-arangodb/pull/201)

## [0.2.1](https://github.com/arangodb/kube-arangodb/tree/0.2.1) (2018-06-19)
[Full Changelog](https://github.com/arangodb/kube-arangodb/compare/0.2.0...0.2.1)

## [0.2.0](https://github.com/arangodb/kube-arangodb/tree/0.2.0) (2018-06-19)
[Full Changelog](https://github.com/arangodb/kube-arangodb/compare/0.1.0...0.2.0)

**Closed issues:**

- Guard operations that yield downtime with an `downtimeAllowed` field [\#190](https://github.com/arangodb/kube-arangodb/issues/190)
- Require at least 2 dbservers for `Cluster` deployment [\#178](https://github.com/arangodb/kube-arangodb/issues/178)
- Resource re-deployments when changing specific specs [\#164](https://github.com/arangodb/kube-arangodb/issues/164)
- PVC's can get stuck in Terminating state [\#157](https://github.com/arangodb/kube-arangodb/issues/157)
- PVC [\#156](https://github.com/arangodb/kube-arangodb/issues/156)
- Add timeout for reconciliation plan\(items\) [\#154](https://github.com/arangodb/kube-arangodb/issues/154)
- Add setting to specify ServiceAccount for deployment [\#146](https://github.com/arangodb/kube-arangodb/issues/146)
- Finalizers TODO [\#138](https://github.com/arangodb/kube-arangodb/issues/138)
- Prevent deleting pods \(manually\) using finalizers [\#134](https://github.com/arangodb/kube-arangodb/issues/134)
- Set controller of pods to support `kubectl drain` [\#132](https://github.com/arangodb/kube-arangodb/issues/132)
- Add option to taint pods [\#131](https://github.com/arangodb/kube-arangodb/issues/131)
- OpenShift: No DB is getting deployed [\#128](https://github.com/arangodb/kube-arangodb/issues/128)
- ArangoDeploymentTasks [\#34](https://github.com/arangodb/kube-arangodb/issues/34)
- ArangoLocalStorage tasks [\#33](https://github.com/arangodb/kube-arangodb/issues/33)

**Merged pull requests:**

- Adding downtimeAllowed field [\#194](https://github.com/arangodb/kube-arangodb/pull/194)
- Added tutorial for configuring DC2DC of Kubernetes [\#187](https://github.com/arangodb/kube-arangodb/pull/187)
- Various TLS & Sync related fixes [\#186](https://github.com/arangodb/kube-arangodb/pull/186)
- Use standard EventRecord to use event compression [\#185](https://github.com/arangodb/kube-arangodb/pull/185)
- Fixed ID prefix for single servers [\#184](https://github.com/arangodb/kube-arangodb/pull/184)
- Allow changing server group storage class. [\#183](https://github.com/arangodb/kube-arangodb/pull/183)
- Added test timeouts to all stages [\#182](https://github.com/arangodb/kube-arangodb/pull/182)
- Added renewal of deployment TLS CA certificate [\#181](https://github.com/arangodb/kube-arangodb/pull/181)
- Min dbserver count is 2. Revert phase when cleanout has failed [\#180](https://github.com/arangodb/kube-arangodb/pull/180)
- Prefer distinct nodes, even when not required [\#179](https://github.com/arangodb/kube-arangodb/pull/179)
- Added duration test app [\#177](https://github.com/arangodb/kube-arangodb/pull/177)
- Improved readiness probe, database services only use ready pods [\#176](https://github.com/arangodb/kube-arangodb/pull/176)
- Documenting acceptance test [\#175](https://github.com/arangodb/kube-arangodb/pull/175)
- Avoid useless warnings in log [\#174](https://github.com/arangodb/kube-arangodb/pull/174)
- Hide "dangerous" functions of MemberStatusList [\#173](https://github.com/arangodb/kube-arangodb/pull/173)
- Avoid overwriting status changes [\#172](https://github.com/arangodb/kube-arangodb/pull/172)
- Abort reconcilientation plan on failed cleanout server [\#171](https://github.com/arangodb/kube-arangodb/pull/171)
- Improving documentation [\#170](https://github.com/arangodb/kube-arangodb/pull/170)
- Remove service stickyness [\#169](https://github.com/arangodb/kube-arangodb/pull/169)
- Prevent deleting the PV when the PVC has already been attached to it [\#168](https://github.com/arangodb/kube-arangodb/pull/168)
- Various test improvements [\#167](https://github.com/arangodb/kube-arangodb/pull/167)
- Added unit tests for pv\_creator.go [\#166](https://github.com/arangodb/kube-arangodb/pull/166)
- Added finalizer on deployment, used to remove child finalizers on delete [\#165](https://github.com/arangodb/kube-arangodb/pull/165)
- Fix endless rotation because of serviceAccount `default` [\#163](https://github.com/arangodb/kube-arangodb/pull/163)
- Force volumes to unique nodes for production environments [\#162](https://github.com/arangodb/kube-arangodb/pull/162)
- Improved Service documentation [\#161](https://github.com/arangodb/kube-arangodb/pull/161)
- Reconciliation plan-item timeout [\#160](https://github.com/arangodb/kube-arangodb/pull/160)
- Operator high-availability [\#155](https://github.com/arangodb/kube-arangodb/pull/155)
- Cleanup long terminating stateful pods [\#153](https://github.com/arangodb/kube-arangodb/pull/153)
- Allow customization of serviceAccountName for pods [\#152](https://github.com/arangodb/kube-arangodb/pull/152)
- Cleanup stateless pods that are in terminating state for a long time [\#151](https://github.com/arangodb/kube-arangodb/pull/151)
- Added no-execute tolerations on operators to failover quicker [\#150](https://github.com/arangodb/kube-arangodb/pull/150)
- Replication shard status in ArangoDeploymentReplication status [\#148](https://github.com/arangodb/kube-arangodb/pull/148)
- Sync access packages [\#147](https://github.com/arangodb/kube-arangodb/pull/147)
- Adding syncmaster&worker reconciliation support. [\#145](https://github.com/arangodb/kube-arangodb/pull/145)
- Fixes needed to run on latest openshift. [\#144](https://github.com/arangodb/kube-arangodb/pull/144)
- `ArangoDeploymentReplication` resource [\#143](https://github.com/arangodb/kube-arangodb/pull/143)
- Adding deployment replication spec [\#142](https://github.com/arangodb/kube-arangodb/pull/142)
- No stickyness for EA service of type LoadBalancer [\#141](https://github.com/arangodb/kube-arangodb/pull/141)
- Added `tolerations` field to configure tolerations of generated pods. [\#140](https://github.com/arangodb/kube-arangodb/pull/140)
- Inspect node schedulable state [\#139](https://github.com/arangodb/kube-arangodb/pull/139)
- Make use of GOCACHE as docker volume for improved build times [\#137](https://github.com/arangodb/kube-arangodb/pull/137)
- Feature: finalizers [\#136](https://github.com/arangodb/kube-arangodb/pull/136)
- Added a spec regarding the rules for eviction & replacement of pods [\#133](https://github.com/arangodb/kube-arangodb/pull/133)
- Added support for running arangosync master & worker servers. [\#130](https://github.com/arangodb/kube-arangodb/pull/130)
- Updated go-certificates & go-driver to latest versions [\#127](https://github.com/arangodb/kube-arangodb/pull/127)
- Added Database external access service feature [\#126](https://github.com/arangodb/kube-arangodb/pull/126)
- Updated to latest go-driver [\#125](https://github.com/arangodb/kube-arangodb/pull/125)
- BREAKING CHANGE: Deployment mode ResilientSingle renamed to ActiveFailover [\#124](https://github.com/arangodb/kube-arangodb/pull/124)
- add persistent-volume tests [\#97](https://github.com/arangodb/kube-arangodb/pull/97)

## [0.1.0](https://github.com/arangodb/kube-arangodb/tree/0.1.0) (2018-04-06)
[Full Changelog](https://github.com/arangodb/kube-arangodb/compare/0.0.1...0.1.0)

**Closed issues:**

- make sure scripts terminate to avoid hanging CI [\#63](https://github.com/arangodb/kube-arangodb/issues/63)
- prefix environment variables [\#62](https://github.com/arangodb/kube-arangodb/issues/62)
- warning when passing string literal "None" as spec.tls.caSecretName [\#60](https://github.com/arangodb/kube-arangodb/issues/60)

**Merged pull requests:**

- Fixed down/upgrading resilient single deployments. [\#123](https://github.com/arangodb/kube-arangodb/pull/123)
- Various docs improvements & fixes [\#122](https://github.com/arangodb/kube-arangodb/pull/122)
- Added tests for query cursors on various deployments. [\#121](https://github.com/arangodb/kube-arangodb/pull/121)
- Remove upgrade resilient single 3.2 -\> 3.3 test. [\#120](https://github.com/arangodb/kube-arangodb/pull/120)
- Various renamings in tests such that common names are used. [\#119](https://github.com/arangodb/kube-arangodb/pull/119)
- Added envvar \(CLEANUPDEPLOYMENTS\) to cleanup failed tests. [\#118](https://github.com/arangodb/kube-arangodb/pull/118)
- Added test that removes PV, PVC & Pod or dbserver. \[ci VERBOSE=1\] \[ci LONG=1\] \[ci TESTOPTIONS="-test.run ^TestResiliencePVDBServer$"\] [\#117](https://github.com/arangodb/kube-arangodb/pull/117)
- Fixed expected value for ENGINE file in init container of dbserver. [\#116](https://github.com/arangodb/kube-arangodb/pull/116)
- Improved liveness detection [\#115](https://github.com/arangodb/kube-arangodb/pull/115)
- Run chaos-monkey in go-routine to avoid blocking the operator [\#114](https://github.com/arangodb/kube-arangodb/pull/114)
- Added examples for exposing metrics to Prometheus [\#113](https://github.com/arangodb/kube-arangodb/pull/113)
- Replace HTTP server with HTTPS server [\#112](https://github.com/arangodb/kube-arangodb/pull/112)
- Disabled colorizing logs [\#111](https://github.com/arangodb/kube-arangodb/pull/111)
- Safe resource watcher [\#110](https://github.com/arangodb/kube-arangodb/pull/110)
- Archive log files [\#109](https://github.com/arangodb/kube-arangodb/pull/109)
- Doc - Follow file name conventions of main docs, move to Tutorials [\#108](https://github.com/arangodb/kube-arangodb/pull/108)
- Quickly fail when deployment no longer exists [\#107](https://github.com/arangodb/kube-arangodb/pull/107)
- BREAKING CHANGE: Renamed all enum values to title case [\#104](https://github.com/arangodb/kube-arangodb/pull/104)
- Changed TLSSpec.TTL to new string based `Duration` type [\#103](https://github.com/arangodb/kube-arangodb/pull/103)
- Added automatic renewal of TLS server certificates [\#102](https://github.com/arangodb/kube-arangodb/pull/102)
- Adding GettingStarted page and structuring docs for website [\#101](https://github.com/arangodb/kube-arangodb/pull/101)
- Added LivenessProbe & Readiness probe [\#100](https://github.com/arangodb/kube-arangodb/pull/100)
- Patch latest version number in README [\#99](https://github.com/arangodb/kube-arangodb/pull/99)
- Adding CHANGELOG.md generation [\#98](https://github.com/arangodb/kube-arangodb/pull/98)
- Adding chaos-monkey for deployments [\#96](https://github.com/arangodb/kube-arangodb/pull/96)
- Check contents of persisted volume when dbserver is restarting [\#95](https://github.com/arangodb/kube-arangodb/pull/95)
- Added helper to prepull arangodb \(enterprise\) image. This allows the normal tests to have decent timeouts while prevent a timeout caused by a long during image pull. [\#94](https://github.com/arangodb/kube-arangodb/pull/94)
- Fixing PV cleanup [\#93](https://github.com/arangodb/kube-arangodb/pull/93)
- Check member failure [\#92](https://github.com/arangodb/kube-arangodb/pull/92)
- Tracking recent pod terminations [\#91](https://github.com/arangodb/kube-arangodb/pull/91)
- Enable LONG on kube-arangodb-long test [\#90](https://github.com/arangodb/kube-arangodb/pull/90)
- Tests/multi deployment [\#89](https://github.com/arangodb/kube-arangodb/pull/89)
- Tests/modes [\#88](https://github.com/arangodb/kube-arangodb/pull/88)
- increase timeout for long running tests [\#87](https://github.com/arangodb/kube-arangodb/pull/87)
- fix rocksdb\_encryption\_test [\#86](https://github.com/arangodb/kube-arangodb/pull/86)
- fix - /api/version will answer on all servers \(not leader only\) [\#85](https://github.com/arangodb/kube-arangodb/pull/85)
- fixes required after merge [\#84](https://github.com/arangodb/kube-arangodb/pull/84)
- Deployment state -\> phase [\#83](https://github.com/arangodb/kube-arangodb/pull/83)
- Added detection on unschedulable pods [\#82](https://github.com/arangodb/kube-arangodb/pull/82)
- AsOwner no longer things the owner refers to a controller. It refers to the ArangoDeployment [\#81](https://github.com/arangodb/kube-arangodb/pull/81)
- Store & compare hash of secrets. [\#80](https://github.com/arangodb/kube-arangodb/pull/80)
- Control jenkins from git commit log. [\#79](https://github.com/arangodb/kube-arangodb/pull/79)
- Fix scale-up [\#78](https://github.com/arangodb/kube-arangodb/pull/78)
- Added terminated-pod cleanup to speed up re-creation of pods. [\#77](https://github.com/arangodb/kube-arangodb/pull/77)
- add upgrade tests [\#76](https://github.com/arangodb/kube-arangodb/pull/76)
- check result of api version call [\#75](https://github.com/arangodb/kube-arangodb/pull/75)
- Also watch changes in PVCs and Services [\#74](https://github.com/arangodb/kube-arangodb/pull/74)
- Feature/test individual pod deletion [\#72](https://github.com/arangodb/kube-arangodb/pull/72)
- Moved low level resource \(pod,pvc,secret,service\) creation & inspection to resources sub-package. [\#71](https://github.com/arangodb/kube-arangodb/pull/71)
- Moved reconciliation code to separate package [\#70](https://github.com/arangodb/kube-arangodb/pull/70)
- Test/different deployments resilient [\#69](https://github.com/arangodb/kube-arangodb/pull/69)
- Store accepted spec [\#68](https://github.com/arangodb/kube-arangodb/pull/68)
- Fixed behavior for scaling UI integration wrt startup of the cluster [\#67](https://github.com/arangodb/kube-arangodb/pull/67)
- Fixed immitable `mode` field. [\#66](https://github.com/arangodb/kube-arangodb/pull/66)
- Integrate with scaling web-UI [\#65](https://github.com/arangodb/kube-arangodb/pull/65)
- add test for different deployments [\#64](https://github.com/arangodb/kube-arangodb/pull/64)
- Fixed validation of tls.caSecretName=None [\#61](https://github.com/arangodb/kube-arangodb/pull/61)
- Feature/add tests for immutable cluster parameters [\#59](https://github.com/arangodb/kube-arangodb/pull/59)
- rename test function [\#58](https://github.com/arangodb/kube-arangodb/pull/58)
- Detecting ImageID & ArangoDB version. [\#57](https://github.com/arangodb/kube-arangodb/pull/57)
- Adds ssl support for scaling test [\#53](https://github.com/arangodb/kube-arangodb/pull/53)
- Rotation support for members. [\#49](https://github.com/arangodb/kube-arangodb/pull/49)
- begin to add tests for `apis/storage/v1alpha` [\#36](https://github.com/arangodb/kube-arangodb/pull/36)

## [0.0.1](https://github.com/arangodb/kube-arangodb/tree/0.0.1) (2018-03-20)
**Merged pull requests:**

- Changed scope of ArangoLocalStorage to Cluster. [\#56](https://github.com/arangodb/kube-arangodb/pull/56)
- External crd creation [\#55](https://github.com/arangodb/kube-arangodb/pull/55)
- Rename default docker image to kube-arangodb [\#54](https://github.com/arangodb/kube-arangodb/pull/54)
- Splitting operator in two parts [\#52](https://github.com/arangodb/kube-arangodb/pull/52)
- Turn on TLS by default [\#51](https://github.com/arangodb/kube-arangodb/pull/51)
- Rename repository to `kube-arangodb` [\#48](https://github.com/arangodb/kube-arangodb/pull/48)
- Use single image tag to prevent polluting the docker hub [\#47](https://github.com/arangodb/kube-arangodb/pull/47)
- Renamed pkg/apis/arangodb to pkg/apis/deployment [\#46](https://github.com/arangodb/kube-arangodb/pull/46)
- Added release code [\#45](https://github.com/arangodb/kube-arangodb/pull/45)
- Cleaning up deployment, avoiding docker overrides [\#44](https://github.com/arangodb/kube-arangodb/pull/44)
- TLS support [\#43](https://github.com/arangodb/kube-arangodb/pull/43)
- Adds "Storage Resource" to user README [\#42](https://github.com/arangodb/kube-arangodb/pull/42)
- Reworked TLS spec [\#41](https://github.com/arangodb/kube-arangodb/pull/41)
- Set sesion affinity for coordinator [\#40](https://github.com/arangodb/kube-arangodb/pull/40)
- Set PublishNotReadyAddresses on coordinator&syncmasters service [\#39](https://github.com/arangodb/kube-arangodb/pull/39)
- Prepare test cluster [\#38](https://github.com/arangodb/kube-arangodb/pull/38)
- Run tests on multiple clusters in parallel [\#37](https://github.com/arangodb/kube-arangodb/pull/37)
- Implemented isDefault behavior of storage class [\#35](https://github.com/arangodb/kube-arangodb/pull/35)
- add some tests for util/k8sutil/erros.go [\#32](https://github.com/arangodb/kube-arangodb/pull/32)
- Adding `ArangoLocalStorage` resource \(wip\) [\#31](https://github.com/arangodb/kube-arangodb/pull/31)
- Added custom resource spec for ArangoDB Storage operator. [\#30](https://github.com/arangodb/kube-arangodb/pull/30)
- Added unit tests for k8s secrets & utility methods [\#28](https://github.com/arangodb/kube-arangodb/pull/28)
- Added unit test for creating affinity [\#27](https://github.com/arangodb/kube-arangodb/pull/27)
- More simple tests [\#26](https://github.com/arangodb/kube-arangodb/pull/26)
- Changed default storage engine to RocksDB [\#24](https://github.com/arangodb/kube-arangodb/pull/24)
- Adding command line tests for arangod commandlines. [\#23](https://github.com/arangodb/kube-arangodb/pull/23)
- UnitTests for plan\_builder [\#22](https://github.com/arangodb/kube-arangodb/pull/22)
- Unit tests for apis/arangodb/v1alpha package [\#21](https://github.com/arangodb/kube-arangodb/pull/21)
- Fix bash error [\#20](https://github.com/arangodb/kube-arangodb/pull/20)
- Renamed Controller to Operator [\#19](https://github.com/arangodb/kube-arangodb/pull/19)
- Cleanup kubernetes after tests [\#18](https://github.com/arangodb/kube-arangodb/pull/18)
- Adding rocksdb encryption key support [\#17](https://github.com/arangodb/kube-arangodb/pull/17)
- Adding test design [\#16](https://github.com/arangodb/kube-arangodb/pull/16)
- avoid sub-shell creation [\#15](https://github.com/arangodb/kube-arangodb/pull/15)
- Adding authentication support [\#14](https://github.com/arangodb/kube-arangodb/pull/14)
- Scaling deployments [\#13](https://github.com/arangodb/kube-arangodb/pull/13)
- Test framework [\#11](https://github.com/arangodb/kube-arangodb/pull/11)
- Change docs to "authentication default on" [\#10](https://github.com/arangodb/kube-arangodb/pull/10)
- Pod monitoring [\#9](https://github.com/arangodb/kube-arangodb/pull/9)
- Pod affinity [\#8](https://github.com/arangodb/kube-arangodb/pull/8)
- Extended storage docs wrt local storage [\#7](https://github.com/arangodb/kube-arangodb/pull/7)
- Adding event support [\#6](https://github.com/arangodb/kube-arangodb/pull/6)
- Added pod probes [\#5](https://github.com/arangodb/kube-arangodb/pull/5)
- Creating pods [\#4](https://github.com/arangodb/kube-arangodb/pull/4)
- Extending spec & status object. Implementing service & pvc creation [\#3](https://github.com/arangodb/kube-arangodb/pull/3)
- Initial API objects & vendoring [\#2](https://github.com/arangodb/kube-arangodb/pull/2)
- Added specification of custom resource [\#1](https://github.com/arangodb/kube-arangodb/pull/1)



\* *This Change Log was automatically generated by [github_changelog_generator](https://github.com/skywinder/Github-Changelog-Generator)*<|MERGE_RESOLUTION|>--- conflicted
+++ resolved
@@ -4,11 +4,8 @@
 - Replace `beta.kubernetes.io/arch` Pod label with `kubernetes.io/arch` using Silent Rotation
 - Add "Short Names" feature
 - Switch ArangoDB Image Discovery process from Headless Service to Pod IP
-<<<<<<< HEAD
+- Fix PVC Resize for Single servers
 - Add Topology support
-=======
-- Fix PVC Resize for Single servers
->>>>>>> b60b48eb
 
 ## [1.2.3](https://github.com/arangodb/kube-arangodb/tree/1.2.3) (2021-09-24)
 - Update UBI Image to 8.4
