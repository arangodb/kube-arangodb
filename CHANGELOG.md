# Change Log

## [master](https://github.com/arangodb/kube-arangodb/tree/master) (N/A)
<<<<<<< HEAD
- (Feature) License Manager
=======
- (Documentation) Improvements and fixes for rendered documentation (GH pages)
>>>>>>> b80bfb74

## [1.2.35](https://github.com/arangodb/kube-arangodb/tree/1.2.35) (2023-11-06)
- (Maintenance) Update go-driver to v1.6.0, update IsNotFound() checks
- (Improvement) Print assigned node name to log and condition message when pod is scheduled
- (Maintenance) Remove obsolete docs, restructure for better UX, generate index files
- (Feature) Add `spec.upgrade.debugLog` option to configure upgrade container logging
- (Documentation) Move documentation from ArangoDB into this repo, update and improve structure
- (Documentation) Update ArangoDeployment CR auto-generated docs
- (Documentation) Update ArangoBackup and ArangoBackupPolicy CR auto-generated docs
- (Bugfix) Fix missing Pod Status case in the RuntimeContainerImageUpdateAction
- (Documentation) Update ArangoDeploymentReplication and ArangoLocalStorage CR auto-generated docs
- (Feature) Member Memory Reservation
- (Documentation) Update ArangoDeploymentReplication and ArangoLocalStorage CR auto-generated docs
- (Feature) Add ArangoMember Message and extend ArangoMember CRD
- (Documentation) Use OpenAPI-compatible type names in docs
- (Improvement) Use agency cache lock in metrics exporter
- (Maintenance) Remove `scale_down_candidate` annotation
- (Maintenance) Extract CalculateMemoryReservation function into ArangoDeployment Group Spec

## [1.2.34](https://github.com/arangodb/kube-arangodb/tree/1.2.34) (2023-10-16)
- (Bugfix) Fix make manifests-crd-file command
- (Improvement) Allow tcp:// and ssl:// protocols in endpoints for members
- (Maintenance) Reorganize package imports / move common code to separate repos
- (Maintenance) Remove support for RELATED_IMAGE_UBI, RELATED_IMAGE_DATABASE and RELATED_IMAGE_METRICSEXPORTER env vars
- (Bugfix) Fix numactl options
- (Maintenance) Bump Go to 1.20.10
- (Bugfix) Fix ArangoBackup Create Backoff & ArangoBackupPolicy propagation
- (Maintenance) Add IndexMethod Documentation
- (Bugfix) Fix VersionCheck args propagation
- (Feature) EnforcedResignLeadership action
- (Maintenance) Make scale_down_candidate annotation obsolete
- (Bugfix) Fix ResignJob ID propagation
- (Bugfix) Allow shards with RF1 in EnforcedResignLeadership action
 
## [1.2.33](https://github.com/arangodb/kube-arangodb/tree/1.2.33) (2023-09-27)
- (Maintenance) Bump golang.org/x/net to v0.13.0
- (Feature) PVCResize action concurrency limit
- (Feature) Optional Assertions
- (Feature) Deprecate Actions
- (Bugfix) Debug mode
- (Improvement) Switch to Lease API
- (Bugfix) Fix Member Terminating state discovery
- (Bugfix) Fix CRD yaml (chart)
- (Bugfix) (EE) Fix MemberMaintenance Context and ClusterMaintenance discovery
- (Feature) Add proper Prometheus endpoint compression + 204 response code
- (Feature) Reconciliation Loop Interval option
- (Bugfix) Fix GZIP encoding in case of small responses
- (Bugfix) Fix PVC Rotation Discovery
- (Feature) Allow to pass EphemeralStorage Resource to the Pods
- (Feature) Add basic metrics for ArangoDeploymentReplication CR
- (Bugfix) Use ArangoMember as owner reference for syncmaster secrets instead of Deployment
- (Improvement) Remove PodSchedulingFailure condition instead of setting to false, restart pod if it could not be scheduled
- (Feature) Add ArangoMember overrides
- (Feature) ArangoMember Removal Priority
- (Feature) Add --deployment.feature.init-containers-copy-resources (default enabled)
- (Feature) Add maxBackups option to ArangoBackupPolicy
- (Improvement) Better detection for AllInSync condition for DC2DC sync status
- (Bugfix) Fix resource propagation to InitContainers

## [1.2.32](https://github.com/arangodb/kube-arangodb/tree/1.2.32) (2023-08-07)
- (Feature) Backup lifetime - remove Backup once its lifetime has been reached
- (Feature) Add Feature dependency
- (Feature) Run secured containers as a feature
- (Feature) Expose core.PodSecurityContext Sysctl options
- (Bugfix) Skip Collection check for missing Database
- (Feature) Abort resignation of leadership when DB server is restarted
- (Feature) Numactl Options
- (Maintenance) Bump K8S Version to 1.23.17
- (Maintenance) Bump K8S Version to 1.24.16
- (Maintenance) Bump K8S Version to 1.25.12
- (Maintenance) Bump Go to 1.20.7

## [1.2.31](https://github.com/arangodb/kube-arangodb/tree/1.2.31) (2023-07-14)
- (Improvement) Block traffic on the services if there is more than 1 active leader in ActiveFailover mode
- (Improvement) Improve master endpoint validation.
- (Feature) Agency Improvements
- (Bugfix) Fix agency timeout
- (Improvement) Extract Agency Timeout
- (Feature) Rebalancer V2
- (Bugfix) Fix for ContextExceeded error during backup upload
- (Feature) Version Check V2
- (Bugfix) Disable VersionCheck V2 by default
- (Bugfix) Fix Rebalancer V2 Job (From/To)

## [1.2.30](https://github.com/arangodb/kube-arangodb/tree/1.2.30) (2023-06-16)
- (Feature) AgencyCache Interface
- (Feature) Agency Cache Poll EE Extension
- (Feature) Metrics Counter
- (Feature) Requests Bytes Counter
- (Feature) Agency Poll System
- (Bugfix) (CE) Agency Lock bugfix

## [1.2.29](https://github.com/arangodb/kube-arangodb/tree/1.2.29) (2023-06-08)
- (Maintenance) Add govulncheck to pipeline, update golangci-linter
- (Feature) Agency Cache memory usage reduction
- (Bugfix) (LocalStorage) Add feature to pass ReclaimPolicy from StorageClass to PersistentVolumes

## [1.2.28](https://github.com/arangodb/kube-arangodb/tree/1.2.28) (2023-06-05)
- (Feature) ArangoBackup create retries and MaxIterations limit
- (Feature) Add Reason in OOM Metric
- (Feature) PersistentVolume Inspector
- (Bugfix) Discover Arango image during ID phase
- (Feature) PV Unschedulable condition
- (Feature) Features startup logging
- (Maintenance) Generics for type handling
- (Bugfix) Fix creating sync components with EA type set to Managed and headless svc
- (Feature) Check if Volume with LocalStorage is missing
- (Feature) Add allowConcurrent option to ArangoBackupPolicy
- (Feature) Allow to recreate Local volumes

## [1.2.27](https://github.com/arangodb/kube-arangodb/tree/1.2.27) (2023-04-27)
- (Feature) Add InSync Cache
- (Feature) Force Rebuild Out Synced Shards

## [1.2.26](https://github.com/arangodb/kube-arangodb/tree/1.2.26) (2023-04-18)
- (Bugfix) Fix manual overwrite for ReplicasCount in helm
- (Bugfix) Fix for ArangoTask list error
- (Improvement) Deprecate Endpoint field in ArangoDeployment

## [1.2.25](https://github.com/arangodb/kube-arangodb/tree/1.2.25) (2023-04-07)
- (Feature) Add Generics & Drop policy/v1beta1 support
- (Feature) Add Kubernetes Client logger
- (Feature) CreationFailed ArangoMember Phase
- (Bugfix) Fix Rebalancer NPE in case if member is missing in Status
- (Feature) SilentRotation High plan
- (Improvement) Update arangosync-client package for new API capabilities and better HTTP handling
- (Maintenance) Fix generated license dates
- (Improvement) Reduce CI on Commit Travis runs
- (Maintenance) Add license range rewrite command
- (Feature) Optional Action
- (Maintenance) Add & Enable YAML Linter
- (Feature) Optional ResignLeadership Action
- (Feature) Improve CRD Management and deprecate CRD Chart
- (Bugfix) Fix invalid Timeout calculation in case of ActionList
- (Feature) Optional JSON logger format
- (Improvement) Change Operator default ReplicasCount to 1
- (Maintenance) Change MD content injection method
- (Maintenance) Generate README Platforms
- (Improvement) Cleanout calculation - picks members with the lowest number of shards
- (Improvement) Add new field to CR for more precise calculation of DC2DC replication progress
- (Maintenance) Bump GO Modules
- (Feature) Optional Graceful Restart
- (Maintenance) Manual Recovery documentation
- (Feature) Headless DNS CommunicationMethod

## [1.2.24](https://github.com/arangodb/kube-arangodb/tree/1.2.24) (2023-01-25)
- (Bugfix) Fix deployment creation on ARM64
- (DebugPackage) Add Agency Dump & State
- (Bugfix) Fix After leaked GoRoutines
- (Bugfix) Ensure proper ArangoDeployment Spec usage in ArangoSync

## [1.2.23](https://github.com/arangodb/kube-arangodb/tree/1.2.23) (2023-01-12)
- (Bugfix) Remove PDBs if group count is 0
- (Feature) Add SpecPropagated condition
- (Bugfix) Recover from locked ShuttingDown state
- (Feature) Add tolerations runtime rotation
- (Feature) Promote Version Check Feature
- (Bugfix) Ensure PDBs Consistency
- (Bugfix) Fix LocalStorage WaitForFirstConsumer mode
- (Bugfix) Fix Tolerations propagation in case of toleration removal

## [1.2.22](https://github.com/arangodb/kube-arangodb/tree/1.2.22) (2022-12-13)
- (Bugfix) Do not manage ports in managed ExternalAccess mode

## [1.2.21](https://github.com/arangodb/kube-arangodb/tree/1.2.21) (2022-12-13)
- (Improvement) Bump dependencies
- (Documentation) (1.3.0) EE & CE Definitions
- (Improvement) Arango Kubernetes Client Mod Implementation
- (Refactoring) Extract kerrors package
- (Refactoring) Extract Inspector Definitions package
- (Bugfix) Fix PDBs Version discovery
- (Feature) Agency ArangoSync State check
- (Improvement) Parametrize Make tools
- (Bugfix) Fix V2Alpha1 Generator
- (Feature) Create Internal Actions and move RebalancerGenerator
- (Dependencies) Bump K8S Dependencies to 1.22.15
- (Bugfix) Unlock broken inspectors
- (Debug) Allow to send package to stdout
- (Improvement) ArangoDB image validation (=>3.10) for ARM64 architecture
- (Improvement) Use inspector for ArangoMember
- (DebugPackage) Collect logs from pods
- (Bugfix) Move Agency CommitIndex log message to Trace
- (Feature) Force delete Pods which are stuck in init phase
- (Bugfix) Do not tolerate False Bootstrap condition in UpToDate evaluation
- (Improvement) Don't serialize and deprecate two DeploymentReplicationStatus fields
- (Improvement) Improve error message when replication can't be configured
- (Bugfix) Fix License handling in case of broken license secret
- (Bugfix) Check ArangoSync availability without checking healthiness
- (Improvement) Add Anonymous Inspector mods
- (Improvement) Do not check checksums for DeploymentReplicationStatus.IncomingSynchronization field values
- (Improvement) Add ServerGroup details into ServerGroupSpec
- (Improvement) Add Resource kerror Type
- (Bugfix) Do not block reconciliation in case of Resource failure
- (Improvement) Multi-arch support for ID member
- (Feature) Allow to change Pod Network and PID settings
- (Feature) Pre OOM Abort function
- (Bugfix) Fix ErrorArray String function
- (Feature) Switch services to Port names
- (Feature) Configurable ArangoD Port
- (Feature) Allow to exclude metrics
- (Bugfix) Do not stop Sync if Synchronization is in progress
- (Bugfix) Wait for Pod to be Ready in post-restart actions
- (Bugfix) Prevent Runtime update restarts
- (Bugfix) Change member port discovery
- (Feature) Do not change external service ports
- (Bugfix) Fix Operator Debug mode
- (Bugfix) Ensure NodePort wont be duplicated
- (Bugfix) Remove finalizer during sidecar update

## [1.2.20](https://github.com/arangodb/kube-arangodb/tree/1.2.20) (2022-10-25)
- (Feature) Add action progress
- (Feature) Ensure consistency during replication cancellation
- (Feature) Add annotation to change architecture of a member
- (Bugfix) Prevent Member Maintenance Error log
- (Feature) ID ServerGroup
- (Bugfix) Propagate Lifecycle Mount
- (Feature) PVC Member Status info
- (Feature) Respect ToBeCleanedServers in Agency
- (Improvement) Unify K8S Error Handling
- (Feature) Remove stuck Pods
- (Bugfix) Fix Go routine leak
- (Feature) Extend Pod Security context
- (Improvement) Update DeploymentReplicationStatus on configuration error
- (Feature) Pod Scheduled condition

## [1.2.19](https://github.com/arangodb/kube-arangodb/tree/1.2.19) (2022-10-05)
- (Bugfix) Prevent changes when UID is wrong

## [1.2.18](https://github.com/arangodb/kube-arangodb/tree/1.2.18) (2022-09-28)
- (Feature) Define Actions PlaceHolder
- (Feature) Add Member Update helpers
- (Feature) Active Member condition
- (Bugfix) Accept Initial Spec
- (Bugfix) Prevent LifeCycle restarts
- (Bugfix) Change SyncWorker Affinity to Soft
- (Feature) Add HostAliases for Sync
- (Bugfix) Always stop Sync if disabled
- (Bugfix) Fix checksum of accepted spec

## [1.2.17](https://github.com/arangodb/kube-arangodb/tree/1.2.17) (2022-09-22)
- (Feature) Add new field to DeploymentReplicationStatus with details on DC2DC sync status=
- (Feature) Early connections support
- (Bugfix) Fix and document action timeouts
- (Feature) Propagate sidecars' ports to a member's service
- (Debug Package) Initial commit
- (Feature) Detach PVC from deployment in Ordered indexing method
- (Feature) OPS Alerts
- (Feature) ScaleDown Candidate

## [1.2.16](https://github.com/arangodb/kube-arangodb/tree/1.2.16) (2022-09-14)
- (Feature) Add ArangoDeployment ServerGroupStatus
- (Feature) (EE) Ordered Member IDs
- (Refactor) Deprecate ForeachServerGroup, ForeachServerInGroups and ForServerGroup functions and refactor code accordingly
- (Feature) Add new GRPC and HTTP API
- (Feature) Add new API endpoints to allow getting and setting operator logging level
- (Bugfix) Memory leaks due to incorrect time.After function usage
- (Feature) Add startup probe for coordinators
- (Feature) Use only connections for healthy members
- (Feature) Set condition to shrink agent volume size
- (Bugfix) Check serving servers
- (Documentation) Add docs on setting timezone for containers
- (Bugfix) Ensure that client cache is initialized before using it
- (Feature) (DBServer Maintenance) Agency adjustments
- (Logging) Internal client trace
- (QA) Member maintenance feature
- (Feature) Extract Pod Details
- (Feature) Add Timezone management
- (Bugfix) Always recreate DBServers if they have a leader on it.
- (Feature) Immutable spec
- (Bugfix) Proper agent cleanout
- (Bugfix) Fix ClusterScaling integration
- (Feature) Sensitive information protection
- (Bugfix) Propagate SecurityContext to the ID Containers
- (Bugfix) Fix for enabling all features
- (Feature) Propagate feature and predefined env variables to members
 
## [1.2.15](https://github.com/arangodb/kube-arangodb/tree/1.2.15) (2022-07-20)
- (Bugfix) Ensure pod names not too long
- (Refactor) Use cached member's clients
- (Feature) Move PVC resize action to high-priority plan
- (Feature) Remove forgotten ArangoDB jobs during restart
- (Feature) Add support for managed services
- (Feature) Recreation member in the high plan
- (Feature) Add 'crd install' subcommand
- (Bugfix) Fix `internal` metrics mode
- (Bugfix) Create agency dump if auth is disabled
- (Bugfix) Prevent deployment removal in case of invalid K8S API response

## [1.2.14](https://github.com/arangodb/kube-arangodb/tree/1.2.14) (2022-07-14)
- (Feature) Add ArangoSync TLS based rotation
- (Bugfix) Fix labels propagation
- (Feature) Add `ArangoDeployment` CRD auto-installer
- (Feature) Add `ArangoMember` CRD auto-installer
- (Feature) Add `ArangoBackup` CRD auto-installer
- (Feature) Add `ArangoBackupPolicy` CRD auto-installer
- (Feature) Add `ArangoJob` CRD auto-installer
- (Feature) Add RestartPolicyAlways to ArangoDeployment in order to restart ArangoDB on failure
- (Feature) Set a leader in active fail-over mode
- (Feature) Use policy/v1 instead policy/v1beta1
- (Feature) OPS CLI with Arango Task
- (Bugfix) Allow ArangoBackup Creation during Upload state
- (Hotfix) Fix `ArangoDeployment` SubResource in CRD auto-installer
- (Bugfix) Fix Operator Logger NPE
- (Bugfix) Fix License RAW value discovery
- (Refactor) Optimize go.mod entries
- (Feature) Add `ArangoLocalStorage` CRD auto-installer
- (Feature) Add `ArangoDeploymentReplication` CRD auto-installer
- (Bugfix) Allow missing `token` key in License secret
- (Feature) Unify agency access
- (Feature) Change DBServer Cleanup Logic
- (Feature) Set Logger format
- (Bugfix) Ensure Wait actions to be present after AddMember
- (Documentation) Refactor metrics (Part 1)
- (Bugfix) Extend Agency HealthCheck for replace
- (Bugfix) Allow to remove resources (CPU & Memory) on the managed pods
- (Bugfix) Add DistributeShardsLike support
- (Feature) Member restarts metric
- (Bugfix) Infinite loop fix in ArangoD AsyncClient
- (Bugfix) Add Panic Handler
- (Bugfix) Unify yaml packages

## [1.2.13](https://github.com/arangodb/kube-arangodb/tree/1.2.13) (2022-06-07)
- (Bugfix) Fix arangosync members state inspection
- (Feature) (ACS) Improve Reconciliation Loop
- (Bugfix) Allow missing Monitoring CRD
- (Feature) (ACS) Add Resource plan
- (Feature) Allow raw json value for license token-v2
- (Update) Replace `beta.kubernetes.io/arch` to `kubernetes.io/arch` in Operator Chart
- (Feature) Add operator shutdown handler for graceful termination
- (Feature) Add agency leader discovery
- (Feature) Add `ACSDeploymentSynced` condition type and fix comparison of `SecretHashes` method
- (Feature) Add agency leader service
- (Feature) Add HostPath and PVC Volume types and allow templating
- (Feature) Replace mod

## [1.2.12](https://github.com/arangodb/kube-arangodb/tree/1.2.12) (2022-05-10)
- (Feature) Add CoreV1 Endpoints Inspector
- (Feature) Add Current ArangoDeployment Inspector
- (Refactor) Anonymous inspector functions
- (Feature) Recursive OwnerReference discovery
- (Maintenance) Add check make targets
- (Feature) Create support for local variables in actions.
- (Feature) Support for asynchronous ArangoD resquests.
- (Feature) Change Restore in Cluster mode to Async Request

## [1.2.11](https://github.com/arangodb/kube-arangodb/tree/1.2.11) (2022-04-30)
- (Bugfix) Orphan PVC are not removed
- (Bugfix) Remove LocalStorage Deadlock
- (Bugfix) Skip arangosync members state inspection checks
- (Feature) Add LocalStorage DaemonSet Priority support

## [1.2.10](https://github.com/arangodb/kube-arangodb/tree/1.2.10) (2022-04-27)
- (Feature) Allow configuration for securityContext.runAsUser value
- (Bugfix) Fix Satellite collections in Agency
- (Bugfix) Fix backup creation timeout
- (Bugfix) ArangoSync port fix
- (Bugfix) Fix GetClient lock system
- (Feature) Backup InProgress Agency key discovery
- (Feature) Backup & Maintenance Conditions
- (Bugfix) Disable member removal in case of health failure
- (Bugfix) Reorder Topology management plan steps
- (Feature) UpdateInProgress & UpgradeInProgress Conditions
- (Bugfix) Fix Maintenance switch and HotBackup race
- (Bugfix) Fix Maintenance Condition typo

## [1.2.9](https://github.com/arangodb/kube-arangodb/tree/1.2.9) (2022-03-30)
- (Feature) Improve Kubernetes clientsets management
- Migrate storage-operator CustomResourceDefinition apiVersion to apiextensions.k8s.io/v1
- (Feature) Add CRD Installer
- (Bugfix) Assign imagePullSecrets to LocalStorage
- (Update) Bump K8S API to 1.21.10
- (Feature) (ACS) Add ACS handler
- (Feature) Allow to restart DBServers in cases when WriteConcern will be satisfied
- (Feature) Allow to configure action timeouts
- (Feature) (AT) Add ArangoTask API
- (Bugfix) Fix NPE in State fetcher
- (Refactor) Configurable throttle inspector
- (Bugfix) Skip Replace operation on DBServer if they need to be scaled down
- (Feature) Upgrade procedure steps
- (Refactor) Remove API and Core cross-dependency
- (Bugfix) Allow to have nil architecture (NPE fix)

## [1.2.8](https://github.com/arangodb/kube-arangodb/tree/1.2.8) (2022-02-24)
- Do not check License V2 on Community images
- Add status.members.<group>.
- Don't replace pod immediately when storage class changes
- Define MemberReplacementRequired condition
- Remove pod immediately when annotation is turned on
- (ARM64) Add support for ARM64 enablement
- (Cleanup) Reorganize main reconciliation context
- (Bugfix) Unreachable condition
- (Feature) Allow to disable external port (sidecar managed connection)
- (Bugfix) Fix 3.6 -> 3.7 Upgrade procedure
- (Bugfix) Add missing finalizer
- (Bugfix) Add graceful to kill command
- (Bugfix) Add reachable condition to deployment. Mark as UpToDate only of cluster is reachable.
- (Bugfix) Add toleration's for network failures in action start procedure

## [1.2.7](https://github.com/arangodb/kube-arangodb/tree/1.2.7) (2022-01-17)
- Add Plan BackOff functionality
- Fix Core InitContainers check
- Remove unused `status.members.<group>.sidecars-specs` variable
- Keep only recent terminations
- Add endpoint into member status
- Add debug mode (Golang DLV)
- License V2 for ArangoDB 3.9.0+
- Add ArangoClusterSynchronization v1 API
- Add core containers names to follow their terminations
- Add ArangoJob and Apps Operator
- Use Go 1.17
- Add metrics for the plan actions
- Add ArangoClusterSynchronization Operator
- Update licenses
- Fix restart procedure in case of failing members
- Fix status propagation race condition

## [1.2.6](https://github.com/arangodb/kube-arangodb/tree/1.2.6) (2021-12-15)
- Add ArangoBackup backoff functionality
- Allow to abort ArangoBackup uploads by removing spec.upload
- Add Agency Cache internally
- Add Recovery during PlanBuild operation
- Fix Exporter in Deployments without authentication
- Allow to disable ClusterScalingIntegration and add proper Scheduled label to pods
- Add additional timeout parameters and kubernetes batch size
- Limit parallel Backup uploads
- Bugfix - Adjust Cluster Scaling Integration logic

## [1.2.5](https://github.com/arangodb/kube-arangodb/tree/1.2.5) (2021-10-25)
- Split & Unify Lifecycle management functionality
- Drop support for ArangoDB <= 3.5 (versions already EOL)
- Add new admin commands to fetch agency dump and agency state
- Add Graceful shutdown as finalizer (supports kubectl delete)
- Add Watch to Lifecycle command
- Add Topology Discovery
- Add Support for StartupProbe
- Add ARM64 support for Operator Docker image
- Add ALPHA Rebalancer support

## [1.2.4](https://github.com/arangodb/kube-arangodb/tree/1.2.4) (2021-10-22)
- Replace `beta.kubernetes.io/arch` Pod label with `kubernetes.io/arch` using Silent Rotation
- Add "Short Names" feature
- Switch ArangoDB Image Discovery process from Headless Service to Pod IP
- Fix PVC Resize for Single servers
- Add Topology support
- Add ARANGODB_ZONE env to Topology Managed pods
- Add "Random pod names" feature
- Rotate TLS Secrets on ALT Names change

## [1.2.3](https://github.com/arangodb/kube-arangodb/tree/1.2.3) (2021-09-24)
- Update UBI Image to 8.4
- Fix ArangoSync Liveness Probe
- Allow runtime update of Sidecar images
- Allow Agent recreation with preserved IDs
- The internal metrics exporter can not be disabled
- Changing the topics' log level without restarting the container.
  When the topic is removed from the argument list then it will not 
  be turned off in the ArangoDB automatically.
- Allow to customize SchedulerName inside Member Pod
- Add Enterprise Edition support

## [1.2.2](https://github.com/arangodb/kube-arangodb/tree/1.2.2) (2021-09-09)
- Update 'github.com/arangodb/arangosync-client' dependency to v0.7.0
- Add HighPriorityPlan to ArangoDeployment Status
- Add Pending Member phase
- Add Ephemeral Volumes for apps feature
- Check if the DB server is cleaned out.
- Render Pod Template in ArangoMember Spec and Status
- Add Pod PropagationModes
- Fix MemberUp action for ActiveFailover

## [1.2.1](https://github.com/arangodb/kube-arangodb/tree/1.2.1) (2021-07-28)
- Fix ArangoMember race with multiple ArangoDeployments within single namespace
- Allow to define Member Recreation Policy within group
- Replace 'github.com/dgrijalva/jwt-go' with 'github.com/golang-jwt/jwt'
- Update 'github.com/gin-gonic/gin' dependency to v1.7.2

## [1.2.0](https://github.com/arangodb/kube-arangodb/tree/1.2.0) (2021-07-16)
- Enable "Operator Internal Metrics Exporter" by default
- Enable "Operator Maintenance Management Support" by default
- Add Operator `/api/v1/version` endpoint

## [1.1.10](https://github.com/arangodb/kube-arangodb/tree/1.1.10) (2021-07-06)
- Switch K8S CRD API to V1
- Deprecate Alpine image usage
- Use persistent name and namespace in ArangoDeployment reconcilation loop
- Remove finalizers when Server container is already terminated and reduce initial reconciliation delay
- Add new logger services - reconciliation and event

## [1.1.9](https://github.com/arangodb/kube-arangodb/tree/1.1.9) (2021-05-28)
- Add IP, DNS, ShortDNS, HeadlessService (Default) communication methods
- Migrate ArangoExporter into Operator code

## [1.1.8](https://github.com/arangodb/kube-arangodb/tree/1.1.8) (2021-04-21)
- Prevent Single member recreation
- Add OwnerReference to ClusterIP member service
- Add InternalPort to ServerGroupSpec to allow user to expose tcp connection over localhost for sidecars

## [1.1.7](https://github.com/arangodb/kube-arangodb/tree/1.1.7) (2021-04-14)
- Bump Kubernetes Dependencies to 1.19.x
- Add ArangoMember status propagation
- Add ShutdownMethod option for members
- Fix Maintenance Plan actions

## [1.1.6](https://github.com/arangodb/kube-arangodb/tree/1.1.6) (2021-03-02)
- Add ArangoMember Resource and required RBAC rules

## [1.1.5](https://github.com/arangodb/kube-arangodb/tree/1.1.5) (2021-02-20)
- Fix AKS Volume Resize mode
- Use cached status in member client creation
- Remove failed DBServers
- Remove deadlock in internal cache
- Replace CleanOut action with ResignLeadership on rotate PVC resize mode

## [1.1.4](https://github.com/arangodb/kube-arangodb/tree/1.1.4) (2021-02-15)
- Add support for spec.ClusterDomain to be able to use FQDN in ArangoDB cluster communication
- Add Version Check feature with extended Upgrade checks
- Fix Upgrade failures recovery
- Add ResignLeadership action before Upgrade, Restart and Shutdown actions

## [1.1.3](https://github.com/arangodb/kube-arangodb/tree/1.1.3) (2020-12-16)
- Add v2alpha1 API for ArangoDeployment and ArangoDeploymentReplication
- Migrate CRD to apiextensions.k8s.io/v1
- Add customizable log levels per service
- Move Upgrade as InitContainer and fix Direct Image discovery mode
- Allow to remove currently executed plan by annotation

## [1.1.2](https://github.com/arangodb/kube-arangodb/tree/1.1.2) (2020-11-11)
- Fix Bootstrap phase and move it under Plan

## [1.1.1](https://github.com/arangodb/kube-arangodb/tree/1.1.1) (2020-11-04)
- Allow to mount EmptyDir
- Allow to specify initContainers in pods
- Add serviceAccount, resources and securityContext fields to ID Group
- Allow to override Entrypoint
- Add NodeSelector to Deployment Helm Chart

## [1.1.0](https://github.com/arangodb/kube-arangodb/tree/1.1.0) (2020-10-14)
- Change NumberOfCores and MemoryOverride flags to be set to true by default
- Enable by default and promote to Production Ready - JWT Rotation Feature, TLS Rotation Feature
- Deprecate K8S < 1.16
- Fix Upgrade procedure to safely evict pods during upgrade
- Fix Panics in Deployments without authentication
- Fix ChaosMonkey mode
- Allow append on empty annotations
- Add annotations and labels on pod creation

## [1.0.8](https://github.com/arangodb/kube-arangodb/tree/1.0.8) (2020-09-10)
- Fix Volume rotation on AKS

## [1.0.7](https://github.com/arangodb/kube-arangodb/tree/1.0.7) (2020-09-09)
- Always use JWT Authorized requests in internal communication
- Add Operator Maintenance Management feature
- Add support for ARANGODB_OVERRIDE_DETECTED_NUMBER_OF_CORES ArangoDB Environment Variable
- Allow to use privileged pods in ArangoStorage

## [1.0.6](https://github.com/arangodb/kube-arangodb/tree/1.0.6) (2020-08-19)
- Add Operator Namespaced mode (Alpha)
- Fix ActiveFailover Upgrade procedure

## [1.0.5](https://github.com/arangodb/kube-arangodb/tree/1.0.5) (2020-08-05)
- Add Labels and Annotations to ServiceMonitor
- Allow to expose Exporter in HTTP with secured Deployments
- Change rotation by annotation order (coordinator before dbserver)
- Fix NodeAffinity propagation
- Allow to disable Foxx Queues on Cluster mode

## [1.0.4](https://github.com/arangodb/kube-arangodb/tree/1.0.4) (2020-07-28)
- Add Encryption Key rotation feature for ArangoDB EE 3.7+
- Improve TLS CA and Keyfile rotation for CE and EE
- Add runtime TLS rotation for ArangoDB EE 3.7+
- Add Kustomize support
- Improve Helm 3 support
- Allow to customize ID Pod selectors
- Add Label and Envs Pod customization
- Improved JWT Rotation
- Allow to customize Security Context in pods
- Remove dead Coordinators in Cluster mode
- Add AutoRecovery flag to recover cluster in case of deadlock
- Add Operator Single mode
- Improve SecurityContext settings
- Update k8s dependency to 1.15.11
- Add Scope parameter to Operator

## [1.0.3](https://github.com/arangodb/kube-arangodb/tree/1.0.3) (2020-05-25)
- Prevent deletion of not known PVC's
- Move Restore as Plan

## [1.0.2](https://github.com/arangodb/kube-arangodb/tree/1.0.2) (2020-04-16)
- Added additional checks in UpToDate condition
- Added extended Rotation check for Cluster mode
- Removed old rotation logic (rotation of ArangoDeployment may be enforced after Operator upgrade)
- Added UpToDate condition in ArangoDeployment Status

## [1.0.1](https://github.com/arangodb/kube-arangodb/tree/1.0.1) (2020-03-25)
- Added Customizable Affinity settings for ArangoDB Member Pods
- Added possibility to override default images used by ArangoDeployment
- Added possibility to set probes on all groups
- Added Image Discovery type in ArangoDeployment spec
- Prevent Agency Members recreation
- Added Customizable Volumes and VolumeMounts for ArangoDB server container
- Added MemoryOverride flag for ArangoDB >= 3.6.3
- Improved Rotation discovery process
- Added annotation to rotate ArangoDeployment in secure way

## [1.0.0](https://github.com/arangodb/kube-arangodb/tree/1.0.0) (2020-03-03)
- Removal of v1alpha support for ArangoDeployment, ArangoDeploymentReplication, ArangoBackup
- Added new command to operator - version

## [0.4.5](https://github.com/arangodb/kube-arangodb/tree/0.4.5) (2020-03-02)
- Add Customizable SecurityContext for ArangoDeployment pods

## [0.4.4](https://github.com/arangodb/kube-arangodb/tree/0.4.4) (2020-02-27)
- Add new VolumeResize mode to be compatible with Azure flow
- Allow to customize probe configuration options
- Add new upgrade flag for ArangoDB 3.6.0<=

## [0.4.3](https://github.com/arangodb/kube-arangodb/tree/0.4.3) (2020-01-31)
- Prevent DBServer deletion if there are any shards active on it
- Add Maintenance mode annotation for ArangoDeployment

## [0.4.2](https://github.com/arangodb/kube-arangodb/tree/0.4.2) (2019-11-12)
- AntiAffinity for operator pods.
- Add CRD API v1 with support for v1alpha.
- Allow to set annotations in ArangoDeployment resources.
- Add UBI based image.

## [0.4.0](https://github.com/arangodb/kube-arangodb/tree/0.4.0) (2019-10-09)
- Further helm chart fixes for linter.
- Support hot backup.
- Disable scaling buttons if scaling is not possible.

## [0.3.16](https://github.com/arangodb/kube-arangodb/tree/0.3.16) (2019-09-25)
- Revised helm charts.
- Use separate service account for operator.
- Support for ResignLeadership job.
- Allow to set ImagePullSecrets in pods.
- Bug fixes.

## [0.3.15]() (never released, only previews existed)

## [0.3.14](https://github.com/arangodb/kube-arangodb/tree/0.3.14) (2019-08-07)
- Bug fixes for custom sidecars.
- More tests

## [0.3.13](https://github.com/arangodb/kube-arangodb/tree/0.3.13) (2019-08-02)
- Added side car changed to pod rotation criterium
- Added ArangoDB version and image id to member status
- Fix bug with MemberOfCluster condition
- Added test for resource change

## [0.3.12](https://github.com/arangodb/kube-arangodb/tree/0.3.12) (2019-07-04)
- Limit source IP ranges for external services

## [0.3.11](https://github.com/arangodb/kube-arangodb/tree/0.3.11) (2019-06-07)
- Introduced volume claim templates for all server groups that require volume.
- Added arangodb-exporter support as sidecar to all arangodb pods.
- Fixed a bug in the case that all coordinators failed.
- Increase some timeouts in cluster observation.
- Ignore connection errors when removing servers.
- Switch to go 1.12 and modules.
- User sidecars.

## [0.3.10](https://github.com/arangodb/kube-arangodb/tree/0.3.10) (2019-04-04)
- Added Pod Disruption Budgets for all server groups in production mode.
- Added Priority Class Name to be specified per server group.
- Forward resource requirements to k8s.
- Automatic creation of randomized root password on demand.
- Volume resizing (only enlarge).
- Allow to disable liveness probes, increase timeouts in defaults.
- Handle case of all coordinators gone better.
- Added `MY_NODE_NAME` and `NODE_NAME` env vars for all pods.
- Internal communications with ArangoDB more secure through tokens which
  are limited to certain API paths.
- Rolling upgrade waits till all shards are in sync before proceeding to
  next dbserver, even if it takes longer than 15 min.
- Improve installation and upgrade instructions in README.

## [0.3.9](https://github.com/arangodb/kube-arangodb/tree/0.3.9) (2019-02-28)
[Full Changelog](https://github.com/arangodb/kube-arangodb/compare/0.3.8...0.3.9)
- Fixed a serious bug in rolling upgrades which was introduced in 0.3.8.
- Document the drain procedure for k8s nodes.
- Wait for shards to be in sync before continuing upgrade process.
- Rotate members when patch-level upgrade.
- Don't trigger cleanout server during upgrade.
- More robust remove-server actions.

## [0.3.8](https://github.com/arangodb/kube-arangodb/tree/0.3.8) (2019-02-19)
[Full Changelog](https://github.com/arangodb/kube-arangodb/compare/0.3.7...0.3.8)

- Added scaling limits to spec and enforce in operator.
- npm update for dashboard to alleviate security problems.
- Added bare metal walk through to documentation.
- Wait for coordinator to be ready in kubernetes.
- Schedule only one CleanOutServer job in drain scenario, introduce
  Drain phase.
- Take care of case that server is terminated by drain before cleanout
  has completed.
- Added undocumented force-status-reload status field.
- Take care of case that all coordinators have failed: delete all
  coordinator pods and create new ones.
- Updated lodash for dashboard.
- Try harder to remove server from cluster if it does not work right away.
- Update member status, if once decided to drain, continue draining.
  This takes care of more corner cases.

## [0.3.7](https://github.com/arangodb/kube-arangodb/tree/0.3.7) (2019-01-03)
[Full Changelog](https://github.com/arangodb/kube-arangodb/compare/0.3.6...0.3.7)

**Merged pull requests:**

- Use jwt-keyfile option if available. [\#318](https://github.com/arangodb/kube-arangodb/pull/318)
- StorageOperator Volume Size Fix [\#316](https://github.com/arangodb/kube-arangodb/pull/316)

## [0.3.6](https://github.com/arangodb/kube-arangodb/tree/0.3.6) (2018-12-06)
[Full Changelog](https://github.com/arangodb/kube-arangodb/compare/0.3.5...0.3.6)

**Closed issues:**

- Dashboards not aware of kube-proxy [\#278](https://github.com/arangodb/kube-arangodb/issues/278)

**Merged pull requests:**

- Link to k8s platform tutorials. [\#313](https://github.com/arangodb/kube-arangodb/pull/313)
- Updated Go-Driver to latest version. [\#312](https://github.com/arangodb/kube-arangodb/pull/312)
- NodeSelector [\#311](https://github.com/arangodb/kube-arangodb/pull/311)
- Docs: Formatting [\#310](https://github.com/arangodb/kube-arangodb/pull/310)
- Doc: remove duplicate chapter [\#309](https://github.com/arangodb/kube-arangodb/pull/309)
- Doc: remove blanks after tripple tics [\#308](https://github.com/arangodb/kube-arangodb/pull/308)
- License Key [\#307](https://github.com/arangodb/kube-arangodb/pull/307)
- Updated packages containing vulnerabilities [\#306](https://github.com/arangodb/kube-arangodb/pull/306)
- Advertised Endpoints [\#299](https://github.com/arangodb/kube-arangodb/pull/299)

## [0.3.5](https://github.com/arangodb/kube-arangodb/tree/0.3.5) (2018-11-20)
[Full Changelog](https://github.com/arangodb/kube-arangodb/compare/0.3.4...0.3.5)

**Closed issues:**

- Istio compatibility issue [\#260](https://github.com/arangodb/kube-arangodb/issues/260)

**Merged pull requests:**

- Fixing imageID retrieval issue when sidecars are injected. [\#302](https://github.com/arangodb/kube-arangodb/pull/302)
- Bug fix/fix immutable reset [\#301](https://github.com/arangodb/kube-arangodb/pull/301)
- Fixing small type in readme [\#300](https://github.com/arangodb/kube-arangodb/pull/300)
- Make timeout configurable. [\#298](https://github.com/arangodb/kube-arangodb/pull/298)
- fixed getLoadBalancerIP to also handle hostnames [\#297](https://github.com/arangodb/kube-arangodb/pull/297)

## [0.3.4](https://github.com/arangodb/kube-arangodb/tree/0.3.4) (2018-11-06)
[Full Changelog](https://github.com/arangodb/kube-arangodb/compare/0.3.3...0.3.4)

**Merged pull requests:**

- Try to repair changelog generator. [\#296](https://github.com/arangodb/kube-arangodb/pull/296)
- Fixing uninitialised `lastNumberOfServers`. [\#294](https://github.com/arangodb/kube-arangodb/pull/294)
- Fixes for semiautomation. [\#293](https://github.com/arangodb/kube-arangodb/pull/293)
- add ebs volumes to eks doc [\#295](https://github.com/arangodb/kube-arangodb/pull/295)

## [0.3.3](https://github.com/arangodb/kube-arangodb/tree/0.3.3) (2018-11-02)
[Full Changelog](https://github.com/arangodb/kube-arangodb/compare/0.3.2...0.3.3)

**Closed issues:**

- `manifests/arango-crd.yaml` not in repository [\#292](https://github.com/arangodb/kube-arangodb/issues/292)

**Merged pull requests:**

- Make semiautomation files self-contained. [\#291](https://github.com/arangodb/kube-arangodb/pull/291)

## [0.3.2](https://github.com/arangodb/kube-arangodb/tree/0.3.2) (2018-11-02)
[Full Changelog](https://github.com/arangodb/kube-arangodb/compare/0.3.1...0.3.2)

**Closed issues:**

- Operator redeployed not fully functional [\#273](https://github.com/arangodb/kube-arangodb/issues/273)
- Busy Update Loop on PKS [\#272](https://github.com/arangodb/kube-arangodb/issues/272)
- scaling down in production starts pending pods to terminate them immediately [\#267](https://github.com/arangodb/kube-arangodb/issues/267)
- crd inclusion in helm chart prevents subsequent deployments to alternate namespaces [\#261](https://github.com/arangodb/kube-arangodb/issues/261)
- Tutorials with real world examples [\#229](https://github.com/arangodb/kube-arangodb/issues/229)

**Merged pull requests:**

- UI Fix [\#290](https://github.com/arangodb/kube-arangodb/pull/290)
- Revisited scale up and scale down. [\#288](https://github.com/arangodb/kube-arangodb/pull/288)
- Bug fix/extra crd yaml [\#287](https://github.com/arangodb/kube-arangodb/pull/287)
- Documentation/add aks tutorial [\#286](https://github.com/arangodb/kube-arangodb/pull/286)
- IPv6 revisited [\#285](https://github.com/arangodb/kube-arangodb/pull/285)
- Bug fix/readiness upgrade fix [\#283](https://github.com/arangodb/kube-arangodb/pull/283)
- Revert "Skip LoadBalancer Test" [\#282](https://github.com/arangodb/kube-arangodb/pull/282)
- Updated node modules to fix vulnerabilities [\#281](https://github.com/arangodb/kube-arangodb/pull/281)
- First stab at semiautomation. [\#280](https://github.com/arangodb/kube-arangodb/pull/280)
- When doing tests, always pull the image. [\#279](https://github.com/arangodb/kube-arangodb/pull/279)
- Break PKS Loop [\#277](https://github.com/arangodb/kube-arangodb/pull/277)
- Fixed readiness route. [\#276](https://github.com/arangodb/kube-arangodb/pull/276)
- Bug fix/scale up error [\#275](https://github.com/arangodb/kube-arangodb/pull/275)
- minor fix in template generation [\#274](https://github.com/arangodb/kube-arangodb/pull/274)
- Added `disableIPV6` Spec entry. [\#271](https://github.com/arangodb/kube-arangodb/pull/271)
- Test Image Option [\#270](https://github.com/arangodb/kube-arangodb/pull/270)
- Skip LoadBalancer Test [\#269](https://github.com/arangodb/kube-arangodb/pull/269)
- Test/templates [\#266](https://github.com/arangodb/kube-arangodb/pull/266)
- Updated examples to use version 3.3.17. [\#265](https://github.com/arangodb/kube-arangodb/pull/265)
- Unified Readiness Test [\#264](https://github.com/arangodb/kube-arangodb/pull/264)
- Use correct templateoptions for helm charts [\#258](https://github.com/arangodb/kube-arangodb/pull/258)
- Add advanced dc2dc to acceptance test. [\#252](https://github.com/arangodb/kube-arangodb/pull/252)
- adding EKS tutorial [\#289](https://github.com/arangodb/kube-arangodb/pull/289)

## [0.3.1](https://github.com/arangodb/kube-arangodb/tree/0.3.1) (2018-09-25)
[Full Changelog](https://github.com/arangodb/kube-arangodb/compare/0.3.0...0.3.1)

**Closed issues:**

- Helm chart not deploying custom resource definitions [\#254](https://github.com/arangodb/kube-arangodb/issues/254)
- `go get` failing due to nonexistent arangodb/arangosync repo [\#249](https://github.com/arangodb/kube-arangodb/issues/249)
- Helm chart download links broken \(404\) [\#248](https://github.com/arangodb/kube-arangodb/issues/248)
- Make it easy to deploy in another namespace [\#230](https://github.com/arangodb/kube-arangodb/issues/230)
- Deployment Failed to Start in different Namespace other than Default [\#223](https://github.com/arangodb/kube-arangodb/issues/223)

**Merged pull requests:**

- Bugfix/sed on linux [\#259](https://github.com/arangodb/kube-arangodb/pull/259)
- README updates, removing `kubectl apply -f crd.yaml` [\#256](https://github.com/arangodb/kube-arangodb/pull/256)
- Include CRD in helm chart [\#255](https://github.com/arangodb/kube-arangodb/pull/255)

## [0.3.0](https://github.com/arangodb/kube-arangodb/tree/0.3.0) (2018-09-07)
[Full Changelog](https://github.com/arangodb/kube-arangodb/compare/0.2.2...0.3.0)

**Closed issues:**

- Provide an option to add SubjectAltName or option to disable SSL [\#239](https://github.com/arangodb/kube-arangodb/issues/239)
- Use go-upgrade-rules [\#234](https://github.com/arangodb/kube-arangodb/issues/234)
- Spot the difference [\#225](https://github.com/arangodb/kube-arangodb/issues/225)
- How to Delete ArangoDeployment [\#224](https://github.com/arangodb/kube-arangodb/issues/224)
- Unable to delete pods, stuck in terminating state [\#220](https://github.com/arangodb/kube-arangodb/issues/220)
- Do not allow "critical" cmdline arguments to be overwritten [\#207](https://github.com/arangodb/kube-arangodb/issues/207)

**Merged pull requests:**

- Avoid use of arangosync packages [\#250](https://github.com/arangodb/kube-arangodb/pull/250)
- Fixed PV creation on kubernetes 1.11 [\#247](https://github.com/arangodb/kube-arangodb/pull/247)
- Resilience improvements [\#246](https://github.com/arangodb/kube-arangodb/pull/246)
- Adding GKE tutorial [\#245](https://github.com/arangodb/kube-arangodb/pull/245)
- Reject critical options during validation fixes \#207 [\#243](https://github.com/arangodb/kube-arangodb/pull/243)
- Trying to stabalize resilience tests [\#242](https://github.com/arangodb/kube-arangodb/pull/242)
- Adding helm charts for deploying the operators [\#238](https://github.com/arangodb/kube-arangodb/pull/238)
- Include license in upgrade check [\#237](https://github.com/arangodb/kube-arangodb/pull/237)
- Use new CurrentImage field to prevent unintended upgrades. [\#236](https://github.com/arangodb/kube-arangodb/pull/236)
- Use go-upgrade-rules to make "is upgrade allowed" decision fixes \#234 [\#235](https://github.com/arangodb/kube-arangodb/pull/235)
- Updated versions to known "proper" versions [\#233](https://github.com/arangodb/kube-arangodb/pull/233)
- Applying defaults after immutable fields have been reset [\#232](https://github.com/arangodb/kube-arangodb/pull/232)
- Updated go-driver to latest version [\#231](https://github.com/arangodb/kube-arangodb/pull/231)
- EE note for Kubernetes DC2DC [\#222](https://github.com/arangodb/kube-arangodb/pull/222)
- Documented dashboard usage [\#219](https://github.com/arangodb/kube-arangodb/pull/219)
- Load balancing tests [\#218](https://github.com/arangodb/kube-arangodb/pull/218)
- Add links to other operators in dashboard menu [\#217](https://github.com/arangodb/kube-arangodb/pull/217)
- Grouping style elements in 1 place [\#216](https://github.com/arangodb/kube-arangodb/pull/216)
- Adding ArangoDeploymentReplication dashboard. [\#215](https://github.com/arangodb/kube-arangodb/pull/215)
- Do not build initcontainer for imageid pod [\#214](https://github.com/arangodb/kube-arangodb/pull/214)
- Dashboard for ArangoLocalStorage operator [\#213](https://github.com/arangodb/kube-arangodb/pull/213)
- Adjust documentation based on new load balancer support. [\#212](https://github.com/arangodb/kube-arangodb/pull/212)
- Feature/dashboard [\#211](https://github.com/arangodb/kube-arangodb/pull/211)
- Use gin as HTTP server framework [\#210](https://github.com/arangodb/kube-arangodb/pull/210)
- Dashboard design concept [\#209](https://github.com/arangodb/kube-arangodb/pull/209)

## [0.2.2](https://github.com/arangodb/kube-arangodb/tree/0.2.2) (2018-06-29)
[Full Changelog](https://github.com/arangodb/kube-arangodb/compare/0.2.1...0.2.2)

**Closed issues:**

- Unable to unset standard storage class in GKE using kubectl [\#200](https://github.com/arangodb/kube-arangodb/issues/200)
- Fix operators Deployment spec wrt minimum availability [\#198](https://github.com/arangodb/kube-arangodb/issues/198)
- Rotate server when cmdline arguments change [\#189](https://github.com/arangodb/kube-arangodb/issues/189)

**Merged pull requests:**

- Set a `role=leader` label on the Pod who won the leader election [\#208](https://github.com/arangodb/kube-arangodb/pull/208)
- Rotate server on changed arguments [\#206](https://github.com/arangodb/kube-arangodb/pull/206)
- Documentation fixes [\#205](https://github.com/arangodb/kube-arangodb/pull/205)
- Fixed get/set Default flag for StorageClasses [\#204](https://github.com/arangodb/kube-arangodb/pull/204)
- Log improvements [\#203](https://github.com/arangodb/kube-arangodb/pull/203)
- All operator Pods will now reach the Ready state. [\#201](https://github.com/arangodb/kube-arangodb/pull/201)

## [0.2.1](https://github.com/arangodb/kube-arangodb/tree/0.2.1) (2018-06-19)
[Full Changelog](https://github.com/arangodb/kube-arangodb/compare/0.2.0...0.2.1)

## [0.2.0](https://github.com/arangodb/kube-arangodb/tree/0.2.0) (2018-06-19)
[Full Changelog](https://github.com/arangodb/kube-arangodb/compare/0.1.0...0.2.0)

**Closed issues:**

- Guard operations that yield downtime with an `downtimeAllowed` field [\#190](https://github.com/arangodb/kube-arangodb/issues/190)
- Require at least 2 dbservers for `Cluster` deployment [\#178](https://github.com/arangodb/kube-arangodb/issues/178)
- Resource re-deployments when changing specific specs [\#164](https://github.com/arangodb/kube-arangodb/issues/164)
- PVC's can get stuck in Terminating state [\#157](https://github.com/arangodb/kube-arangodb/issues/157)
- PVC [\#156](https://github.com/arangodb/kube-arangodb/issues/156)
- Add timeout for reconciliation plan\(items\) [\#154](https://github.com/arangodb/kube-arangodb/issues/154)
- Add setting to specify ServiceAccount for deployment [\#146](https://github.com/arangodb/kube-arangodb/issues/146)
- Finalizers TODO [\#138](https://github.com/arangodb/kube-arangodb/issues/138)
- Prevent deleting pods \(manually\) using finalizers [\#134](https://github.com/arangodb/kube-arangodb/issues/134)
- Set controller of pods to support `kubectl drain` [\#132](https://github.com/arangodb/kube-arangodb/issues/132)
- Add option to taint pods [\#131](https://github.com/arangodb/kube-arangodb/issues/131)
- OpenShift: No DB is getting deployed [\#128](https://github.com/arangodb/kube-arangodb/issues/128)
- ArangoDeploymentTasks [\#34](https://github.com/arangodb/kube-arangodb/issues/34)
- ArangoLocalStorage tasks [\#33](https://github.com/arangodb/kube-arangodb/issues/33)

**Merged pull requests:**

- Adding downtimeAllowed field [\#194](https://github.com/arangodb/kube-arangodb/pull/194)
- Added tutorial for configuring DC2DC of Kubernetes [\#187](https://github.com/arangodb/kube-arangodb/pull/187)
- Various TLS & Sync related fixes [\#186](https://github.com/arangodb/kube-arangodb/pull/186)
- Use standard EventRecord to use event compression [\#185](https://github.com/arangodb/kube-arangodb/pull/185)
- Fixed ID prefix for single servers [\#184](https://github.com/arangodb/kube-arangodb/pull/184)
- Allow changing server group storage class. [\#183](https://github.com/arangodb/kube-arangodb/pull/183)
- Added test timeouts to all stages [\#182](https://github.com/arangodb/kube-arangodb/pull/182)
- Added renewal of deployment TLS CA certificate [\#181](https://github.com/arangodb/kube-arangodb/pull/181)
- Min dbserver count is 2. Revert phase when cleanout has failed [\#180](https://github.com/arangodb/kube-arangodb/pull/180)
- Prefer distinct nodes, even when not required [\#179](https://github.com/arangodb/kube-arangodb/pull/179)
- Added duration test app [\#177](https://github.com/arangodb/kube-arangodb/pull/177)
- Improved readiness probe, database services only use ready pods [\#176](https://github.com/arangodb/kube-arangodb/pull/176)
- Documenting acceptance test [\#175](https://github.com/arangodb/kube-arangodb/pull/175)
- Avoid useless warnings in log [\#174](https://github.com/arangodb/kube-arangodb/pull/174)
- Hide "dangerous" functions of MemberStatusList [\#173](https://github.com/arangodb/kube-arangodb/pull/173)
- Avoid overwriting status changes [\#172](https://github.com/arangodb/kube-arangodb/pull/172)
- Abort reconcilientation plan on failed cleanout server [\#171](https://github.com/arangodb/kube-arangodb/pull/171)
- Improving documentation [\#170](https://github.com/arangodb/kube-arangodb/pull/170)
- Remove service stickyness [\#169](https://github.com/arangodb/kube-arangodb/pull/169)
- Prevent deleting the PV when the PVC has already been attached to it [\#168](https://github.com/arangodb/kube-arangodb/pull/168)
- Various test improvements [\#167](https://github.com/arangodb/kube-arangodb/pull/167)
- Added unit tests for pv\_creator.go [\#166](https://github.com/arangodb/kube-arangodb/pull/166)
- Added finalizer on deployment, used to remove child finalizers on delete [\#165](https://github.com/arangodb/kube-arangodb/pull/165)
- Fix endless rotation because of serviceAccount `default` [\#163](https://github.com/arangodb/kube-arangodb/pull/163)
- Force volumes to unique nodes for production environments [\#162](https://github.com/arangodb/kube-arangodb/pull/162)
- Improved Service documentation [\#161](https://github.com/arangodb/kube-arangodb/pull/161)
- Reconciliation plan-item timeout [\#160](https://github.com/arangodb/kube-arangodb/pull/160)
- Operator high-availability [\#155](https://github.com/arangodb/kube-arangodb/pull/155)
- Cleanup long terminating stateful pods [\#153](https://github.com/arangodb/kube-arangodb/pull/153)
- Allow customization of serviceAccountName for pods [\#152](https://github.com/arangodb/kube-arangodb/pull/152)
- Cleanup stateless pods that are in terminating state for a long time [\#151](https://github.com/arangodb/kube-arangodb/pull/151)
- Added no-execute tolerations on operators to failover quicker [\#150](https://github.com/arangodb/kube-arangodb/pull/150)
- Replication shard status in ArangoDeploymentReplication status [\#148](https://github.com/arangodb/kube-arangodb/pull/148)
- Sync access packages [\#147](https://github.com/arangodb/kube-arangodb/pull/147)
- Adding syncmaster&worker reconciliation support. [\#145](https://github.com/arangodb/kube-arangodb/pull/145)
- Fixes needed to run on latest openshift. [\#144](https://github.com/arangodb/kube-arangodb/pull/144)
- `ArangoDeploymentReplication` resource [\#143](https://github.com/arangodb/kube-arangodb/pull/143)
- Adding deployment replication spec [\#142](https://github.com/arangodb/kube-arangodb/pull/142)
- No stickyness for EA service of type LoadBalancer [\#141](https://github.com/arangodb/kube-arangodb/pull/141)
- Added `tolerations` field to configure tolerations of generated pods. [\#140](https://github.com/arangodb/kube-arangodb/pull/140)
- Inspect node schedulable state [\#139](https://github.com/arangodb/kube-arangodb/pull/139)
- Make use of GOCACHE as docker volume for improved build times [\#137](https://github.com/arangodb/kube-arangodb/pull/137)
- Feature: finalizers [\#136](https://github.com/arangodb/kube-arangodb/pull/136)
- Added a spec regarding the rules for eviction & replacement of pods [\#133](https://github.com/arangodb/kube-arangodb/pull/133)
- Added support for running arangosync master & worker servers. [\#130](https://github.com/arangodb/kube-arangodb/pull/130)
- Updated go-certificates & go-driver to latest versions [\#127](https://github.com/arangodb/kube-arangodb/pull/127)
- Added Database external access service feature [\#126](https://github.com/arangodb/kube-arangodb/pull/126)
- Updated to latest go-driver [\#125](https://github.com/arangodb/kube-arangodb/pull/125)
- BREAKING CHANGE: Deployment mode ResilientSingle renamed to ActiveFailover [\#124](https://github.com/arangodb/kube-arangodb/pull/124)
- add persistent-volume tests [\#97](https://github.com/arangodb/kube-arangodb/pull/97)

## [0.1.0](https://github.com/arangodb/kube-arangodb/tree/0.1.0) (2018-04-06)
[Full Changelog](https://github.com/arangodb/kube-arangodb/compare/0.0.1...0.1.0)

**Closed issues:**

- make sure scripts terminate to avoid hanging CI [\#63](https://github.com/arangodb/kube-arangodb/issues/63)
- prefix environment variables [\#62](https://github.com/arangodb/kube-arangodb/issues/62)
- warning when passing string literal "None" as spec.tls.caSecretName [\#60](https://github.com/arangodb/kube-arangodb/issues/60)

**Merged pull requests:**

- Fixed down/upgrading resilient single deployments. [\#123](https://github.com/arangodb/kube-arangodb/pull/123)
- Various docs improvements & fixes [\#122](https://github.com/arangodb/kube-arangodb/pull/122)
- Added tests for query cursors on various deployments. [\#121](https://github.com/arangodb/kube-arangodb/pull/121)
- Remove upgrade resilient single 3.2 -\> 3.3 test. [\#120](https://github.com/arangodb/kube-arangodb/pull/120)
- Various renamings in tests such that common names are used. [\#119](https://github.com/arangodb/kube-arangodb/pull/119)
- Added envvar \(CLEANUPDEPLOYMENTS\) to cleanup failed tests. [\#118](https://github.com/arangodb/kube-arangodb/pull/118)
- Added test that removes PV, PVC & Pod or dbserver. \[ci VERBOSE=1\] \[ci LONG=1\] \[ci TESTOPTIONS="-test.run ^TestResiliencePVDBServer$"\] [\#117](https://github.com/arangodb/kube-arangodb/pull/117)
- Fixed expected value for ENGINE file in init container of dbserver. [\#116](https://github.com/arangodb/kube-arangodb/pull/116)
- Improved liveness detection [\#115](https://github.com/arangodb/kube-arangodb/pull/115)
- Run chaos-monkey in go-routine to avoid blocking the operator [\#114](https://github.com/arangodb/kube-arangodb/pull/114)
- Added examples for exposing metrics to Prometheus [\#113](https://github.com/arangodb/kube-arangodb/pull/113)
- Replace HTTP server with HTTPS server [\#112](https://github.com/arangodb/kube-arangodb/pull/112)
- Disabled colorizing logs [\#111](https://github.com/arangodb/kube-arangodb/pull/111)
- Safe resource watcher [\#110](https://github.com/arangodb/kube-arangodb/pull/110)
- Archive log files [\#109](https://github.com/arangodb/kube-arangodb/pull/109)
- Doc - Follow file name conventions of main docs, move to Tutorials [\#108](https://github.com/arangodb/kube-arangodb/pull/108)
- Quickly fail when deployment no longer exists [\#107](https://github.com/arangodb/kube-arangodb/pull/107)
- BREAKING CHANGE: Renamed all enum values to title case [\#104](https://github.com/arangodb/kube-arangodb/pull/104)
- Changed TLSSpec.TTL to new string based `Duration` type [\#103](https://github.com/arangodb/kube-arangodb/pull/103)
- Added automatic renewal of TLS server certificates [\#102](https://github.com/arangodb/kube-arangodb/pull/102)
- Adding GettingStarted page and structuring docs for website [\#101](https://github.com/arangodb/kube-arangodb/pull/101)
- Added LivenessProbe & Readiness probe [\#100](https://github.com/arangodb/kube-arangodb/pull/100)
- Patch latest version number in README [\#99](https://github.com/arangodb/kube-arangodb/pull/99)
- Adding CHANGELOG.md generation [\#98](https://github.com/arangodb/kube-arangodb/pull/98)
- Adding chaos-monkey for deployments [\#96](https://github.com/arangodb/kube-arangodb/pull/96)
- Check contents of persisted volume when dbserver is restarting [\#95](https://github.com/arangodb/kube-arangodb/pull/95)
- Added helper to prepull arangodb \(enterprise\) image. This allows the normal tests to have decent timeouts while prevent a timeout caused by a long during image pull. [\#94](https://github.com/arangodb/kube-arangodb/pull/94)
- Fixing PV cleanup [\#93](https://github.com/arangodb/kube-arangodb/pull/93)
- Check member failure [\#92](https://github.com/arangodb/kube-arangodb/pull/92)
- Tracking recent pod terminations [\#91](https://github.com/arangodb/kube-arangodb/pull/91)
- Enable LONG on kube-arangodb-long test [\#90](https://github.com/arangodb/kube-arangodb/pull/90)
- Tests/multi deployment [\#89](https://github.com/arangodb/kube-arangodb/pull/89)
- Tests/modes [\#88](https://github.com/arangodb/kube-arangodb/pull/88)
- increase timeout for long running tests [\#87](https://github.com/arangodb/kube-arangodb/pull/87)
- fix rocksdb\_encryption\_test [\#86](https://github.com/arangodb/kube-arangodb/pull/86)
- fix - /api/version will answer on all servers \(not leader only\) [\#85](https://github.com/arangodb/kube-arangodb/pull/85)
- fixes required after merge [\#84](https://github.com/arangodb/kube-arangodb/pull/84)
- Deployment state -\> phase [\#83](https://github.com/arangodb/kube-arangodb/pull/83)
- Added detection on unschedulable pods [\#82](https://github.com/arangodb/kube-arangodb/pull/82)
- AsOwner no longer things the owner refers to a controller. It refers to the ArangoDeployment [\#81](https://github.com/arangodb/kube-arangodb/pull/81)
- Store & compare hash of secrets. [\#80](https://github.com/arangodb/kube-arangodb/pull/80)
- Control jenkins from git commit log. [\#79](https://github.com/arangodb/kube-arangodb/pull/79)
- Fix scale-up [\#78](https://github.com/arangodb/kube-arangodb/pull/78)
- Added terminated-pod cleanup to speed up re-creation of pods. [\#77](https://github.com/arangodb/kube-arangodb/pull/77)
- add upgrade tests [\#76](https://github.com/arangodb/kube-arangodb/pull/76)
- check result of api version call [\#75](https://github.com/arangodb/kube-arangodb/pull/75)
- Also watch changes in PVCs and Services [\#74](https://github.com/arangodb/kube-arangodb/pull/74)
- Feature/test individual pod deletion [\#72](https://github.com/arangodb/kube-arangodb/pull/72)
- Moved low level resource \(pod,pvc,secret,service\) creation & inspection to resources sub-package. [\#71](https://github.com/arangodb/kube-arangodb/pull/71)
- Moved reconciliation code to separate package [\#70](https://github.com/arangodb/kube-arangodb/pull/70)
- Test/different deployments resilient [\#69](https://github.com/arangodb/kube-arangodb/pull/69)
- Store accepted spec [\#68](https://github.com/arangodb/kube-arangodb/pull/68)
- Fixed behavior for scaling UI integration wrt startup of the cluster [\#67](https://github.com/arangodb/kube-arangodb/pull/67)
- Fixed immitable `mode` field. [\#66](https://github.com/arangodb/kube-arangodb/pull/66)
- Integrate with scaling web-UI [\#65](https://github.com/arangodb/kube-arangodb/pull/65)
- add test for different deployments [\#64](https://github.com/arangodb/kube-arangodb/pull/64)
- Fixed validation of tls.caSecretName=None [\#61](https://github.com/arangodb/kube-arangodb/pull/61)
- Feature/add tests for immutable cluster parameters [\#59](https://github.com/arangodb/kube-arangodb/pull/59)
- rename test function [\#58](https://github.com/arangodb/kube-arangodb/pull/58)
- Detecting ImageID & ArangoDB version. [\#57](https://github.com/arangodb/kube-arangodb/pull/57)
- Adds ssl support for scaling test [\#53](https://github.com/arangodb/kube-arangodb/pull/53)
- Rotation support for members. [\#49](https://github.com/arangodb/kube-arangodb/pull/49)
- begin to add tests for `apis/storage/v1alpha` [\#36](https://github.com/arangodb/kube-arangodb/pull/36)

## [0.0.1](https://github.com/arangodb/kube-arangodb/tree/0.0.1) (2018-03-20)
**Merged pull requests:**

- Changed scope of ArangoLocalStorage to Cluster. [\#56](https://github.com/arangodb/kube-arangodb/pull/56)
- External crd creation [\#55](https://github.com/arangodb/kube-arangodb/pull/55)
- Rename default docker image to kube-arangodb [\#54](https://github.com/arangodb/kube-arangodb/pull/54)
- Splitting operator in two parts [\#52](https://github.com/arangodb/kube-arangodb/pull/52)
- Turn on TLS by default [\#51](https://github.com/arangodb/kube-arangodb/pull/51)
- Rename repository to `kube-arangodb` [\#48](https://github.com/arangodb/kube-arangodb/pull/48)
- Use single image tag to prevent polluting the docker hub [\#47](https://github.com/arangodb/kube-arangodb/pull/47)
- Renamed pkg/apis/arangodb to pkg/apis/deployment [\#46](https://github.com/arangodb/kube-arangodb/pull/46)
- Added release code [\#45](https://github.com/arangodb/kube-arangodb/pull/45)
- Cleaning up deployment, avoiding docker overrides [\#44](https://github.com/arangodb/kube-arangodb/pull/44)
- TLS support [\#43](https://github.com/arangodb/kube-arangodb/pull/43)
- Adds "Storage Resource" to user README [\#42](https://github.com/arangodb/kube-arangodb/pull/42)
- Reworked TLS spec [\#41](https://github.com/arangodb/kube-arangodb/pull/41)
- Set sesion affinity for coordinator [\#40](https://github.com/arangodb/kube-arangodb/pull/40)
- Set PublishNotReadyAddresses on coordinator&syncmasters service [\#39](https://github.com/arangodb/kube-arangodb/pull/39)
- Prepare test cluster [\#38](https://github.com/arangodb/kube-arangodb/pull/38)
- Run tests on multiple clusters in parallel [\#37](https://github.com/arangodb/kube-arangodb/pull/37)
- Implemented isDefault behavior of storage class [\#35](https://github.com/arangodb/kube-arangodb/pull/35)
- add some tests for util/k8sutil/erros.go [\#32](https://github.com/arangodb/kube-arangodb/pull/32)
- Adding `ArangoLocalStorage` resource \(wip\) [\#31](https://github.com/arangodb/kube-arangodb/pull/31)
- Added custom resource spec for ArangoDB Storage operator. [\#30](https://github.com/arangodb/kube-arangodb/pull/30)
- Added unit tests for k8s secrets & utility methods [\#28](https://github.com/arangodb/kube-arangodb/pull/28)
- Added unit test for creating affinity [\#27](https://github.com/arangodb/kube-arangodb/pull/27)
- More simple tests [\#26](https://github.com/arangodb/kube-arangodb/pull/26)
- Changed default storage engine to RocksDB [\#24](https://github.com/arangodb/kube-arangodb/pull/24)
- Adding command line tests for arangod commandlines. [\#23](https://github.com/arangodb/kube-arangodb/pull/23)
- UnitTests for plan\_builder [\#22](https://github.com/arangodb/kube-arangodb/pull/22)
- Unit tests for apis/arangodb/v1alpha package [\#21](https://github.com/arangodb/kube-arangodb/pull/21)
- Fix bash error [\#20](https://github.com/arangodb/kube-arangodb/pull/20)
- Renamed Controller to Operator [\#19](https://github.com/arangodb/kube-arangodb/pull/19)
- Cleanup kubernetes after tests [\#18](https://github.com/arangodb/kube-arangodb/pull/18)
- Adding rocksdb encryption key support [\#17](https://github.com/arangodb/kube-arangodb/pull/17)
- Adding test design [\#16](https://github.com/arangodb/kube-arangodb/pull/16)
- avoid sub-shell creation [\#15](https://github.com/arangodb/kube-arangodb/pull/15)
- Adding authentication support [\#14](https://github.com/arangodb/kube-arangodb/pull/14)
- Scaling deployments [\#13](https://github.com/arangodb/kube-arangodb/pull/13)
- Test framework [\#11](https://github.com/arangodb/kube-arangodb/pull/11)
- Change docs to "authentication default on" [\#10](https://github.com/arangodb/kube-arangodb/pull/10)
- Pod monitoring [\#9](https://github.com/arangodb/kube-arangodb/pull/9)
- Pod affinity [\#8](https://github.com/arangodb/kube-arangodb/pull/8)
- Extended storage docs wrt local storage [\#7](https://github.com/arangodb/kube-arangodb/pull/7)
- Adding event support [\#6](https://github.com/arangodb/kube-arangodb/pull/6)
- Added pod probes [\#5](https://github.com/arangodb/kube-arangodb/pull/5)
- Creating pods [\#4](https://github.com/arangodb/kube-arangodb/pull/4)
- Extending spec & status object. Implementing service & pvc creation [\#3](https://github.com/arangodb/kube-arangodb/pull/3)
- Initial API objects & vendoring [\#2](https://github.com/arangodb/kube-arangodb/pull/2)
- Added specification of custom resource [\#1](https://github.com/arangodb/kube-arangodb/pull/1)



\* *This Change Log was automatically generated by [github_changelog_generator](https://github.com/skywinder/Github-Changelog-Generator)*<|MERGE_RESOLUTION|>--- conflicted
+++ resolved
@@ -1,11 +1,8 @@
 # Change Log
 
 ## [master](https://github.com/arangodb/kube-arangodb/tree/master) (N/A)
-<<<<<<< HEAD
+- (Documentation) Improvements and fixes for rendered documentation (GH pages)
 - (Feature) License Manager
-=======
-- (Documentation) Improvements and fixes for rendered documentation (GH pages)
->>>>>>> b80bfb74
 
 ## [1.2.35](https://github.com/arangodb/kube-arangodb/tree/1.2.35) (2023-11-06)
 - (Maintenance) Update go-driver to v1.6.0, update IsNotFound() checks
