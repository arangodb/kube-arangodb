# Change Log

## [0.3.13]() (XXXX-XX-XX)
<<<<<<< HEAD
- Added side car changed to pod rotation criterium
=======
- Added ArangoDB version and image id to member status
>>>>>>> 9f1861c2

## [0.3.12](https://github.com/arangodb/kube-arangodb/tree/0.3.12) (2019-07-04)
- Limit source IP ranges for external services

## [0.3.11](https://github.com/arangodb/kube-arangodb/tree/0.3.11) (2019-06-07)
- Introduced volume claim templates for all server groups that require volume.
- Added arangodb-exporter support as sidecar to all arangodb pods.
- Fixed a bug in the case that all coordinators failed.
- Increase some timeouts in cluster observation.
- Ignore connection errors when removing servers.
- Switch to go 1.12 and modules.
- User sidecars.

## [0.3.10](https://github.com/arangodb/kube-arangodb/tree/0.3.10) (2019-04-04)
- Added Pod Disruption Budgets for all server groups in production mode.
- Added Priority Class Name to be specified per server group.
- Forward resource requirements to k8s.
- Automatic creation of randomized root password on demand.
- Volume resizing (only enlarge).
- Allow to disable liveness probes, increase timeouts in defaults.
- Handle case of all coordinators gone better.
- Added `MY_NODE_NAME` and `NODE_NAME` env vars for all pods.
- Internal communications with ArangoDB more secure through tokens which
  are limited to certain API paths.
- Rolling upgrade waits till all shards are in sync before proceeding to
  next dbserver, even if it takes longer than 15 min.
- Improve installation and upgrade instructions in README.

## [0.3.9](https://github.com/arangodb/kube-arangodb/tree/0.3.9) (2019-02-28)
[Full Changelog](https://github.com/arangodb/kube-arangodb/compare/0.3.8...0.3.9)
- Fixed a serious bug in rolling upgrades which was introduced in 0.3.8.
- Document the drain procedure for k8s nodes.
- Wait for shards to be in sync before continuing upgrade process.
- Rotate members when patch-level upgrade.
- Don't trigger cleanout server during upgrade.
- More robust remove-server actions.

## [0.3.8](https://github.com/arangodb/kube-arangodb/tree/0.3.8) (2019-02-19)
[Full Changelog](https://github.com/arangodb/kube-arangodb/compare/0.3.7...0.3.8)

- Added scaling limits to spec and enforce in operator.
- npm update for dashboard to alleviate security problems.
- Added bare metal walk through to documentation.
- Wait for coordinator to be ready in kubernetes.
- Schedule only one CleanOutServer job in drain scenario, introduce
  Drain phase.
- Take care of case that server is terminated by drain before cleanout
  has completed.
- Added undocumented force-status-reload status field.
- Take care of case that all coordinators have failed: delete all
  coordinator pods and create new ones.
- Updated lodash for dashboard.
- Try harder to remove server from cluster if it does not work right away.
- Update member status, if once decided to drain, continue draining.
  This takes care of more corner cases.

## [0.3.7](https://github.com/arangodb/kube-arangodb/tree/0.3.7) (2019-01-03)
[Full Changelog](https://github.com/arangodb/kube-arangodb/compare/0.3.6...0.3.7)

**Merged pull requests:**

- Use jwt-keyfile option if available. [\#318](https://github.com/arangodb/kube-arangodb/pull/318)
- StorageOperator Volume Size Fix [\#316](https://github.com/arangodb/kube-arangodb/pull/316)

## [0.3.6](https://github.com/arangodb/kube-arangodb/tree/0.3.6) (2018-12-06)
[Full Changelog](https://github.com/arangodb/kube-arangodb/compare/0.3.5...0.3.6)

**Closed issues:**

- Dashboards not aware of kube-proxy [\#278](https://github.com/arangodb/kube-arangodb/issues/278)

**Merged pull requests:**

- Link to k8s platform tutorials. [\#313](https://github.com/arangodb/kube-arangodb/pull/313)
- Updated Go-Driver to latest version. [\#312](https://github.com/arangodb/kube-arangodb/pull/312)
- NodeSelector [\#311](https://github.com/arangodb/kube-arangodb/pull/311)
- Docs: Formatting [\#310](https://github.com/arangodb/kube-arangodb/pull/310)
- Doc: remove duplicate chapter [\#309](https://github.com/arangodb/kube-arangodb/pull/309)
- Doc: remove blanks after tripple tics [\#308](https://github.com/arangodb/kube-arangodb/pull/308)
- License Key [\#307](https://github.com/arangodb/kube-arangodb/pull/307)
- Updated packages containing vulnerabilities [\#306](https://github.com/arangodb/kube-arangodb/pull/306)
- Advertised Endpoints [\#299](https://github.com/arangodb/kube-arangodb/pull/299)

## [0.3.5](https://github.com/arangodb/kube-arangodb/tree/0.3.5) (2018-11-20)
[Full Changelog](https://github.com/arangodb/kube-arangodb/compare/0.3.4...0.3.5)

**Closed issues:**

- Istio compatibility issue [\#260](https://github.com/arangodb/kube-arangodb/issues/260)

**Merged pull requests:**

- Fixing imageID retrieval issue when sidecars are injected. [\#302](https://github.com/arangodb/kube-arangodb/pull/302)
- Bug fix/fix immutable reset [\#301](https://github.com/arangodb/kube-arangodb/pull/301)
- Fixing small type in readme [\#300](https://github.com/arangodb/kube-arangodb/pull/300)
- Make timeout configurable. [\#298](https://github.com/arangodb/kube-arangodb/pull/298)
- fixed getLoadBalancerIP to also handle hostnames [\#297](https://github.com/arangodb/kube-arangodb/pull/297)

## [0.3.4](https://github.com/arangodb/kube-arangodb/tree/0.3.4) (2018-11-06)
[Full Changelog](https://github.com/arangodb/kube-arangodb/compare/0.3.3...0.3.4)

**Merged pull requests:**

- Try to repair changelog generator. [\#296](https://github.com/arangodb/kube-arangodb/pull/296)
- Fixing uninitialised `lastNumberOfServers`. [\#294](https://github.com/arangodb/kube-arangodb/pull/294)
- Fixes for semiautomation. [\#293](https://github.com/arangodb/kube-arangodb/pull/293)
- add ebs volumes to eks doc [\#295](https://github.com/arangodb/kube-arangodb/pull/295)

## [0.3.3](https://github.com/arangodb/kube-arangodb/tree/0.3.3) (2018-11-02)
[Full Changelog](https://github.com/arangodb/kube-arangodb/compare/0.3.2...0.3.3)

**Closed issues:**

- `manifests/arango-crd.yaml` not in repository [\#292](https://github.com/arangodb/kube-arangodb/issues/292)

**Merged pull requests:**

- Make semiautomation files self-contained. [\#291](https://github.com/arangodb/kube-arangodb/pull/291)

## [0.3.2](https://github.com/arangodb/kube-arangodb/tree/0.3.2) (2018-11-02)
[Full Changelog](https://github.com/arangodb/kube-arangodb/compare/0.3.1...0.3.2)

**Closed issues:**

- Operator redeployed not fully functional [\#273](https://github.com/arangodb/kube-arangodb/issues/273)
- Busy Update Loop on PKS [\#272](https://github.com/arangodb/kube-arangodb/issues/272)
- scaling down in production starts pending pods to terminate them immediately [\#267](https://github.com/arangodb/kube-arangodb/issues/267)
- crd inclusion in helm chart prevents subsequent deployments to alternate namespaces [\#261](https://github.com/arangodb/kube-arangodb/issues/261)
- Tutorials with real world examples [\#229](https://github.com/arangodb/kube-arangodb/issues/229)

**Merged pull requests:**

- UI Fix [\#290](https://github.com/arangodb/kube-arangodb/pull/290)
- Revisited scale up and scale down. [\#288](https://github.com/arangodb/kube-arangodb/pull/288)
- Bug fix/extra crd yaml [\#287](https://github.com/arangodb/kube-arangodb/pull/287)
- Documentation/add aks tutorial [\#286](https://github.com/arangodb/kube-arangodb/pull/286)
- IPv6 revisited [\#285](https://github.com/arangodb/kube-arangodb/pull/285)
- Bug fix/readiness upgrade fix [\#283](https://github.com/arangodb/kube-arangodb/pull/283)
- Revert "Skip LoadBalancer Test" [\#282](https://github.com/arangodb/kube-arangodb/pull/282)
- Updated node modules to fix vulnerabilities [\#281](https://github.com/arangodb/kube-arangodb/pull/281)
- First stab at semiautomation. [\#280](https://github.com/arangodb/kube-arangodb/pull/280)
- When doing tests, always pull the image. [\#279](https://github.com/arangodb/kube-arangodb/pull/279)
- Break PKS Loop [\#277](https://github.com/arangodb/kube-arangodb/pull/277)
- Fixed readiness route. [\#276](https://github.com/arangodb/kube-arangodb/pull/276)
- Bug fix/scale up error [\#275](https://github.com/arangodb/kube-arangodb/pull/275)
- minor fix in template generation [\#274](https://github.com/arangodb/kube-arangodb/pull/274)
- Added `disableIPV6` Spec entry. [\#271](https://github.com/arangodb/kube-arangodb/pull/271)
- Test Image Option [\#270](https://github.com/arangodb/kube-arangodb/pull/270)
- Skip LoadBalancer Test [\#269](https://github.com/arangodb/kube-arangodb/pull/269)
- Test/templates [\#266](https://github.com/arangodb/kube-arangodb/pull/266)
- Updated examples to use version 3.3.17. [\#265](https://github.com/arangodb/kube-arangodb/pull/265)
- Unified Readiness Test [\#264](https://github.com/arangodb/kube-arangodb/pull/264)
- Use correct templateoptions for helm charts [\#258](https://github.com/arangodb/kube-arangodb/pull/258)
- Add advanced dc2dc to acceptance test. [\#252](https://github.com/arangodb/kube-arangodb/pull/252)
- adding EKS tutorial [\#289](https://github.com/arangodb/kube-arangodb/pull/289)

## [0.3.1](https://github.com/arangodb/kube-arangodb/tree/0.3.1) (2018-09-25)
[Full Changelog](https://github.com/arangodb/kube-arangodb/compare/0.3.0...0.3.1)

**Closed issues:**

- Helm chart not deploying custom resource definitions [\#254](https://github.com/arangodb/kube-arangodb/issues/254)
- `go get` failing due to nonexistent arangodb/arangosync repo [\#249](https://github.com/arangodb/kube-arangodb/issues/249)
- Helm chart download links broken \(404\) [\#248](https://github.com/arangodb/kube-arangodb/issues/248)
- Make it easy to deploy in another namespace [\#230](https://github.com/arangodb/kube-arangodb/issues/230)
- Deployment Failed to Start in different Namespace other than Default [\#223](https://github.com/arangodb/kube-arangodb/issues/223)

**Merged pull requests:**

- Bugfix/sed on linux [\#259](https://github.com/arangodb/kube-arangodb/pull/259)
- README updates, removing `kubectl apply -f crd.yaml` [\#256](https://github.com/arangodb/kube-arangodb/pull/256)
- Include CRD in helm chart [\#255](https://github.com/arangodb/kube-arangodb/pull/255)

## [0.3.0](https://github.com/arangodb/kube-arangodb/tree/0.3.0) (2018-09-07)
[Full Changelog](https://github.com/arangodb/kube-arangodb/compare/0.2.2...0.3.0)

**Closed issues:**

- Provide an option to add SubjectAltName or option to disable SSL [\#239](https://github.com/arangodb/kube-arangodb/issues/239)
- Use go-upgrade-rules [\#234](https://github.com/arangodb/kube-arangodb/issues/234)
- Spot the difference [\#225](https://github.com/arangodb/kube-arangodb/issues/225)
- How to Delete ArangoDeployment [\#224](https://github.com/arangodb/kube-arangodb/issues/224)
- Unable to delete pods, stuck in terminating state [\#220](https://github.com/arangodb/kube-arangodb/issues/220)
- Do not allow "critical" cmdline arguments to be overwritten [\#207](https://github.com/arangodb/kube-arangodb/issues/207)

**Merged pull requests:**

- Avoid use of arangosync packages [\#250](https://github.com/arangodb/kube-arangodb/pull/250)
- Fixed PV creation on kubernetes 1.11 [\#247](https://github.com/arangodb/kube-arangodb/pull/247)
- Resilience improvements [\#246](https://github.com/arangodb/kube-arangodb/pull/246)
- Adding GKE tutorial [\#245](https://github.com/arangodb/kube-arangodb/pull/245)
- Reject critical options during validation fixes \#207 [\#243](https://github.com/arangodb/kube-arangodb/pull/243)
- Trying to stabalize resilience tests [\#242](https://github.com/arangodb/kube-arangodb/pull/242)
- Adding helm charts for deploying the operators [\#238](https://github.com/arangodb/kube-arangodb/pull/238)
- Include license in upgrade check [\#237](https://github.com/arangodb/kube-arangodb/pull/237)
- Use new CurrentImage field to prevent unintended upgrades. [\#236](https://github.com/arangodb/kube-arangodb/pull/236)
- Use go-upgrade-rules to make "is upgrade allowed" decision fixes \#234 [\#235](https://github.com/arangodb/kube-arangodb/pull/235)
- Updated versions to known "proper" versions [\#233](https://github.com/arangodb/kube-arangodb/pull/233)
- Applying defaults after immutable fields have been reset [\#232](https://github.com/arangodb/kube-arangodb/pull/232)
- Updated go-driver to latest version [\#231](https://github.com/arangodb/kube-arangodb/pull/231)
- EE note for Kubernetes DC2DC [\#222](https://github.com/arangodb/kube-arangodb/pull/222)
- Documented dashboard usage [\#219](https://github.com/arangodb/kube-arangodb/pull/219)
- Load balancing tests [\#218](https://github.com/arangodb/kube-arangodb/pull/218)
- Add links to other operators in dashboard menu [\#217](https://github.com/arangodb/kube-arangodb/pull/217)
- Grouping style elements in 1 place [\#216](https://github.com/arangodb/kube-arangodb/pull/216)
- Adding ArangoDeploymentReplication dashboard. [\#215](https://github.com/arangodb/kube-arangodb/pull/215)
- Do not build initcontainer for imageid pod [\#214](https://github.com/arangodb/kube-arangodb/pull/214)
- Dashboard for ArangoLocalStorage operator [\#213](https://github.com/arangodb/kube-arangodb/pull/213)
- Adjust documentation based on new load balancer support. [\#212](https://github.com/arangodb/kube-arangodb/pull/212)
- Feature/dashboard [\#211](https://github.com/arangodb/kube-arangodb/pull/211)
- Use gin as HTTP server framework [\#210](https://github.com/arangodb/kube-arangodb/pull/210)
- Dashboard design concept [\#209](https://github.com/arangodb/kube-arangodb/pull/209)

## [0.2.2](https://github.com/arangodb/kube-arangodb/tree/0.2.2) (2018-06-29)
[Full Changelog](https://github.com/arangodb/kube-arangodb/compare/0.2.1...0.2.2)

**Closed issues:**

- Unable to unset standard storage class in GKE using kubectl [\#200](https://github.com/arangodb/kube-arangodb/issues/200)
- Fix operators Deployment spec wrt minimum availability [\#198](https://github.com/arangodb/kube-arangodb/issues/198)
- Rotate server when cmdline arguments change [\#189](https://github.com/arangodb/kube-arangodb/issues/189)

**Merged pull requests:**

- Set a `role=leader` label on the Pod who won the leader election [\#208](https://github.com/arangodb/kube-arangodb/pull/208)
- Rotate server on changed arguments [\#206](https://github.com/arangodb/kube-arangodb/pull/206)
- Documentation fixes [\#205](https://github.com/arangodb/kube-arangodb/pull/205)
- Fixed get/set Default flag for StorageClasses [\#204](https://github.com/arangodb/kube-arangodb/pull/204)
- Log improvements [\#203](https://github.com/arangodb/kube-arangodb/pull/203)
- All operator Pods will now reach the Ready state. [\#201](https://github.com/arangodb/kube-arangodb/pull/201)

## [0.2.1](https://github.com/arangodb/kube-arangodb/tree/0.2.1) (2018-06-19)
[Full Changelog](https://github.com/arangodb/kube-arangodb/compare/0.2.0...0.2.1)

## [0.2.0](https://github.com/arangodb/kube-arangodb/tree/0.2.0) (2018-06-19)
[Full Changelog](https://github.com/arangodb/kube-arangodb/compare/0.1.0...0.2.0)

**Closed issues:**

- Guard operations that yield downtime with an `downtimeAllowed` field [\#190](https://github.com/arangodb/kube-arangodb/issues/190)
- Require at least 2 dbservers for `Cluster` deployment [\#178](https://github.com/arangodb/kube-arangodb/issues/178)
- Resource re-deployments when changing specific specs [\#164](https://github.com/arangodb/kube-arangodb/issues/164)
- PVC's can get stuck in Terminating state [\#157](https://github.com/arangodb/kube-arangodb/issues/157)
- PVC [\#156](https://github.com/arangodb/kube-arangodb/issues/156)
- Add timeout for reconciliation plan\(items\) [\#154](https://github.com/arangodb/kube-arangodb/issues/154)
- Add setting to specify ServiceAccount for deployment [\#146](https://github.com/arangodb/kube-arangodb/issues/146)
- Finalizers TODO [\#138](https://github.com/arangodb/kube-arangodb/issues/138)
- Prevent deleting pods \(manually\) using finalizers [\#134](https://github.com/arangodb/kube-arangodb/issues/134)
- Set controller of pods to support `kubectl drain` [\#132](https://github.com/arangodb/kube-arangodb/issues/132)
- Add option to taint pods [\#131](https://github.com/arangodb/kube-arangodb/issues/131)
- OpenShift: No DB is getting deployed [\#128](https://github.com/arangodb/kube-arangodb/issues/128)
- ArangoDeploymentTasks [\#34](https://github.com/arangodb/kube-arangodb/issues/34)
- ArangoLocalStorage tasks [\#33](https://github.com/arangodb/kube-arangodb/issues/33)

**Merged pull requests:**

- Adding downtimeAllowed field [\#194](https://github.com/arangodb/kube-arangodb/pull/194)
- Added tutorial for configuring DC2DC of Kubernetes [\#187](https://github.com/arangodb/kube-arangodb/pull/187)
- Various TLS & Sync related fixes [\#186](https://github.com/arangodb/kube-arangodb/pull/186)
- Use standard EventRecord to use event compression [\#185](https://github.com/arangodb/kube-arangodb/pull/185)
- Fixed ID prefix for single servers [\#184](https://github.com/arangodb/kube-arangodb/pull/184)
- Allow changing server group storage class. [\#183](https://github.com/arangodb/kube-arangodb/pull/183)
- Added test timeouts to all stages [\#182](https://github.com/arangodb/kube-arangodb/pull/182)
- Added renewal of deployment TLS CA certificate [\#181](https://github.com/arangodb/kube-arangodb/pull/181)
- Min dbserver count is 2. Revert phase when cleanout has failed [\#180](https://github.com/arangodb/kube-arangodb/pull/180)
- Prefer distinct nodes, even when not required [\#179](https://github.com/arangodb/kube-arangodb/pull/179)
- Added duration test app [\#177](https://github.com/arangodb/kube-arangodb/pull/177)
- Improved readiness probe, database services only use ready pods [\#176](https://github.com/arangodb/kube-arangodb/pull/176)
- Documenting acceptance test [\#175](https://github.com/arangodb/kube-arangodb/pull/175)
- Avoid useless warnings in log [\#174](https://github.com/arangodb/kube-arangodb/pull/174)
- Hide "dangerous" functions of MemberStatusList [\#173](https://github.com/arangodb/kube-arangodb/pull/173)
- Avoid overwriting status changes [\#172](https://github.com/arangodb/kube-arangodb/pull/172)
- Abort reconcilientation plan on failed cleanout server [\#171](https://github.com/arangodb/kube-arangodb/pull/171)
- Improving documentation [\#170](https://github.com/arangodb/kube-arangodb/pull/170)
- Remove service stickyness [\#169](https://github.com/arangodb/kube-arangodb/pull/169)
- Prevent deleting the PV when the PVC has already been attached to it [\#168](https://github.com/arangodb/kube-arangodb/pull/168)
- Various test improvements [\#167](https://github.com/arangodb/kube-arangodb/pull/167)
- Added unit tests for pv\_creator.go [\#166](https://github.com/arangodb/kube-arangodb/pull/166)
- Added finalizer on deployment, used to remove child finalizers on delete [\#165](https://github.com/arangodb/kube-arangodb/pull/165)
- Fix endless rotation because of serviceAccount `default` [\#163](https://github.com/arangodb/kube-arangodb/pull/163)
- Force volumes to unique nodes for production environments [\#162](https://github.com/arangodb/kube-arangodb/pull/162)
- Improved Service documentation [\#161](https://github.com/arangodb/kube-arangodb/pull/161)
- Reconciliation plan-item timeout [\#160](https://github.com/arangodb/kube-arangodb/pull/160)
- Operator high-availability [\#155](https://github.com/arangodb/kube-arangodb/pull/155)
- Cleanup long terminating stateful pods [\#153](https://github.com/arangodb/kube-arangodb/pull/153)
- Allow customization of serviceAccountName for pods [\#152](https://github.com/arangodb/kube-arangodb/pull/152)
- Cleanup stateless pods that are in terminating state for a long time [\#151](https://github.com/arangodb/kube-arangodb/pull/151)
- Added no-execute tolerations on operators to failover quicker [\#150](https://github.com/arangodb/kube-arangodb/pull/150)
- Replication shard status in ArangoDeploymentReplication status [\#148](https://github.com/arangodb/kube-arangodb/pull/148)
- Sync access packages [\#147](https://github.com/arangodb/kube-arangodb/pull/147)
- Adding syncmaster&worker reconciliation support. [\#145](https://github.com/arangodb/kube-arangodb/pull/145)
- Fixes needed to run on latest openshift. [\#144](https://github.com/arangodb/kube-arangodb/pull/144)
- `ArangoDeploymentReplication` resource [\#143](https://github.com/arangodb/kube-arangodb/pull/143)
- Adding deployment replication spec [\#142](https://github.com/arangodb/kube-arangodb/pull/142)
- No stickyness for EA service of type LoadBalancer [\#141](https://github.com/arangodb/kube-arangodb/pull/141)
- Added `tolerations` field to configure tolerations of generated pods. [\#140](https://github.com/arangodb/kube-arangodb/pull/140)
- Inspect node schedulable state [\#139](https://github.com/arangodb/kube-arangodb/pull/139)
- Make use of GOCACHE as docker volume for improved build times [\#137](https://github.com/arangodb/kube-arangodb/pull/137)
- Feature: finalizers [\#136](https://github.com/arangodb/kube-arangodb/pull/136)
- Added a spec regarding the rules for eviction & replacement of pods [\#133](https://github.com/arangodb/kube-arangodb/pull/133)
- Added support for running arangosync master & worker servers. [\#130](https://github.com/arangodb/kube-arangodb/pull/130)
- Updated go-certificates & go-driver to latest versions [\#127](https://github.com/arangodb/kube-arangodb/pull/127)
- Added Database external access service feature [\#126](https://github.com/arangodb/kube-arangodb/pull/126)
- Updated to latest go-driver [\#125](https://github.com/arangodb/kube-arangodb/pull/125)
- BREAKING CHANGE: Deployment mode ResilientSingle renamed to ActiveFailover [\#124](https://github.com/arangodb/kube-arangodb/pull/124)
- add persistent-volume tests [\#97](https://github.com/arangodb/kube-arangodb/pull/97)

## [0.1.0](https://github.com/arangodb/kube-arangodb/tree/0.1.0) (2018-04-06)
[Full Changelog](https://github.com/arangodb/kube-arangodb/compare/0.0.1...0.1.0)

**Closed issues:**

- make sure scripts terminate to avoid hanging CI [\#63](https://github.com/arangodb/kube-arangodb/issues/63)
- prefix environment variables [\#62](https://github.com/arangodb/kube-arangodb/issues/62)
- warning when passing string literal "None" as spec.tls.caSecretName [\#60](https://github.com/arangodb/kube-arangodb/issues/60)

**Merged pull requests:**

- Fixed down/upgrading resilient single deployments. [\#123](https://github.com/arangodb/kube-arangodb/pull/123)
- Various docs improvements & fixes [\#122](https://github.com/arangodb/kube-arangodb/pull/122)
- Added tests for query cursors on various deployments. [\#121](https://github.com/arangodb/kube-arangodb/pull/121)
- Remove upgrade resilient single 3.2 -\> 3.3 test. [\#120](https://github.com/arangodb/kube-arangodb/pull/120)
- Various renamings in tests such that common names are used. [\#119](https://github.com/arangodb/kube-arangodb/pull/119)
- Added envvar \(CLEANUPDEPLOYMENTS\) to cleanup failed tests. [\#118](https://github.com/arangodb/kube-arangodb/pull/118)
- Added test that removes PV, PVC & Pod or dbserver. \[ci VERBOSE=1\] \[ci LONG=1\] \[ci TESTOPTIONS="-test.run ^TestResiliencePVDBServer$"\] [\#117](https://github.com/arangodb/kube-arangodb/pull/117)
- Fixed expected value for ENGINE file in init container of dbserver. [\#116](https://github.com/arangodb/kube-arangodb/pull/116)
- Improved liveness detection [\#115](https://github.com/arangodb/kube-arangodb/pull/115)
- Run chaos-monkey in go-routine to avoid blocking the operator [\#114](https://github.com/arangodb/kube-arangodb/pull/114)
- Added examples for exposing metrics to Prometheus [\#113](https://github.com/arangodb/kube-arangodb/pull/113)
- Replace HTTP server with HTTPS server [\#112](https://github.com/arangodb/kube-arangodb/pull/112)
- Disabled colorizing logs [\#111](https://github.com/arangodb/kube-arangodb/pull/111)
- Safe resource watcher [\#110](https://github.com/arangodb/kube-arangodb/pull/110)
- Archive log files [\#109](https://github.com/arangodb/kube-arangodb/pull/109)
- Doc - Follow file name conventions of main docs, move to Tutorials [\#108](https://github.com/arangodb/kube-arangodb/pull/108)
- Quickly fail when deployment no longer exists [\#107](https://github.com/arangodb/kube-arangodb/pull/107)
- BREAKING CHANGE: Renamed all enum values to title case [\#104](https://github.com/arangodb/kube-arangodb/pull/104)
- Changed TLSSpec.TTL to new string based `Duration` type [\#103](https://github.com/arangodb/kube-arangodb/pull/103)
- Added automatic renewal of TLS server certificates [\#102](https://github.com/arangodb/kube-arangodb/pull/102)
- Adding GettingStarted page and structuring docs for website [\#101](https://github.com/arangodb/kube-arangodb/pull/101)
- Added LivenessProbe & Readiness probe [\#100](https://github.com/arangodb/kube-arangodb/pull/100)
- Patch latest version number in README [\#99](https://github.com/arangodb/kube-arangodb/pull/99)
- Adding CHANGELOG.md generation [\#98](https://github.com/arangodb/kube-arangodb/pull/98)
- Adding chaos-monkey for deployments [\#96](https://github.com/arangodb/kube-arangodb/pull/96)
- Check contents of persisted volume when dbserver is restarting [\#95](https://github.com/arangodb/kube-arangodb/pull/95)
- Added helper to prepull arangodb \(enterprise\) image. This allows the normal tests to have decent timeouts while prevent a timeout caused by a long during image pull. [\#94](https://github.com/arangodb/kube-arangodb/pull/94)
- Fixing PV cleanup [\#93](https://github.com/arangodb/kube-arangodb/pull/93)
- Check member failure [\#92](https://github.com/arangodb/kube-arangodb/pull/92)
- Tracking recent pod terminations [\#91](https://github.com/arangodb/kube-arangodb/pull/91)
- Enable LONG on kube-arangodb-long test [\#90](https://github.com/arangodb/kube-arangodb/pull/90)
- Tests/multi deployment [\#89](https://github.com/arangodb/kube-arangodb/pull/89)
- Tests/modes [\#88](https://github.com/arangodb/kube-arangodb/pull/88)
- increase timeout for long running tests [\#87](https://github.com/arangodb/kube-arangodb/pull/87)
- fix rocksdb\_encryption\_test [\#86](https://github.com/arangodb/kube-arangodb/pull/86)
- fix - /api/version will answer on all servers \(not leader only\) [\#85](https://github.com/arangodb/kube-arangodb/pull/85)
- fixes required after merge [\#84](https://github.com/arangodb/kube-arangodb/pull/84)
- Deployment state -\> phase [\#83](https://github.com/arangodb/kube-arangodb/pull/83)
- Added detection on unschedulable pods [\#82](https://github.com/arangodb/kube-arangodb/pull/82)
- AsOwner no longer things the owner refers to a controller. It refers to the ArangoDeployment [\#81](https://github.com/arangodb/kube-arangodb/pull/81)
- Store & compare hash of secrets. [\#80](https://github.com/arangodb/kube-arangodb/pull/80)
- Control jenkins from git commit log. [\#79](https://github.com/arangodb/kube-arangodb/pull/79)
- Fix scale-up [\#78](https://github.com/arangodb/kube-arangodb/pull/78)
- Added terminated-pod cleanup to speed up re-creation of pods. [\#77](https://github.com/arangodb/kube-arangodb/pull/77)
- add upgrade tests [\#76](https://github.com/arangodb/kube-arangodb/pull/76)
- check result of api version call [\#75](https://github.com/arangodb/kube-arangodb/pull/75)
- Also watch changes in PVCs and Services [\#74](https://github.com/arangodb/kube-arangodb/pull/74)
- Feature/test individual pod deletion [\#72](https://github.com/arangodb/kube-arangodb/pull/72)
- Moved low level resource \(pod,pvc,secret,service\) creation & inspection to resources sub-package. [\#71](https://github.com/arangodb/kube-arangodb/pull/71)
- Moved reconciliation code to separate package [\#70](https://github.com/arangodb/kube-arangodb/pull/70)
- Test/different deployments resilient [\#69](https://github.com/arangodb/kube-arangodb/pull/69)
- Store accepted spec [\#68](https://github.com/arangodb/kube-arangodb/pull/68)
- Fixed behavior for scaling UI integration wrt startup of the cluster [\#67](https://github.com/arangodb/kube-arangodb/pull/67)
- Fixed immitable `mode` field. [\#66](https://github.com/arangodb/kube-arangodb/pull/66)
- Integrate with scaling web-UI [\#65](https://github.com/arangodb/kube-arangodb/pull/65)
- add test for different deployments [\#64](https://github.com/arangodb/kube-arangodb/pull/64)
- Fixed validation of tls.caSecretName=None [\#61](https://github.com/arangodb/kube-arangodb/pull/61)
- Feature/add tests for immutable cluster parameters [\#59](https://github.com/arangodb/kube-arangodb/pull/59)
- rename test function [\#58](https://github.com/arangodb/kube-arangodb/pull/58)
- Detecting ImageID & ArangoDB version. [\#57](https://github.com/arangodb/kube-arangodb/pull/57)
- Adds ssl support for scaling test [\#53](https://github.com/arangodb/kube-arangodb/pull/53)
- Rotation support for members. [\#49](https://github.com/arangodb/kube-arangodb/pull/49)
- begin to add tests for `apis/storage/v1alpha` [\#36](https://github.com/arangodb/kube-arangodb/pull/36)

## [0.0.1](https://github.com/arangodb/kube-arangodb/tree/0.0.1) (2018-03-20)
**Merged pull requests:**

- Changed scope of ArangoLocalStorage to Cluster. [\#56](https://github.com/arangodb/kube-arangodb/pull/56)
- External crd creation [\#55](https://github.com/arangodb/kube-arangodb/pull/55)
- Rename default docker image to kube-arangodb [\#54](https://github.com/arangodb/kube-arangodb/pull/54)
- Splitting operator in two parts [\#52](https://github.com/arangodb/kube-arangodb/pull/52)
- Turn on TLS by default [\#51](https://github.com/arangodb/kube-arangodb/pull/51)
- Rename repository to `kube-arangodb` [\#48](https://github.com/arangodb/kube-arangodb/pull/48)
- Use single image tag to prevent polluting the docker hub [\#47](https://github.com/arangodb/kube-arangodb/pull/47)
- Renamed pkg/apis/arangodb to pkg/apis/deployment [\#46](https://github.com/arangodb/kube-arangodb/pull/46)
- Added release code [\#45](https://github.com/arangodb/kube-arangodb/pull/45)
- Cleaning up deployment, avoiding docker overrides [\#44](https://github.com/arangodb/kube-arangodb/pull/44)
- TLS support [\#43](https://github.com/arangodb/kube-arangodb/pull/43)
- Adds "Storage Resource" to user README [\#42](https://github.com/arangodb/kube-arangodb/pull/42)
- Reworked TLS spec [\#41](https://github.com/arangodb/kube-arangodb/pull/41)
- Set sesion affinity for coordinator [\#40](https://github.com/arangodb/kube-arangodb/pull/40)
- Set PublishNotReadyAddresses on coordinator&syncmasters service [\#39](https://github.com/arangodb/kube-arangodb/pull/39)
- Prepare test cluster [\#38](https://github.com/arangodb/kube-arangodb/pull/38)
- Run tests on multiple clusters in parallel [\#37](https://github.com/arangodb/kube-arangodb/pull/37)
- Implemented isDefault behavior of storage class [\#35](https://github.com/arangodb/kube-arangodb/pull/35)
- add some tests for util/k8sutil/erros.go [\#32](https://github.com/arangodb/kube-arangodb/pull/32)
- Adding `ArangoLocalStorage` resource \(wip\) [\#31](https://github.com/arangodb/kube-arangodb/pull/31)
- Added custom resource spec for ArangoDB Storage operator. [\#30](https://github.com/arangodb/kube-arangodb/pull/30)
- Added unit tests for k8s secrets & utility methods [\#28](https://github.com/arangodb/kube-arangodb/pull/28)
- Added unit test for creating affinity [\#27](https://github.com/arangodb/kube-arangodb/pull/27)
- More simple tests [\#26](https://github.com/arangodb/kube-arangodb/pull/26)
- Changed default storage engine to RocksDB [\#24](https://github.com/arangodb/kube-arangodb/pull/24)
- Adding command line tests for arangod commandlines. [\#23](https://github.com/arangodb/kube-arangodb/pull/23)
- UnitTests for plan\_builder [\#22](https://github.com/arangodb/kube-arangodb/pull/22)
- Unit tests for apis/arangodb/v1alpha package [\#21](https://github.com/arangodb/kube-arangodb/pull/21)
- Fix bash error [\#20](https://github.com/arangodb/kube-arangodb/pull/20)
- Renamed Controller to Operator [\#19](https://github.com/arangodb/kube-arangodb/pull/19)
- Cleanup kubernetes after tests [\#18](https://github.com/arangodb/kube-arangodb/pull/18)
- Adding rocksdb encryption key support [\#17](https://github.com/arangodb/kube-arangodb/pull/17)
- Adding test design [\#16](https://github.com/arangodb/kube-arangodb/pull/16)
- avoid sub-shell creation [\#15](https://github.com/arangodb/kube-arangodb/pull/15)
- Adding authentication support [\#14](https://github.com/arangodb/kube-arangodb/pull/14)
- Scaling deployments [\#13](https://github.com/arangodb/kube-arangodb/pull/13)
- Test framework [\#11](https://github.com/arangodb/kube-arangodb/pull/11)
- Change docs to "authentication default on" [\#10](https://github.com/arangodb/kube-arangodb/pull/10)
- Pod monitoring [\#9](https://github.com/arangodb/kube-arangodb/pull/9)
- Pod affinity [\#8](https://github.com/arangodb/kube-arangodb/pull/8)
- Extended storage docs wrt local storage [\#7](https://github.com/arangodb/kube-arangodb/pull/7)
- Adding event support [\#6](https://github.com/arangodb/kube-arangodb/pull/6)
- Added pod probes [\#5](https://github.com/arangodb/kube-arangodb/pull/5)
- Creating pods [\#4](https://github.com/arangodb/kube-arangodb/pull/4)
- Extending spec & status object. Implementing service & pvc creation [\#3](https://github.com/arangodb/kube-arangodb/pull/3)
- Initial API objects & vendoring [\#2](https://github.com/arangodb/kube-arangodb/pull/2)
- Added specification of custom resource [\#1](https://github.com/arangodb/kube-arangodb/pull/1)



\* *This Change Log was automatically generated by [github_changelog_generator](https://github.com/skywinder/Github-Changelog-Generator)*<|MERGE_RESOLUTION|>--- conflicted
+++ resolved
@@ -1,11 +1,8 @@
 # Change Log
 
 ## [0.3.13]() (XXXX-XX-XX)
-<<<<<<< HEAD
 - Added side car changed to pod rotation criterium
-=======
 - Added ArangoDB version and image id to member status
->>>>>>> 9f1861c2
 
 ## [0.3.12](https://github.com/arangodb/kube-arangodb/tree/0.3.12) (2019-07-04)
 - Limit source IP ranges for external services
