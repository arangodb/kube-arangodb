# Change Log

## [master](https://github.com/arangodb/kube-arangodb/tree/master) (N/A)
- Add v2alpha1 API for ArangoDeployment and ArangoDeploymentReplication
- Migrate CRD to apiextensions.k8s.io/v1
<<<<<<< HEAD
- Move Upgrade as InitContainer and fix Direct Image discovery mode
=======
- Add customizable log levels per service
>>>>>>> 595b78f4

## [1.1.2](https://github.com/arangodb/kube-arangodb/tree/1.1.2) (2020-11-11)
- Fix Bootstrap phase and move it under Plan

## [1.1.1](https://github.com/arangodb/kube-arangodb/tree/1.1.1) (2020-11-04)
- Allow to mount EmptyDir
- Allow to specify initContainers in pods
- Add serviceAccount, resources and securityContext fields to ID Group
- Allow to override Entrypoint
- Add NodeSelector to Deployment Helm Chart

## [1.1.0](https://github.com/arangodb/kube-arangodb/tree/1.1.0) (2020-10-14)
- Change NumberOfCores and MemoryOverride flags to be set to true by default
- Enable by default and promote to Production Ready - JWT Rotation Feature, TLS Rotation Feature
- Deprecate K8S < 1.16
- Fix Upgrade procedure to safely evict pods during upgrade
- Fix Panics in Deployments without authentication
- Fix ChaosMonkey mode
- Allow append on empty annotations
- Add annotations and labels on pod creation

## [1.0.8](https://github.com/arangodb/kube-arangodb/tree/1.0.8) (2020-09-10)
- Fix Volume rotation on AKS

## [1.0.7](https://github.com/arangodb/kube-arangodb/tree/1.0.7) (2020-09-09)
- Always use JWT Authorized requests in internal communication
- Add Operator Maintenance Management feature
- Add support for ARANGODB_OVERRIDE_DETECTED_NUMBER_OF_CORES ArangoDB Environment Variable
- Allow to use privileged pods in ArangoStorage

## [1.0.6](https://github.com/arangodb/kube-arangodb/tree/1.0.6) (2020-08-19)
- Add Operator Namespaced mode (Alpha)
- Fix ActiveFailover Upgrade procedure

## [1.0.5](https://github.com/arangodb/kube-arangodb/tree/1.0.5) (2020-08-05)
- Add Labels and Annotations to ServiceMonitor
- Allow to expose Exporter in HTTP with secured Deployments
- Change rotation by annotation order (coordinator before dbserver)
- Fix NodeAffinity propagation
- Allow to disable Foxx Queues on Cluster mode

## [1.0.4](https://github.com/arangodb/kube-arangodb/tree/1.0.4) (2020-07-28)
- Add Encryption Key rotation feature for ArangoDB EE 3.7+
- Improve TLS CA and Keyfile rotation for CE and EE
- Add runtime TLS rotation for ArangoDB EE 3.7+
- Add Kustomize support
- Improve Helm 3 support
- Allow to customize ID Pod selectors
- Add Label and Envs Pod customization
- Improved JWT Rotation
- Allow to customize Security Context in pods
- Remove dead Coordinators in Cluster mode
- Add AutoRecovery flag to recover cluster in case of deadlock
- Add Operator Single mode
- Improve SecurityContext settings
- Update k8s dependency to 1.15.11
- Add Scope parameter to Operator

## [1.0.3](https://github.com/arangodb/kube-arangodb/tree/1.0.3) (2020-05-25)
- Prevent deletion of not known PVC's
- Move Restore as Plan

## [1.0.2](https://github.com/arangodb/kube-arangodb/tree/1.0.2) (2020-04-16)
- Added additional checks in UpToDate condition
- Added extended Rotation check for Cluster mode
- Removed old rotation logic (rotation of ArangoDeployment may be enforced after Operator upgrade)
- Added UpToDate condition in ArangoDeployment Status

## [1.0.1](https://github.com/arangodb/kube-arangodb/tree/1.0.1) (2020-03-25)
- Added Customizable Affinity settings for ArangoDB Member Pods
- Added possibility to override default images used by ArangoDeployment
- Added possibility to set probes on all groups
- Added Image Discovery type in ArangoDeployment spec
- Prevent Agency Members recreation
- Added Customizable Volumes and VolumeMounts for ArangoDB server container
- Added MemoryOverride flag for ArangoDB >= 3.6.3
- Improved Rotation discovery process
- Added annotation to rotate ArangoDeployment in secure way

## [1.0.0](https://github.com/arangodb/kube-arangodb/tree/1.0.0) (2020-03-03)
- Removal of v1alpha support for ArangoDeployment, ArangoDeploymentReplication, ArangoBackup
- Added new command to operator - version

## [0.4.5](https://github.com/arangodb/kube-arangodb/tree/0.4.5) (2020-03-02)
- Add Customizable SecurityContext for ArangoDeployment pods

## [0.4.4](https://github.com/arangodb/kube-arangodb/tree/0.4.4) (2020-02-27)
- Add new VolumeResize mode to be compatible with Azure flow
- Allow to customize probe configuration options
- Add new upgrade flag for ArangoDB 3.6.0<=

## [0.4.3](https://github.com/arangodb/kube-arangodb/tree/0.4.3) (2020-01-31)
- Prevent DBServer deletion if there are any shards active on it
- Add Maintenance mode annotation for ArangoDeployment

## [0.4.2](https://github.com/arangodb/kube-arangodb/tree/0.4.2) (2019-11-12)
- AntiAffinity for operator pods.
- Add CRD API v1 with support for v1alpha.
- Allow to set annotations in ArangoDeployment resources.
- Add UBI based image.

## [0.4.0](https://github.com/arangodb/kube-arangodb/tree/0.4.0) (2019-10-09)
- Further helm chart fixes for linter.
- Support hot backup.
- Disable scaling buttons if scaling is not possible.

## [0.3.16](https://github.com/arangodb/kube-arangodb/tree/0.3.16) (2019-09-25)
- Revised helm charts.
- Use separate service account for operator.
- Support for ResignLeadership job.
- Allow to set ImagePullSecrets in pods.
- Bug fixes.

## [0.3.15]() (never released, only previews existed)

## [0.3.14](https://github.com/arangodb/kube-arangodb/tree/0.3.14) (2019-08-07)
- Bug fixes for custom sidecars.
- More tests

## [0.3.13](https://github.com/arangodb/kube-arangodb/tree/0.3.13) (2019-08-02)
- Added side car changed to pod rotation criterium
- Added ArangoDB version and image id to member status
- Fix bug with MemberOfCluster condition
- Added test for resource change

## [0.3.12](https://github.com/arangodb/kube-arangodb/tree/0.3.12) (2019-07-04)
- Limit source IP ranges for external services

## [0.3.11](https://github.com/arangodb/kube-arangodb/tree/0.3.11) (2019-06-07)
- Introduced volume claim templates for all server groups that require volume.
- Added arangodb-exporter support as sidecar to all arangodb pods.
- Fixed a bug in the case that all coordinators failed.
- Increase some timeouts in cluster observation.
- Ignore connection errors when removing servers.
- Switch to go 1.12 and modules.
- User sidecars.

## [0.3.10](https://github.com/arangodb/kube-arangodb/tree/0.3.10) (2019-04-04)
- Added Pod Disruption Budgets for all server groups in production mode.
- Added Priority Class Name to be specified per server group.
- Forward resource requirements to k8s.
- Automatic creation of randomized root password on demand.
- Volume resizing (only enlarge).
- Allow to disable liveness probes, increase timeouts in defaults.
- Handle case of all coordinators gone better.
- Added `MY_NODE_NAME` and `NODE_NAME` env vars for all pods.
- Internal communications with ArangoDB more secure through tokens which
  are limited to certain API paths.
- Rolling upgrade waits till all shards are in sync before proceeding to
  next dbserver, even if it takes longer than 15 min.
- Improve installation and upgrade instructions in README.

## [0.3.9](https://github.com/arangodb/kube-arangodb/tree/0.3.9) (2019-02-28)
[Full Changelog](https://github.com/arangodb/kube-arangodb/compare/0.3.8...0.3.9)
- Fixed a serious bug in rolling upgrades which was introduced in 0.3.8.
- Document the drain procedure for k8s nodes.
- Wait for shards to be in sync before continuing upgrade process.
- Rotate members when patch-level upgrade.
- Don't trigger cleanout server during upgrade.
- More robust remove-server actions.

## [0.3.8](https://github.com/arangodb/kube-arangodb/tree/0.3.8) (2019-02-19)
[Full Changelog](https://github.com/arangodb/kube-arangodb/compare/0.3.7...0.3.8)

- Added scaling limits to spec and enforce in operator.
- npm update for dashboard to alleviate security problems.
- Added bare metal walk through to documentation.
- Wait for coordinator to be ready in kubernetes.
- Schedule only one CleanOutServer job in drain scenario, introduce
  Drain phase.
- Take care of case that server is terminated by drain before cleanout
  has completed.
- Added undocumented force-status-reload status field.
- Take care of case that all coordinators have failed: delete all
  coordinator pods and create new ones.
- Updated lodash for dashboard.
- Try harder to remove server from cluster if it does not work right away.
- Update member status, if once decided to drain, continue draining.
  This takes care of more corner cases.

## [0.3.7](https://github.com/arangodb/kube-arangodb/tree/0.3.7) (2019-01-03)
[Full Changelog](https://github.com/arangodb/kube-arangodb/compare/0.3.6...0.3.7)

**Merged pull requests:**

- Use jwt-keyfile option if available. [\#318](https://github.com/arangodb/kube-arangodb/pull/318)
- StorageOperator Volume Size Fix [\#316](https://github.com/arangodb/kube-arangodb/pull/316)

## [0.3.6](https://github.com/arangodb/kube-arangodb/tree/0.3.6) (2018-12-06)
[Full Changelog](https://github.com/arangodb/kube-arangodb/compare/0.3.5...0.3.6)

**Closed issues:**

- Dashboards not aware of kube-proxy [\#278](https://github.com/arangodb/kube-arangodb/issues/278)

**Merged pull requests:**

- Link to k8s platform tutorials. [\#313](https://github.com/arangodb/kube-arangodb/pull/313)
- Updated Go-Driver to latest version. [\#312](https://github.com/arangodb/kube-arangodb/pull/312)
- NodeSelector [\#311](https://github.com/arangodb/kube-arangodb/pull/311)
- Docs: Formatting [\#310](https://github.com/arangodb/kube-arangodb/pull/310)
- Doc: remove duplicate chapter [\#309](https://github.com/arangodb/kube-arangodb/pull/309)
- Doc: remove blanks after tripple tics [\#308](https://github.com/arangodb/kube-arangodb/pull/308)
- License Key [\#307](https://github.com/arangodb/kube-arangodb/pull/307)
- Updated packages containing vulnerabilities [\#306](https://github.com/arangodb/kube-arangodb/pull/306)
- Advertised Endpoints [\#299](https://github.com/arangodb/kube-arangodb/pull/299)

## [0.3.5](https://github.com/arangodb/kube-arangodb/tree/0.3.5) (2018-11-20)
[Full Changelog](https://github.com/arangodb/kube-arangodb/compare/0.3.4...0.3.5)

**Closed issues:**

- Istio compatibility issue [\#260](https://github.com/arangodb/kube-arangodb/issues/260)

**Merged pull requests:**

- Fixing imageID retrieval issue when sidecars are injected. [\#302](https://github.com/arangodb/kube-arangodb/pull/302)
- Bug fix/fix immutable reset [\#301](https://github.com/arangodb/kube-arangodb/pull/301)
- Fixing small type in readme [\#300](https://github.com/arangodb/kube-arangodb/pull/300)
- Make timeout configurable. [\#298](https://github.com/arangodb/kube-arangodb/pull/298)
- fixed getLoadBalancerIP to also handle hostnames [\#297](https://github.com/arangodb/kube-arangodb/pull/297)

## [0.3.4](https://github.com/arangodb/kube-arangodb/tree/0.3.4) (2018-11-06)
[Full Changelog](https://github.com/arangodb/kube-arangodb/compare/0.3.3...0.3.4)

**Merged pull requests:**

- Try to repair changelog generator. [\#296](https://github.com/arangodb/kube-arangodb/pull/296)
- Fixing uninitialised `lastNumberOfServers`. [\#294](https://github.com/arangodb/kube-arangodb/pull/294)
- Fixes for semiautomation. [\#293](https://github.com/arangodb/kube-arangodb/pull/293)
- add ebs volumes to eks doc [\#295](https://github.com/arangodb/kube-arangodb/pull/295)

## [0.3.3](https://github.com/arangodb/kube-arangodb/tree/0.3.3) (2018-11-02)
[Full Changelog](https://github.com/arangodb/kube-arangodb/compare/0.3.2...0.3.3)

**Closed issues:**

- `manifests/arango-crd.yaml` not in repository [\#292](https://github.com/arangodb/kube-arangodb/issues/292)

**Merged pull requests:**

- Make semiautomation files self-contained. [\#291](https://github.com/arangodb/kube-arangodb/pull/291)

## [0.3.2](https://github.com/arangodb/kube-arangodb/tree/0.3.2) (2018-11-02)
[Full Changelog](https://github.com/arangodb/kube-arangodb/compare/0.3.1...0.3.2)

**Closed issues:**

- Operator redeployed not fully functional [\#273](https://github.com/arangodb/kube-arangodb/issues/273)
- Busy Update Loop on PKS [\#272](https://github.com/arangodb/kube-arangodb/issues/272)
- scaling down in production starts pending pods to terminate them immediately [\#267](https://github.com/arangodb/kube-arangodb/issues/267)
- crd inclusion in helm chart prevents subsequent deployments to alternate namespaces [\#261](https://github.com/arangodb/kube-arangodb/issues/261)
- Tutorials with real world examples [\#229](https://github.com/arangodb/kube-arangodb/issues/229)

**Merged pull requests:**

- UI Fix [\#290](https://github.com/arangodb/kube-arangodb/pull/290)
- Revisited scale up and scale down. [\#288](https://github.com/arangodb/kube-arangodb/pull/288)
- Bug fix/extra crd yaml [\#287](https://github.com/arangodb/kube-arangodb/pull/287)
- Documentation/add aks tutorial [\#286](https://github.com/arangodb/kube-arangodb/pull/286)
- IPv6 revisited [\#285](https://github.com/arangodb/kube-arangodb/pull/285)
- Bug fix/readiness upgrade fix [\#283](https://github.com/arangodb/kube-arangodb/pull/283)
- Revert "Skip LoadBalancer Test" [\#282](https://github.com/arangodb/kube-arangodb/pull/282)
- Updated node modules to fix vulnerabilities [\#281](https://github.com/arangodb/kube-arangodb/pull/281)
- First stab at semiautomation. [\#280](https://github.com/arangodb/kube-arangodb/pull/280)
- When doing tests, always pull the image. [\#279](https://github.com/arangodb/kube-arangodb/pull/279)
- Break PKS Loop [\#277](https://github.com/arangodb/kube-arangodb/pull/277)
- Fixed readiness route. [\#276](https://github.com/arangodb/kube-arangodb/pull/276)
- Bug fix/scale up error [\#275](https://github.com/arangodb/kube-arangodb/pull/275)
- minor fix in template generation [\#274](https://github.com/arangodb/kube-arangodb/pull/274)
- Added `disableIPV6` Spec entry. [\#271](https://github.com/arangodb/kube-arangodb/pull/271)
- Test Image Option [\#270](https://github.com/arangodb/kube-arangodb/pull/270)
- Skip LoadBalancer Test [\#269](https://github.com/arangodb/kube-arangodb/pull/269)
- Test/templates [\#266](https://github.com/arangodb/kube-arangodb/pull/266)
- Updated examples to use version 3.3.17. [\#265](https://github.com/arangodb/kube-arangodb/pull/265)
- Unified Readiness Test [\#264](https://github.com/arangodb/kube-arangodb/pull/264)
- Use correct templateoptions for helm charts [\#258](https://github.com/arangodb/kube-arangodb/pull/258)
- Add advanced dc2dc to acceptance test. [\#252](https://github.com/arangodb/kube-arangodb/pull/252)
- adding EKS tutorial [\#289](https://github.com/arangodb/kube-arangodb/pull/289)

## [0.3.1](https://github.com/arangodb/kube-arangodb/tree/0.3.1) (2018-09-25)
[Full Changelog](https://github.com/arangodb/kube-arangodb/compare/0.3.0...0.3.1)

**Closed issues:**

- Helm chart not deploying custom resource definitions [\#254](https://github.com/arangodb/kube-arangodb/issues/254)
- `go get` failing due to nonexistent arangodb/arangosync repo [\#249](https://github.com/arangodb/kube-arangodb/issues/249)
- Helm chart download links broken \(404\) [\#248](https://github.com/arangodb/kube-arangodb/issues/248)
- Make it easy to deploy in another namespace [\#230](https://github.com/arangodb/kube-arangodb/issues/230)
- Deployment Failed to Start in different Namespace other than Default [\#223](https://github.com/arangodb/kube-arangodb/issues/223)

**Merged pull requests:**

- Bugfix/sed on linux [\#259](https://github.com/arangodb/kube-arangodb/pull/259)
- README updates, removing `kubectl apply -f crd.yaml` [\#256](https://github.com/arangodb/kube-arangodb/pull/256)
- Include CRD in helm chart [\#255](https://github.com/arangodb/kube-arangodb/pull/255)

## [0.3.0](https://github.com/arangodb/kube-arangodb/tree/0.3.0) (2018-09-07)
[Full Changelog](https://github.com/arangodb/kube-arangodb/compare/0.2.2...0.3.0)

**Closed issues:**

- Provide an option to add SubjectAltName or option to disable SSL [\#239](https://github.com/arangodb/kube-arangodb/issues/239)
- Use go-upgrade-rules [\#234](https://github.com/arangodb/kube-arangodb/issues/234)
- Spot the difference [\#225](https://github.com/arangodb/kube-arangodb/issues/225)
- How to Delete ArangoDeployment [\#224](https://github.com/arangodb/kube-arangodb/issues/224)
- Unable to delete pods, stuck in terminating state [\#220](https://github.com/arangodb/kube-arangodb/issues/220)
- Do not allow "critical" cmdline arguments to be overwritten [\#207](https://github.com/arangodb/kube-arangodb/issues/207)

**Merged pull requests:**

- Avoid use of arangosync packages [\#250](https://github.com/arangodb/kube-arangodb/pull/250)
- Fixed PV creation on kubernetes 1.11 [\#247](https://github.com/arangodb/kube-arangodb/pull/247)
- Resilience improvements [\#246](https://github.com/arangodb/kube-arangodb/pull/246)
- Adding GKE tutorial [\#245](https://github.com/arangodb/kube-arangodb/pull/245)
- Reject critical options during validation fixes \#207 [\#243](https://github.com/arangodb/kube-arangodb/pull/243)
- Trying to stabalize resilience tests [\#242](https://github.com/arangodb/kube-arangodb/pull/242)
- Adding helm charts for deploying the operators [\#238](https://github.com/arangodb/kube-arangodb/pull/238)
- Include license in upgrade check [\#237](https://github.com/arangodb/kube-arangodb/pull/237)
- Use new CurrentImage field to prevent unintended upgrades. [\#236](https://github.com/arangodb/kube-arangodb/pull/236)
- Use go-upgrade-rules to make "is upgrade allowed" decision fixes \#234 [\#235](https://github.com/arangodb/kube-arangodb/pull/235)
- Updated versions to known "proper" versions [\#233](https://github.com/arangodb/kube-arangodb/pull/233)
- Applying defaults after immutable fields have been reset [\#232](https://github.com/arangodb/kube-arangodb/pull/232)
- Updated go-driver to latest version [\#231](https://github.com/arangodb/kube-arangodb/pull/231)
- EE note for Kubernetes DC2DC [\#222](https://github.com/arangodb/kube-arangodb/pull/222)
- Documented dashboard usage [\#219](https://github.com/arangodb/kube-arangodb/pull/219)
- Load balancing tests [\#218](https://github.com/arangodb/kube-arangodb/pull/218)
- Add links to other operators in dashboard menu [\#217](https://github.com/arangodb/kube-arangodb/pull/217)
- Grouping style elements in 1 place [\#216](https://github.com/arangodb/kube-arangodb/pull/216)
- Adding ArangoDeploymentReplication dashboard. [\#215](https://github.com/arangodb/kube-arangodb/pull/215)
- Do not build initcontainer for imageid pod [\#214](https://github.com/arangodb/kube-arangodb/pull/214)
- Dashboard for ArangoLocalStorage operator [\#213](https://github.com/arangodb/kube-arangodb/pull/213)
- Adjust documentation based on new load balancer support. [\#212](https://github.com/arangodb/kube-arangodb/pull/212)
- Feature/dashboard [\#211](https://github.com/arangodb/kube-arangodb/pull/211)
- Use gin as HTTP server framework [\#210](https://github.com/arangodb/kube-arangodb/pull/210)
- Dashboard design concept [\#209](https://github.com/arangodb/kube-arangodb/pull/209)

## [0.2.2](https://github.com/arangodb/kube-arangodb/tree/0.2.2) (2018-06-29)
[Full Changelog](https://github.com/arangodb/kube-arangodb/compare/0.2.1...0.2.2)

**Closed issues:**

- Unable to unset standard storage class in GKE using kubectl [\#200](https://github.com/arangodb/kube-arangodb/issues/200)
- Fix operators Deployment spec wrt minimum availability [\#198](https://github.com/arangodb/kube-arangodb/issues/198)
- Rotate server when cmdline arguments change [\#189](https://github.com/arangodb/kube-arangodb/issues/189)

**Merged pull requests:**

- Set a `role=leader` label on the Pod who won the leader election [\#208](https://github.com/arangodb/kube-arangodb/pull/208)
- Rotate server on changed arguments [\#206](https://github.com/arangodb/kube-arangodb/pull/206)
- Documentation fixes [\#205](https://github.com/arangodb/kube-arangodb/pull/205)
- Fixed get/set Default flag for StorageClasses [\#204](https://github.com/arangodb/kube-arangodb/pull/204)
- Log improvements [\#203](https://github.com/arangodb/kube-arangodb/pull/203)
- All operator Pods will now reach the Ready state. [\#201](https://github.com/arangodb/kube-arangodb/pull/201)

## [0.2.1](https://github.com/arangodb/kube-arangodb/tree/0.2.1) (2018-06-19)
[Full Changelog](https://github.com/arangodb/kube-arangodb/compare/0.2.0...0.2.1)

## [0.2.0](https://github.com/arangodb/kube-arangodb/tree/0.2.0) (2018-06-19)
[Full Changelog](https://github.com/arangodb/kube-arangodb/compare/0.1.0...0.2.0)

**Closed issues:**

- Guard operations that yield downtime with an `downtimeAllowed` field [\#190](https://github.com/arangodb/kube-arangodb/issues/190)
- Require at least 2 dbservers for `Cluster` deployment [\#178](https://github.com/arangodb/kube-arangodb/issues/178)
- Resource re-deployments when changing specific specs [\#164](https://github.com/arangodb/kube-arangodb/issues/164)
- PVC's can get stuck in Terminating state [\#157](https://github.com/arangodb/kube-arangodb/issues/157)
- PVC [\#156](https://github.com/arangodb/kube-arangodb/issues/156)
- Add timeout for reconciliation plan\(items\) [\#154](https://github.com/arangodb/kube-arangodb/issues/154)
- Add setting to specify ServiceAccount for deployment [\#146](https://github.com/arangodb/kube-arangodb/issues/146)
- Finalizers TODO [\#138](https://github.com/arangodb/kube-arangodb/issues/138)
- Prevent deleting pods \(manually\) using finalizers [\#134](https://github.com/arangodb/kube-arangodb/issues/134)
- Set controller of pods to support `kubectl drain` [\#132](https://github.com/arangodb/kube-arangodb/issues/132)
- Add option to taint pods [\#131](https://github.com/arangodb/kube-arangodb/issues/131)
- OpenShift: No DB is getting deployed [\#128](https://github.com/arangodb/kube-arangodb/issues/128)
- ArangoDeploymentTasks [\#34](https://github.com/arangodb/kube-arangodb/issues/34)
- ArangoLocalStorage tasks [\#33](https://github.com/arangodb/kube-arangodb/issues/33)

**Merged pull requests:**

- Adding downtimeAllowed field [\#194](https://github.com/arangodb/kube-arangodb/pull/194)
- Added tutorial for configuring DC2DC of Kubernetes [\#187](https://github.com/arangodb/kube-arangodb/pull/187)
- Various TLS & Sync related fixes [\#186](https://github.com/arangodb/kube-arangodb/pull/186)
- Use standard EventRecord to use event compression [\#185](https://github.com/arangodb/kube-arangodb/pull/185)
- Fixed ID prefix for single servers [\#184](https://github.com/arangodb/kube-arangodb/pull/184)
- Allow changing server group storage class. [\#183](https://github.com/arangodb/kube-arangodb/pull/183)
- Added test timeouts to all stages [\#182](https://github.com/arangodb/kube-arangodb/pull/182)
- Added renewal of deployment TLS CA certificate [\#181](https://github.com/arangodb/kube-arangodb/pull/181)
- Min dbserver count is 2. Revert phase when cleanout has failed [\#180](https://github.com/arangodb/kube-arangodb/pull/180)
- Prefer distinct nodes, even when not required [\#179](https://github.com/arangodb/kube-arangodb/pull/179)
- Added duration test app [\#177](https://github.com/arangodb/kube-arangodb/pull/177)
- Improved readiness probe, database services only use ready pods [\#176](https://github.com/arangodb/kube-arangodb/pull/176)
- Documenting acceptance test [\#175](https://github.com/arangodb/kube-arangodb/pull/175)
- Avoid useless warnings in log [\#174](https://github.com/arangodb/kube-arangodb/pull/174)
- Hide "dangerous" functions of MemberStatusList [\#173](https://github.com/arangodb/kube-arangodb/pull/173)
- Avoid overwriting status changes [\#172](https://github.com/arangodb/kube-arangodb/pull/172)
- Abort reconcilientation plan on failed cleanout server [\#171](https://github.com/arangodb/kube-arangodb/pull/171)
- Improving documentation [\#170](https://github.com/arangodb/kube-arangodb/pull/170)
- Remove service stickyness [\#169](https://github.com/arangodb/kube-arangodb/pull/169)
- Prevent deleting the PV when the PVC has already been attached to it [\#168](https://github.com/arangodb/kube-arangodb/pull/168)
- Various test improvements [\#167](https://github.com/arangodb/kube-arangodb/pull/167)
- Added unit tests for pv\_creator.go [\#166](https://github.com/arangodb/kube-arangodb/pull/166)
- Added finalizer on deployment, used to remove child finalizers on delete [\#165](https://github.com/arangodb/kube-arangodb/pull/165)
- Fix endless rotation because of serviceAccount `default` [\#163](https://github.com/arangodb/kube-arangodb/pull/163)
- Force volumes to unique nodes for production environments [\#162](https://github.com/arangodb/kube-arangodb/pull/162)
- Improved Service documentation [\#161](https://github.com/arangodb/kube-arangodb/pull/161)
- Reconciliation plan-item timeout [\#160](https://github.com/arangodb/kube-arangodb/pull/160)
- Operator high-availability [\#155](https://github.com/arangodb/kube-arangodb/pull/155)
- Cleanup long terminating stateful pods [\#153](https://github.com/arangodb/kube-arangodb/pull/153)
- Allow customization of serviceAccountName for pods [\#152](https://github.com/arangodb/kube-arangodb/pull/152)
- Cleanup stateless pods that are in terminating state for a long time [\#151](https://github.com/arangodb/kube-arangodb/pull/151)
- Added no-execute tolerations on operators to failover quicker [\#150](https://github.com/arangodb/kube-arangodb/pull/150)
- Replication shard status in ArangoDeploymentReplication status [\#148](https://github.com/arangodb/kube-arangodb/pull/148)
- Sync access packages [\#147](https://github.com/arangodb/kube-arangodb/pull/147)
- Adding syncmaster&worker reconciliation support. [\#145](https://github.com/arangodb/kube-arangodb/pull/145)
- Fixes needed to run on latest openshift. [\#144](https://github.com/arangodb/kube-arangodb/pull/144)
- `ArangoDeploymentReplication` resource [\#143](https://github.com/arangodb/kube-arangodb/pull/143)
- Adding deployment replication spec [\#142](https://github.com/arangodb/kube-arangodb/pull/142)
- No stickyness for EA service of type LoadBalancer [\#141](https://github.com/arangodb/kube-arangodb/pull/141)
- Added `tolerations` field to configure tolerations of generated pods. [\#140](https://github.com/arangodb/kube-arangodb/pull/140)
- Inspect node schedulable state [\#139](https://github.com/arangodb/kube-arangodb/pull/139)
- Make use of GOCACHE as docker volume for improved build times [\#137](https://github.com/arangodb/kube-arangodb/pull/137)
- Feature: finalizers [\#136](https://github.com/arangodb/kube-arangodb/pull/136)
- Added a spec regarding the rules for eviction & replacement of pods [\#133](https://github.com/arangodb/kube-arangodb/pull/133)
- Added support for running arangosync master & worker servers. [\#130](https://github.com/arangodb/kube-arangodb/pull/130)
- Updated go-certificates & go-driver to latest versions [\#127](https://github.com/arangodb/kube-arangodb/pull/127)
- Added Database external access service feature [\#126](https://github.com/arangodb/kube-arangodb/pull/126)
- Updated to latest go-driver [\#125](https://github.com/arangodb/kube-arangodb/pull/125)
- BREAKING CHANGE: Deployment mode ResilientSingle renamed to ActiveFailover [\#124](https://github.com/arangodb/kube-arangodb/pull/124)
- add persistent-volume tests [\#97](https://github.com/arangodb/kube-arangodb/pull/97)

## [0.1.0](https://github.com/arangodb/kube-arangodb/tree/0.1.0) (2018-04-06)
[Full Changelog](https://github.com/arangodb/kube-arangodb/compare/0.0.1...0.1.0)

**Closed issues:**

- make sure scripts terminate to avoid hanging CI [\#63](https://github.com/arangodb/kube-arangodb/issues/63)
- prefix environment variables [\#62](https://github.com/arangodb/kube-arangodb/issues/62)
- warning when passing string literal "None" as spec.tls.caSecretName [\#60](https://github.com/arangodb/kube-arangodb/issues/60)

**Merged pull requests:**

- Fixed down/upgrading resilient single deployments. [\#123](https://github.com/arangodb/kube-arangodb/pull/123)
- Various docs improvements & fixes [\#122](https://github.com/arangodb/kube-arangodb/pull/122)
- Added tests for query cursors on various deployments. [\#121](https://github.com/arangodb/kube-arangodb/pull/121)
- Remove upgrade resilient single 3.2 -\> 3.3 test. [\#120](https://github.com/arangodb/kube-arangodb/pull/120)
- Various renamings in tests such that common names are used. [\#119](https://github.com/arangodb/kube-arangodb/pull/119)
- Added envvar \(CLEANUPDEPLOYMENTS\) to cleanup failed tests. [\#118](https://github.com/arangodb/kube-arangodb/pull/118)
- Added test that removes PV, PVC & Pod or dbserver. \[ci VERBOSE=1\] \[ci LONG=1\] \[ci TESTOPTIONS="-test.run ^TestResiliencePVDBServer$"\] [\#117](https://github.com/arangodb/kube-arangodb/pull/117)
- Fixed expected value for ENGINE file in init container of dbserver. [\#116](https://github.com/arangodb/kube-arangodb/pull/116)
- Improved liveness detection [\#115](https://github.com/arangodb/kube-arangodb/pull/115)
- Run chaos-monkey in go-routine to avoid blocking the operator [\#114](https://github.com/arangodb/kube-arangodb/pull/114)
- Added examples for exposing metrics to Prometheus [\#113](https://github.com/arangodb/kube-arangodb/pull/113)
- Replace HTTP server with HTTPS server [\#112](https://github.com/arangodb/kube-arangodb/pull/112)
- Disabled colorizing logs [\#111](https://github.com/arangodb/kube-arangodb/pull/111)
- Safe resource watcher [\#110](https://github.com/arangodb/kube-arangodb/pull/110)
- Archive log files [\#109](https://github.com/arangodb/kube-arangodb/pull/109)
- Doc - Follow file name conventions of main docs, move to Tutorials [\#108](https://github.com/arangodb/kube-arangodb/pull/108)
- Quickly fail when deployment no longer exists [\#107](https://github.com/arangodb/kube-arangodb/pull/107)
- BREAKING CHANGE: Renamed all enum values to title case [\#104](https://github.com/arangodb/kube-arangodb/pull/104)
- Changed TLSSpec.TTL to new string based `Duration` type [\#103](https://github.com/arangodb/kube-arangodb/pull/103)
- Added automatic renewal of TLS server certificates [\#102](https://github.com/arangodb/kube-arangodb/pull/102)
- Adding GettingStarted page and structuring docs for website [\#101](https://github.com/arangodb/kube-arangodb/pull/101)
- Added LivenessProbe & Readiness probe [\#100](https://github.com/arangodb/kube-arangodb/pull/100)
- Patch latest version number in README [\#99](https://github.com/arangodb/kube-arangodb/pull/99)
- Adding CHANGELOG.md generation [\#98](https://github.com/arangodb/kube-arangodb/pull/98)
- Adding chaos-monkey for deployments [\#96](https://github.com/arangodb/kube-arangodb/pull/96)
- Check contents of persisted volume when dbserver is restarting [\#95](https://github.com/arangodb/kube-arangodb/pull/95)
- Added helper to prepull arangodb \(enterprise\) image. This allows the normal tests to have decent timeouts while prevent a timeout caused by a long during image pull. [\#94](https://github.com/arangodb/kube-arangodb/pull/94)
- Fixing PV cleanup [\#93](https://github.com/arangodb/kube-arangodb/pull/93)
- Check member failure [\#92](https://github.com/arangodb/kube-arangodb/pull/92)
- Tracking recent pod terminations [\#91](https://github.com/arangodb/kube-arangodb/pull/91)
- Enable LONG on kube-arangodb-long test [\#90](https://github.com/arangodb/kube-arangodb/pull/90)
- Tests/multi deployment [\#89](https://github.com/arangodb/kube-arangodb/pull/89)
- Tests/modes [\#88](https://github.com/arangodb/kube-arangodb/pull/88)
- increase timeout for long running tests [\#87](https://github.com/arangodb/kube-arangodb/pull/87)
- fix rocksdb\_encryption\_test [\#86](https://github.com/arangodb/kube-arangodb/pull/86)
- fix - /api/version will answer on all servers \(not leader only\) [\#85](https://github.com/arangodb/kube-arangodb/pull/85)
- fixes required after merge [\#84](https://github.com/arangodb/kube-arangodb/pull/84)
- Deployment state -\> phase [\#83](https://github.com/arangodb/kube-arangodb/pull/83)
- Added detection on unschedulable pods [\#82](https://github.com/arangodb/kube-arangodb/pull/82)
- AsOwner no longer things the owner refers to a controller. It refers to the ArangoDeployment [\#81](https://github.com/arangodb/kube-arangodb/pull/81)
- Store & compare hash of secrets. [\#80](https://github.com/arangodb/kube-arangodb/pull/80)
- Control jenkins from git commit log. [\#79](https://github.com/arangodb/kube-arangodb/pull/79)
- Fix scale-up [\#78](https://github.com/arangodb/kube-arangodb/pull/78)
- Added terminated-pod cleanup to speed up re-creation of pods. [\#77](https://github.com/arangodb/kube-arangodb/pull/77)
- add upgrade tests [\#76](https://github.com/arangodb/kube-arangodb/pull/76)
- check result of api version call [\#75](https://github.com/arangodb/kube-arangodb/pull/75)
- Also watch changes in PVCs and Services [\#74](https://github.com/arangodb/kube-arangodb/pull/74)
- Feature/test individual pod deletion [\#72](https://github.com/arangodb/kube-arangodb/pull/72)
- Moved low level resource \(pod,pvc,secret,service\) creation & inspection to resources sub-package. [\#71](https://github.com/arangodb/kube-arangodb/pull/71)
- Moved reconciliation code to separate package [\#70](https://github.com/arangodb/kube-arangodb/pull/70)
- Test/different deployments resilient [\#69](https://github.com/arangodb/kube-arangodb/pull/69)
- Store accepted spec [\#68](https://github.com/arangodb/kube-arangodb/pull/68)
- Fixed behavior for scaling UI integration wrt startup of the cluster [\#67](https://github.com/arangodb/kube-arangodb/pull/67)
- Fixed immitable `mode` field. [\#66](https://github.com/arangodb/kube-arangodb/pull/66)
- Integrate with scaling web-UI [\#65](https://github.com/arangodb/kube-arangodb/pull/65)
- add test for different deployments [\#64](https://github.com/arangodb/kube-arangodb/pull/64)
- Fixed validation of tls.caSecretName=None [\#61](https://github.com/arangodb/kube-arangodb/pull/61)
- Feature/add tests for immutable cluster parameters [\#59](https://github.com/arangodb/kube-arangodb/pull/59)
- rename test function [\#58](https://github.com/arangodb/kube-arangodb/pull/58)
- Detecting ImageID & ArangoDB version. [\#57](https://github.com/arangodb/kube-arangodb/pull/57)
- Adds ssl support for scaling test [\#53](https://github.com/arangodb/kube-arangodb/pull/53)
- Rotation support for members. [\#49](https://github.com/arangodb/kube-arangodb/pull/49)
- begin to add tests for `apis/storage/v1alpha` [\#36](https://github.com/arangodb/kube-arangodb/pull/36)

## [0.0.1](https://github.com/arangodb/kube-arangodb/tree/0.0.1) (2018-03-20)
**Merged pull requests:**

- Changed scope of ArangoLocalStorage to Cluster. [\#56](https://github.com/arangodb/kube-arangodb/pull/56)
- External crd creation [\#55](https://github.com/arangodb/kube-arangodb/pull/55)
- Rename default docker image to kube-arangodb [\#54](https://github.com/arangodb/kube-arangodb/pull/54)
- Splitting operator in two parts [\#52](https://github.com/arangodb/kube-arangodb/pull/52)
- Turn on TLS by default [\#51](https://github.com/arangodb/kube-arangodb/pull/51)
- Rename repository to `kube-arangodb` [\#48](https://github.com/arangodb/kube-arangodb/pull/48)
- Use single image tag to prevent polluting the docker hub [\#47](https://github.com/arangodb/kube-arangodb/pull/47)
- Renamed pkg/apis/arangodb to pkg/apis/deployment [\#46](https://github.com/arangodb/kube-arangodb/pull/46)
- Added release code [\#45](https://github.com/arangodb/kube-arangodb/pull/45)
- Cleaning up deployment, avoiding docker overrides [\#44](https://github.com/arangodb/kube-arangodb/pull/44)
- TLS support [\#43](https://github.com/arangodb/kube-arangodb/pull/43)
- Adds "Storage Resource" to user README [\#42](https://github.com/arangodb/kube-arangodb/pull/42)
- Reworked TLS spec [\#41](https://github.com/arangodb/kube-arangodb/pull/41)
- Set sesion affinity for coordinator [\#40](https://github.com/arangodb/kube-arangodb/pull/40)
- Set PublishNotReadyAddresses on coordinator&syncmasters service [\#39](https://github.com/arangodb/kube-arangodb/pull/39)
- Prepare test cluster [\#38](https://github.com/arangodb/kube-arangodb/pull/38)
- Run tests on multiple clusters in parallel [\#37](https://github.com/arangodb/kube-arangodb/pull/37)
- Implemented isDefault behavior of storage class [\#35](https://github.com/arangodb/kube-arangodb/pull/35)
- add some tests for util/k8sutil/erros.go [\#32](https://github.com/arangodb/kube-arangodb/pull/32)
- Adding `ArangoLocalStorage` resource \(wip\) [\#31](https://github.com/arangodb/kube-arangodb/pull/31)
- Added custom resource spec for ArangoDB Storage operator. [\#30](https://github.com/arangodb/kube-arangodb/pull/30)
- Added unit tests for k8s secrets & utility methods [\#28](https://github.com/arangodb/kube-arangodb/pull/28)
- Added unit test for creating affinity [\#27](https://github.com/arangodb/kube-arangodb/pull/27)
- More simple tests [\#26](https://github.com/arangodb/kube-arangodb/pull/26)
- Changed default storage engine to RocksDB [\#24](https://github.com/arangodb/kube-arangodb/pull/24)
- Adding command line tests for arangod commandlines. [\#23](https://github.com/arangodb/kube-arangodb/pull/23)
- UnitTests for plan\_builder [\#22](https://github.com/arangodb/kube-arangodb/pull/22)
- Unit tests for apis/arangodb/v1alpha package [\#21](https://github.com/arangodb/kube-arangodb/pull/21)
- Fix bash error [\#20](https://github.com/arangodb/kube-arangodb/pull/20)
- Renamed Controller to Operator [\#19](https://github.com/arangodb/kube-arangodb/pull/19)
- Cleanup kubernetes after tests [\#18](https://github.com/arangodb/kube-arangodb/pull/18)
- Adding rocksdb encryption key support [\#17](https://github.com/arangodb/kube-arangodb/pull/17)
- Adding test design [\#16](https://github.com/arangodb/kube-arangodb/pull/16)
- avoid sub-shell creation [\#15](https://github.com/arangodb/kube-arangodb/pull/15)
- Adding authentication support [\#14](https://github.com/arangodb/kube-arangodb/pull/14)
- Scaling deployments [\#13](https://github.com/arangodb/kube-arangodb/pull/13)
- Test framework [\#11](https://github.com/arangodb/kube-arangodb/pull/11)
- Change docs to "authentication default on" [\#10](https://github.com/arangodb/kube-arangodb/pull/10)
- Pod monitoring [\#9](https://github.com/arangodb/kube-arangodb/pull/9)
- Pod affinity [\#8](https://github.com/arangodb/kube-arangodb/pull/8)
- Extended storage docs wrt local storage [\#7](https://github.com/arangodb/kube-arangodb/pull/7)
- Adding event support [\#6](https://github.com/arangodb/kube-arangodb/pull/6)
- Added pod probes [\#5](https://github.com/arangodb/kube-arangodb/pull/5)
- Creating pods [\#4](https://github.com/arangodb/kube-arangodb/pull/4)
- Extending spec & status object. Implementing service & pvc creation [\#3](https://github.com/arangodb/kube-arangodb/pull/3)
- Initial API objects & vendoring [\#2](https://github.com/arangodb/kube-arangodb/pull/2)
- Added specification of custom resource [\#1](https://github.com/arangodb/kube-arangodb/pull/1)



\* *This Change Log was automatically generated by [github_changelog_generator](https://github.com/skywinder/Github-Changelog-Generator)*<|MERGE_RESOLUTION|>--- conflicted
+++ resolved
@@ -3,11 +3,8 @@
 ## [master](https://github.com/arangodb/kube-arangodb/tree/master) (N/A)
 - Add v2alpha1 API for ArangoDeployment and ArangoDeploymentReplication
 - Migrate CRD to apiextensions.k8s.io/v1
-<<<<<<< HEAD
+- Add customizable log levels per service
 - Move Upgrade as InitContainer and fix Direct Image discovery mode
-=======
-- Add customizable log levels per service
->>>>>>> 595b78f4
 
 ## [1.1.2](https://github.com/arangodb/kube-arangodb/tree/1.1.2) (2020-11-11)
 - Fix Bootstrap phase and move it under Plan
