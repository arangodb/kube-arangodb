--- conflicted
+++ resolved
@@ -14,11 +14,8 @@
 - (Feature) Improve GRPC JSON Handling
 - (Bugfix) Fix Operator Pod Resources
 - (Feature) (Platform) MetaV1 Integration Tests
-<<<<<<< HEAD
+- (Feature) (Platform) Gateway UpToDate Condition
 - (Documentation) Update Supported Kubernetes Versions
-=======
-- (Feature) (Platform) Gateway UpToDate Condition
->>>>>>> 35513554
 
 ## [1.3.0](https://github.com/arangodb/kube-arangodb/tree/1.3.0) (2025-08-01)
 - (Feature) (Platform) Storage Debug
