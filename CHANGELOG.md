# Change Log

## [master](https://github.com/arangodb/kube-arangodb/tree/master) (N/A)
- (Improvement) Bump dependencies
- (Documentation) (1.3.0) EE & CE Definitions
- (Improvement) Arango Kubernetes Client Mod Implementation
- (Refactoring) Extract kerrors package
- (Refactoring) Extract Inspector Definitions package
- (Bugfix) Fix PDBs Version discovery
- (Feature) Agency ArangoSync State check
- (Improvement) Parametrize Make tools
- (Bugfix) Fix V2Alpha1 Generator
- (Feature) Create Internal Actions and move RebalancerGenerator
- (Dependencies) Bump K8S Dependencies to 1.22.15
- (Bugfix) Unlock broken inspectors
- (Debug) Allow to send package to stdout
- (Improvement) ArangoDB image validation (=>3.10) for ARM64 architecture
- (Improvement) Use inspector for ArangoMember
- (DebugPackage) Collect logs from pods
- (Bugfix) Move Agency CommitIndex log message to Trace
- (Feature) Force delete Pods which are stuck in init phase
- (Bugfix) Do not tolerate False Bootstrap condition in UpToDate evaluation
- (Improvement) Don't serialize and deprecate two DeploymentReplicationStatus fields
- (Improvement) Improve error message when replication can't be configured
- (Bugfix) Fix License handling in case of broken license secret
<<<<<<< HEAD
- (Improvement) Do not check checksums for DeploymentReplicationStatus.IncomingSynchronization field values
=======
- (Bugfix) Check ArangoSync availability without checking healthiness
- (Improvement) Add Anonymous Inspector mods
>>>>>>> 120f926e

## [1.2.20](https://github.com/arangodb/kube-arangodb/tree/1.2.20) (2022-10-25)
- (Feature) Add action progress
- (Feature) Ensure consistency during replication cancellation
- (Feature) Add annotation to change architecture of a member
- (Bugfix) Prevent Member Maintenance Error log
- (Feature) ID ServerGroup
- (Bugfix) Propagate Lifecycle Mount
- (Feature) PVC Member Status info
- (Feature) Respect ToBeCleanedServers in Agency
- (Improvement) Unify K8S Error Handling
- (Feature) Remove stuck Pods
- (Bugfix) Fix Go routine leak
- (Feature) Extend Pod Security context
- (Improvement) Update DeploymentReplicationStatus on configuration error
- (Feature) Pod Scheduled condition

## [1.2.19](https://github.com/arangodb/kube-arangodb/tree/1.2.19) (2022-10-05)
- (Bugfix) Prevent changes when UID is wrong

## [1.2.18](https://github.com/arangodb/kube-arangodb/tree/1.2.18) (2022-09-28)
- (Feature) Define Actions PlaceHolder
- (Feature) Add Member Update helpers
- (Feature) Active Member condition
- (Bugfix) Accept Initial Spec
- (Bugfix) Prevent LifeCycle restarts
- (Bugfix) Change SyncWorker Affinity to Soft
- (Feature) Add HostAliases for Sync
- (Bugfix) Always stop Sync if disabled
- (Bugfix) Fix checksum of accepted spec

## [1.2.17](https://github.com/arangodb/kube-arangodb/tree/1.2.17) (2022-09-22)
- (Feature) Add new field to DeploymentReplicationStatus with details on DC2DC sync status=
- (Feature) Early connections support
- (Bugfix) Fix and document action timeouts
- (Feature) Propagate sidecars' ports to a member's service
- (Debug Package) Initial commit
- (Feature) Detach PVC from deployment in Ordered indexing method
- (Feature) OPS Alerts
- (Feature) ScaleDown Candidate

## [1.2.16](https://github.com/arangodb/kube-arangodb/tree/1.2.16) (2022-09-14)
- (Feature) Add ArangoDeployment ServerGroupStatus
- (Feature) (EE) Ordered Member IDs
- (Refactor) Deprecate ForeachServerGroup, ForeachServerInGroups and ForServerGroup functions and refactor code accordingly
- (Feature) Add new GRPC and HTTP API
- (Feature) Add new API endpoints to allow getting and setting operator logging level
- (Bugfix) Memory leaks due to incorrect time.After function usage
- (Feature) Add startup probe for coordinators
- (Feature) Use only connections for healthy members
- (Feature) Set condition to shrink agent volume size
- (Bugfix) Check serving servers
- (Documentation) Add docs on setting timezone for containers
- (Bugfix) Ensure that client cache is initialized before using it
- (Feature) (DBServer Maintenance) Agency adjustments
- (Logging) Internal client trace
- (QA) Member maintenance feature
- (Feature) Extract Pod Details
- (Feature) Add Timezone management
- (Bugfix) Always recreate DBServers if they have a leader on it.
- (Feature) Immutable spec
- (Bugfix) Proper agent cleanout
- (Bugfix) Fix ClusterScaling integration
- (Feature) Sensitive information protection
- (Bugfix) Propagate SecurityContext to the ID Containers
- (Bugfix) Fix for enabling all features
- (Feature) Propagate feature and predefined env variables to members
 
## [1.2.15](https://github.com/arangodb/kube-arangodb/tree/1.2.15) (2022-07-20)
- (Bugfix) Ensure pod names not too long
- (Refactor) Use cached member's clients
- (Feature) Move PVC resize action to high-priority plan
- (Feature) Remove forgotten ArangoDB jobs during restart
- (Feature) Add support for managed services
- (Feature) Recreation member in the high plan
- (Feature) Add 'crd install' subcommand
- (Bugfix) Fix `internal` metrics mode
- (Bugfix) Create agency dump if auth is disabled
- (Bugfix) Prevent deployment removal in case of invalid K8S API response

## [1.2.14](https://github.com/arangodb/kube-arangodb/tree/1.2.14) (2022-07-14)
- (Feature) Add ArangoSync TLS based rotation
- (Bugfix) Fix labels propagation
- (Feature) Add `ArangoDeployment` CRD auto-installer
- (Feature) Add `ArangoMember` CRD auto-installer
- (Feature) Add `ArangoBackup` CRD auto-installer
- (Feature) Add `ArangoBackupPolicy` CRD auto-installer
- (Feature) Add `ArangoJob` CRD auto-installer
- (Feature) Add RestartPolicyAlways to ArangoDeployment in order to restart ArangoDB on failure
- (Feature) Set a leader in active fail-over mode
- (Feature) Use policy/v1 instead policy/v1beta1
- (Feature) OPS CLI with Arango Task
- (Bugfix) Allow ArangoBackup Creation during Upload state
- (Hotfix) Fix `ArangoDeployment` SubResource in CRD auto-installer
- (Bugfix) Fix Operator Logger NPE
- (Bugfix) Fix License RAW value discovery
- (Refactor) Optimize go.mod entries
- (Feature) Add `ArangoLocalStorage` CRD auto-installer
- (Feature) Add `ArangoDeploymentReplication` CRD auto-installer
- (Bugfix) Allow missing `token` key in License secret
- (Feature) Unify agency access
- (Feature) Change DBServer Cleanup Logic
- (Feature) Set Logger format
- (Bugfix) Ensure Wait actions to be present after AddMember
- (Documentation) Refactor metrics (Part 1)
- (Bugfix) Extend Agency HealthCheck for replace
- (Bugfix) Allow to remove resources (CPU & Memory) on the managed pods
- (Bugfix) Add DistributeShardsLike support
- (Feature) Member restarts metric
- (Bugfix) Infinite loop fix in ArangoD AsyncClient
- (Bugfix) Add Panic Handler
- (Bugfix) Unify yaml packages

## [1.2.13](https://github.com/arangodb/kube-arangodb/tree/1.2.13) (2022-06-07)
- (Bugfix) Fix arangosync members state inspection
- (Feature) (ACS) Improve Reconciliation Loop
- (Bugfix) Allow missing Monitoring CRD
- (Feature) (ACS) Add Resource plan
- (Feature) Allow raw json value for license token-v2
- (Update) Replace `beta.kubernetes.io/arch` to `kubernetes.io/arch` in Operator Chart
- (Feature) Add operator shutdown handler for graceful termination
- (Feature) Add agency leader discovery
- (Feature) Add `ACSDeploymentSynced` condition type and fix comparison of `SecretHashes` method
- (Feature) Add agency leader service
- (Feature) Add HostPath and PVC Volume types and allow templating
- (Feature) Replace mod

## [1.2.12](https://github.com/arangodb/kube-arangodb/tree/1.2.12) (2022-05-10)
- (Feature) Add CoreV1 Endpoints Inspector
- (Feature) Add Current ArangoDeployment Inspector
- (Refactor) Anonymous inspector functions
- (Feature) Recursive OwnerReference discovery
- (Maintenance) Add check make targets
- (Feature) Create support for local variables in actions.
- (Feature) Support for asynchronous ArangoD resquests.
- (Feature) Change Restore in Cluster mode to Async Request

## [1.2.11](https://github.com/arangodb/kube-arangodb/tree/1.2.11) (2022-04-30)
- (Bugfix) Orphan PVC are not removed
- (Bugfix) Remove LocalStorage Deadlock
- (Bugfix) Skip arangosync members state inspection checks
- (Feature) Add LocalStorage DaemonSet Priority support

## [1.2.10](https://github.com/arangodb/kube-arangodb/tree/1.2.10) (2022-04-27)
- (Feature) Allow configuration for securityContext.runAsUser value
- (Bugfix) Fix Satellite collections in Agency
- (Bugfix) Fix backup creation timeout
- (Bugfix) ArangoSync port fix
- (Bugfix) Fix GetClient lock system
- (Feature) Backup InProgress Agency key discovery
- (Feature) Backup & Maintenance Conditions
- (Bugfix) Disable member removal in case of health failure
- (Bugfix) Reorder Topology management plan steps
- (Feature) UpdateInProgress & UpgradeInProgress Conditions
- (Bugfix) Fix Maintenance switch and HotBackup race
- (Bugfix) Fix Maintenance Condition typo

## [1.2.9](https://github.com/arangodb/kube-arangodb/tree/1.2.9) (2022-03-30)
- (Feature) Improve Kubernetes clientsets management
- Migrate storage-operator CustomResourceDefinition apiVersion to apiextensions.k8s.io/v1
- (Feature) Add CRD Installer
- (Bugfix) Assign imagePullSecrets to LocalStorage
- (Update) Bump K8S API to 1.21.10
- (Feature) (ACS) Add ACS handler
- (Feature) Allow to restart DBServers in cases when WriteConcern will be satisfied
- (Feature) Allow to configure action timeouts
- (Feature) (AT) Add ArangoTask API
- (Bugfix) Fix NPE in State fetcher
- (Refactor) Configurable throttle inspector
- (Bugfix) Skip Replace operation on DBServer if they need to be scaled down
- (Feature) Upgrade procedure steps
- (Refactor) Remove API and Core cross-dependency
- (Bugfix) Allow to have nil architecture (NPE fix)

## [1.2.8](https://github.com/arangodb/kube-arangodb/tree/1.2.8) (2022-02-24)
- Do not check License V2 on Community images
- Add status.members.<group>.
- Don't replace pod immediately when storage class changes
- Define MemberReplacementRequired condition
- Remove pod immediately when annotation is turned on
- (ARM64) Add support for ARM64 enablement
- (Cleanup) Reorganize main reconciliation context
- (Bugfix) Unreachable condition
- (Feature) Allow to disable external port (sidecar managed connection)
- (Bugfix) Fix 3.6 -> 3.7 Upgrade procedure
- (Bugfix) Add missing finalizer
- (Bugfix) Add graceful to kill command
- (Bugfix) Add reachable condition to deployment. Mark as UpToDate only of cluster is reachable.
- (Bugfix) Add toleration's for network failures in action start procedure

## [1.2.7](https://github.com/arangodb/kube-arangodb/tree/1.2.7) (2022-01-17)
- Add Plan BackOff functionality
- Fix Core InitContainers check
- Remove unused `status.members.<group>.sidecars-specs` variable
- Keep only recent terminations
- Add endpoint into member status
- Add debug mode (Golang DLV)
- License V2 for ArangoDB 3.9.0+
- Add ArangoClusterSynchronization v1 API
- Add core containers names to follow their terminations
- Add ArangoJob and Apps Operator
- Use Go 1.17
- Add metrics for the plan actions
- Add ArangoClusterSynchronization Operator
- Update licenses
- Fix restart procedure in case of failing members
- Fix status propagation race condition

## [1.2.6](https://github.com/arangodb/kube-arangodb/tree/1.2.6) (2021-12-15)
- Add ArangoBackup backoff functionality
- Allow to abort ArangoBackup uploads by removing spec.upload
- Add Agency Cache internally
- Add Recovery during PlanBuild operation
- Fix Exporter in Deployments without authentication
- Allow to disable ClusterScalingIntegration and add proper Scheduled label to pods
- Add additional timeout parameters and kubernetes batch size
- Limit parallel Backup uploads
- Bugfix - Adjust Cluster Scaling Integration logic

## [1.2.5](https://github.com/arangodb/kube-arangodb/tree/1.2.5) (2021-10-25)
- Split & Unify Lifecycle management functionality
- Drop support for ArangoDB <= 3.5 (versions already EOL)
- Add new admin commands to fetch agency dump and agency state
- Add Graceful shutdown as finalizer (supports kubectl delete)
- Add Watch to Lifecycle command
- Add Topology Discovery
- Add Support for StartupProbe
- Add ARM64 support for Operator Docker image
- Add ALPHA Rebalancer support

## [1.2.4](https://github.com/arangodb/kube-arangodb/tree/1.2.4) (2021-10-22)
- Replace `beta.kubernetes.io/arch` Pod label with `kubernetes.io/arch` using Silent Rotation
- Add "Short Names" feature
- Switch ArangoDB Image Discovery process from Headless Service to Pod IP
- Fix PVC Resize for Single servers
- Add Topology support
- Add ARANGODB_ZONE env to Topology Managed pods
- Add "Random pod names" feature
- Rotate TLS Secrets on ALT Names change

## [1.2.3](https://github.com/arangodb/kube-arangodb/tree/1.2.3) (2021-09-24)
- Update UBI Image to 8.4
- Fix ArangoSync Liveness Probe
- Allow runtime update of Sidecar images
- Allow Agent recreation with preserved IDs
- The internal metrics exporter can not be disabled
- Changing the topics' log level without restarting the container.
  When the topic is removed from the argument list then it will not 
  be turned off in the ArangoDB automatically.
- Allow to customize SchedulerName inside Member Pod
- Add Enterprise Edition support

## [1.2.2](https://github.com/arangodb/kube-arangodb/tree/1.2.2) (2021-09-09)
- Update 'github.com/arangodb/arangosync-client' dependency to v0.7.0
- Add HighPriorityPlan to ArangoDeployment Status
- Add Pending Member phase
- Add Ephemeral Volumes for apps feature
- Check if the DB server is cleaned out.
- Render Pod Template in ArangoMember Spec and Status
- Add Pod PropagationModes
- Fix MemberUp action for ActiveFailover

## [1.2.1](https://github.com/arangodb/kube-arangodb/tree/1.2.1) (2021-07-28)
- Fix ArangoMember race with multiple ArangoDeployments within single namespace
- Allow to define Member Recreation Policy within group
- Replace 'github.com/dgrijalva/jwt-go' with 'github.com/golang-jwt/jwt'
- Update 'github.com/gin-gonic/gin' dependency to v1.7.2

## [1.2.0](https://github.com/arangodb/kube-arangodb/tree/1.2.0) (2021-07-16)
- Enable "Operator Internal Metrics Exporter" by default
- Enable "Operator Maintenance Management Support" by default
- Add Operator `/api/v1/version` endpoint

## [1.1.10](https://github.com/arangodb/kube-arangodb/tree/1.1.10) (2021-07-06)
- Switch K8S CRD API to V1
- Deprecate Alpine image usage
- Use persistent name and namespace in ArangoDeployment reconcilation loop
- Remove finalizers when Server container is already terminated and reduce initial reconciliation delay
- Add new logger services - reconciliation and event

## [1.1.9](https://github.com/arangodb/kube-arangodb/tree/1.1.9) (2021-05-28)
- Add IP, DNS, ShortDNS, HeadlessService (Default) communication methods
- Migrate ArangoExporter into Operator code

## [1.1.8](https://github.com/arangodb/kube-arangodb/tree/1.1.8) (2021-04-21)
- Prevent Single member recreation
- Add OwnerReference to ClusterIP member service
- Add InternalPort to ServerGroupSpec to allow user to expose tcp connection over localhost for sidecars

## [1.1.7](https://github.com/arangodb/kube-arangodb/tree/1.1.7) (2021-04-14)
- Bump Kubernetes Dependencies to 1.19.x
- Add ArangoMember status propagation
- Add ShutdownMethod option for members
- Fix Maintenance Plan actions

## [1.1.6](https://github.com/arangodb/kube-arangodb/tree/1.1.6) (2021-03-02)
- Add ArangoMember Resource and required RBAC rules

## [1.1.5](https://github.com/arangodb/kube-arangodb/tree/1.1.5) (2021-02-20)
- Fix AKS Volume Resize mode
- Use cached status in member client creation
- Remove failed DBServers
- Remove deadlock in internal cache
- Replace CleanOut action with ResignLeadership on rotate PVC resize mode

## [1.1.4](https://github.com/arangodb/kube-arangodb/tree/1.1.4) (2021-02-15)
- Add support for spec.ClusterDomain to be able to use FQDN in ArangoDB cluster communication
- Add Version Check feature with extended Upgrade checks
- Fix Upgrade failures recovery
- Add ResignLeadership action before Upgrade, Restart and Shutdown actions

## [1.1.3](https://github.com/arangodb/kube-arangodb/tree/1.1.3) (2020-12-16)
- Add v2alpha1 API for ArangoDeployment and ArangoDeploymentReplication
- Migrate CRD to apiextensions.k8s.io/v1
- Add customizable log levels per service
- Move Upgrade as InitContainer and fix Direct Image discovery mode
- Allow to remove currently executed plan by annotation

## [1.1.2](https://github.com/arangodb/kube-arangodb/tree/1.1.2) (2020-11-11)
- Fix Bootstrap phase and move it under Plan

## [1.1.1](https://github.com/arangodb/kube-arangodb/tree/1.1.1) (2020-11-04)
- Allow to mount EmptyDir
- Allow to specify initContainers in pods
- Add serviceAccount, resources and securityContext fields to ID Group
- Allow to override Entrypoint
- Add NodeSelector to Deployment Helm Chart

## [1.1.0](https://github.com/arangodb/kube-arangodb/tree/1.1.0) (2020-10-14)
- Change NumberOfCores and MemoryOverride flags to be set to true by default
- Enable by default and promote to Production Ready - JWT Rotation Feature, TLS Rotation Feature
- Deprecate K8S < 1.16
- Fix Upgrade procedure to safely evict pods during upgrade
- Fix Panics in Deployments without authentication
- Fix ChaosMonkey mode
- Allow append on empty annotations
- Add annotations and labels on pod creation

## [1.0.8](https://github.com/arangodb/kube-arangodb/tree/1.0.8) (2020-09-10)
- Fix Volume rotation on AKS

## [1.0.7](https://github.com/arangodb/kube-arangodb/tree/1.0.7) (2020-09-09)
- Always use JWT Authorized requests in internal communication
- Add Operator Maintenance Management feature
- Add support for ARANGODB_OVERRIDE_DETECTED_NUMBER_OF_CORES ArangoDB Environment Variable
- Allow to use privileged pods in ArangoStorage

## [1.0.6](https://github.com/arangodb/kube-arangodb/tree/1.0.6) (2020-08-19)
- Add Operator Namespaced mode (Alpha)
- Fix ActiveFailover Upgrade procedure

## [1.0.5](https://github.com/arangodb/kube-arangodb/tree/1.0.5) (2020-08-05)
- Add Labels and Annotations to ServiceMonitor
- Allow to expose Exporter in HTTP with secured Deployments
- Change rotation by annotation order (coordinator before dbserver)
- Fix NodeAffinity propagation
- Allow to disable Foxx Queues on Cluster mode

## [1.0.4](https://github.com/arangodb/kube-arangodb/tree/1.0.4) (2020-07-28)
- Add Encryption Key rotation feature for ArangoDB EE 3.7+
- Improve TLS CA and Keyfile rotation for CE and EE
- Add runtime TLS rotation for ArangoDB EE 3.7+
- Add Kustomize support
- Improve Helm 3 support
- Allow to customize ID Pod selectors
- Add Label and Envs Pod customization
- Improved JWT Rotation
- Allow to customize Security Context in pods
- Remove dead Coordinators in Cluster mode
- Add AutoRecovery flag to recover cluster in case of deadlock
- Add Operator Single mode
- Improve SecurityContext settings
- Update k8s dependency to 1.15.11
- Add Scope parameter to Operator

## [1.0.3](https://github.com/arangodb/kube-arangodb/tree/1.0.3) (2020-05-25)
- Prevent deletion of not known PVC's
- Move Restore as Plan

## [1.0.2](https://github.com/arangodb/kube-arangodb/tree/1.0.2) (2020-04-16)
- Added additional checks in UpToDate condition
- Added extended Rotation check for Cluster mode
- Removed old rotation logic (rotation of ArangoDeployment may be enforced after Operator upgrade)
- Added UpToDate condition in ArangoDeployment Status

## [1.0.1](https://github.com/arangodb/kube-arangodb/tree/1.0.1) (2020-03-25)
- Added Customizable Affinity settings for ArangoDB Member Pods
- Added possibility to override default images used by ArangoDeployment
- Added possibility to set probes on all groups
- Added Image Discovery type in ArangoDeployment spec
- Prevent Agency Members recreation
- Added Customizable Volumes and VolumeMounts for ArangoDB server container
- Added MemoryOverride flag for ArangoDB >= 3.6.3
- Improved Rotation discovery process
- Added annotation to rotate ArangoDeployment in secure way

## [1.0.0](https://github.com/arangodb/kube-arangodb/tree/1.0.0) (2020-03-03)
- Removal of v1alpha support for ArangoDeployment, ArangoDeploymentReplication, ArangoBackup
- Added new command to operator - version

## [0.4.5](https://github.com/arangodb/kube-arangodb/tree/0.4.5) (2020-03-02)
- Add Customizable SecurityContext for ArangoDeployment pods

## [0.4.4](https://github.com/arangodb/kube-arangodb/tree/0.4.4) (2020-02-27)
- Add new VolumeResize mode to be compatible with Azure flow
- Allow to customize probe configuration options
- Add new upgrade flag for ArangoDB 3.6.0<=

## [0.4.3](https://github.com/arangodb/kube-arangodb/tree/0.4.3) (2020-01-31)
- Prevent DBServer deletion if there are any shards active on it
- Add Maintenance mode annotation for ArangoDeployment

## [0.4.2](https://github.com/arangodb/kube-arangodb/tree/0.4.2) (2019-11-12)
- AntiAffinity for operator pods.
- Add CRD API v1 with support for v1alpha.
- Allow to set annotations in ArangoDeployment resources.
- Add UBI based image.

## [0.4.0](https://github.com/arangodb/kube-arangodb/tree/0.4.0) (2019-10-09)
- Further helm chart fixes for linter.
- Support hot backup.
- Disable scaling buttons if scaling is not possible.

## [0.3.16](https://github.com/arangodb/kube-arangodb/tree/0.3.16) (2019-09-25)
- Revised helm charts.
- Use separate service account for operator.
- Support for ResignLeadership job.
- Allow to set ImagePullSecrets in pods.
- Bug fixes.

## [0.3.15]() (never released, only previews existed)

## [0.3.14](https://github.com/arangodb/kube-arangodb/tree/0.3.14) (2019-08-07)
- Bug fixes for custom sidecars.
- More tests

## [0.3.13](https://github.com/arangodb/kube-arangodb/tree/0.3.13) (2019-08-02)
- Added side car changed to pod rotation criterium
- Added ArangoDB version and image id to member status
- Fix bug with MemberOfCluster condition
- Added test for resource change

## [0.3.12](https://github.com/arangodb/kube-arangodb/tree/0.3.12) (2019-07-04)
- Limit source IP ranges for external services

## [0.3.11](https://github.com/arangodb/kube-arangodb/tree/0.3.11) (2019-06-07)
- Introduced volume claim templates for all server groups that require volume.
- Added arangodb-exporter support as sidecar to all arangodb pods.
- Fixed a bug in the case that all coordinators failed.
- Increase some timeouts in cluster observation.
- Ignore connection errors when removing servers.
- Switch to go 1.12 and modules.
- User sidecars.

## [0.3.10](https://github.com/arangodb/kube-arangodb/tree/0.3.10) (2019-04-04)
- Added Pod Disruption Budgets for all server groups in production mode.
- Added Priority Class Name to be specified per server group.
- Forward resource requirements to k8s.
- Automatic creation of randomized root password on demand.
- Volume resizing (only enlarge).
- Allow to disable liveness probes, increase timeouts in defaults.
- Handle case of all coordinators gone better.
- Added `MY_NODE_NAME` and `NODE_NAME` env vars for all pods.
- Internal communications with ArangoDB more secure through tokens which
  are limited to certain API paths.
- Rolling upgrade waits till all shards are in sync before proceeding to
  next dbserver, even if it takes longer than 15 min.
- Improve installation and upgrade instructions in README.

## [0.3.9](https://github.com/arangodb/kube-arangodb/tree/0.3.9) (2019-02-28)
[Full Changelog](https://github.com/arangodb/kube-arangodb/compare/0.3.8...0.3.9)
- Fixed a serious bug in rolling upgrades which was introduced in 0.3.8.
- Document the drain procedure for k8s nodes.
- Wait for shards to be in sync before continuing upgrade process.
- Rotate members when patch-level upgrade.
- Don't trigger cleanout server during upgrade.
- More robust remove-server actions.

## [0.3.8](https://github.com/arangodb/kube-arangodb/tree/0.3.8) (2019-02-19)
[Full Changelog](https://github.com/arangodb/kube-arangodb/compare/0.3.7...0.3.8)

- Added scaling limits to spec and enforce in operator.
- npm update for dashboard to alleviate security problems.
- Added bare metal walk through to documentation.
- Wait for coordinator to be ready in kubernetes.
- Schedule only one CleanOutServer job in drain scenario, introduce
  Drain phase.
- Take care of case that server is terminated by drain before cleanout
  has completed.
- Added undocumented force-status-reload status field.
- Take care of case that all coordinators have failed: delete all
  coordinator pods and create new ones.
- Updated lodash for dashboard.
- Try harder to remove server from cluster if it does not work right away.
- Update member status, if once decided to drain, continue draining.
  This takes care of more corner cases.

## [0.3.7](https://github.com/arangodb/kube-arangodb/tree/0.3.7) (2019-01-03)
[Full Changelog](https://github.com/arangodb/kube-arangodb/compare/0.3.6...0.3.7)

**Merged pull requests:**

- Use jwt-keyfile option if available. [\#318](https://github.com/arangodb/kube-arangodb/pull/318)
- StorageOperator Volume Size Fix [\#316](https://github.com/arangodb/kube-arangodb/pull/316)

## [0.3.6](https://github.com/arangodb/kube-arangodb/tree/0.3.6) (2018-12-06)
[Full Changelog](https://github.com/arangodb/kube-arangodb/compare/0.3.5...0.3.6)

**Closed issues:**

- Dashboards not aware of kube-proxy [\#278](https://github.com/arangodb/kube-arangodb/issues/278)

**Merged pull requests:**

- Link to k8s platform tutorials. [\#313](https://github.com/arangodb/kube-arangodb/pull/313)
- Updated Go-Driver to latest version. [\#312](https://github.com/arangodb/kube-arangodb/pull/312)
- NodeSelector [\#311](https://github.com/arangodb/kube-arangodb/pull/311)
- Docs: Formatting [\#310](https://github.com/arangodb/kube-arangodb/pull/310)
- Doc: remove duplicate chapter [\#309](https://github.com/arangodb/kube-arangodb/pull/309)
- Doc: remove blanks after tripple tics [\#308](https://github.com/arangodb/kube-arangodb/pull/308)
- License Key [\#307](https://github.com/arangodb/kube-arangodb/pull/307)
- Updated packages containing vulnerabilities [\#306](https://github.com/arangodb/kube-arangodb/pull/306)
- Advertised Endpoints [\#299](https://github.com/arangodb/kube-arangodb/pull/299)

## [0.3.5](https://github.com/arangodb/kube-arangodb/tree/0.3.5) (2018-11-20)
[Full Changelog](https://github.com/arangodb/kube-arangodb/compare/0.3.4...0.3.5)

**Closed issues:**

- Istio compatibility issue [\#260](https://github.com/arangodb/kube-arangodb/issues/260)

**Merged pull requests:**

- Fixing imageID retrieval issue when sidecars are injected. [\#302](https://github.com/arangodb/kube-arangodb/pull/302)
- Bug fix/fix immutable reset [\#301](https://github.com/arangodb/kube-arangodb/pull/301)
- Fixing small type in readme [\#300](https://github.com/arangodb/kube-arangodb/pull/300)
- Make timeout configurable. [\#298](https://github.com/arangodb/kube-arangodb/pull/298)
- fixed getLoadBalancerIP to also handle hostnames [\#297](https://github.com/arangodb/kube-arangodb/pull/297)

## [0.3.4](https://github.com/arangodb/kube-arangodb/tree/0.3.4) (2018-11-06)
[Full Changelog](https://github.com/arangodb/kube-arangodb/compare/0.3.3...0.3.4)

**Merged pull requests:**

- Try to repair changelog generator. [\#296](https://github.com/arangodb/kube-arangodb/pull/296)
- Fixing uninitialised `lastNumberOfServers`. [\#294](https://github.com/arangodb/kube-arangodb/pull/294)
- Fixes for semiautomation. [\#293](https://github.com/arangodb/kube-arangodb/pull/293)
- add ebs volumes to eks doc [\#295](https://github.com/arangodb/kube-arangodb/pull/295)

## [0.3.3](https://github.com/arangodb/kube-arangodb/tree/0.3.3) (2018-11-02)
[Full Changelog](https://github.com/arangodb/kube-arangodb/compare/0.3.2...0.3.3)

**Closed issues:**

- `manifests/arango-crd.yaml` not in repository [\#292](https://github.com/arangodb/kube-arangodb/issues/292)

**Merged pull requests:**

- Make semiautomation files self-contained. [\#291](https://github.com/arangodb/kube-arangodb/pull/291)

## [0.3.2](https://github.com/arangodb/kube-arangodb/tree/0.3.2) (2018-11-02)
[Full Changelog](https://github.com/arangodb/kube-arangodb/compare/0.3.1...0.3.2)

**Closed issues:**

- Operator redeployed not fully functional [\#273](https://github.com/arangodb/kube-arangodb/issues/273)
- Busy Update Loop on PKS [\#272](https://github.com/arangodb/kube-arangodb/issues/272)
- scaling down in production starts pending pods to terminate them immediately [\#267](https://github.com/arangodb/kube-arangodb/issues/267)
- crd inclusion in helm chart prevents subsequent deployments to alternate namespaces [\#261](https://github.com/arangodb/kube-arangodb/issues/261)
- Tutorials with real world examples [\#229](https://github.com/arangodb/kube-arangodb/issues/229)

**Merged pull requests:**

- UI Fix [\#290](https://github.com/arangodb/kube-arangodb/pull/290)
- Revisited scale up and scale down. [\#288](https://github.com/arangodb/kube-arangodb/pull/288)
- Bug fix/extra crd yaml [\#287](https://github.com/arangodb/kube-arangodb/pull/287)
- Documentation/add aks tutorial [\#286](https://github.com/arangodb/kube-arangodb/pull/286)
- IPv6 revisited [\#285](https://github.com/arangodb/kube-arangodb/pull/285)
- Bug fix/readiness upgrade fix [\#283](https://github.com/arangodb/kube-arangodb/pull/283)
- Revert "Skip LoadBalancer Test" [\#282](https://github.com/arangodb/kube-arangodb/pull/282)
- Updated node modules to fix vulnerabilities [\#281](https://github.com/arangodb/kube-arangodb/pull/281)
- First stab at semiautomation. [\#280](https://github.com/arangodb/kube-arangodb/pull/280)
- When doing tests, always pull the image. [\#279](https://github.com/arangodb/kube-arangodb/pull/279)
- Break PKS Loop [\#277](https://github.com/arangodb/kube-arangodb/pull/277)
- Fixed readiness route. [\#276](https://github.com/arangodb/kube-arangodb/pull/276)
- Bug fix/scale up error [\#275](https://github.com/arangodb/kube-arangodb/pull/275)
- minor fix in template generation [\#274](https://github.com/arangodb/kube-arangodb/pull/274)
- Added `disableIPV6` Spec entry. [\#271](https://github.com/arangodb/kube-arangodb/pull/271)
- Test Image Option [\#270](https://github.com/arangodb/kube-arangodb/pull/270)
- Skip LoadBalancer Test [\#269](https://github.com/arangodb/kube-arangodb/pull/269)
- Test/templates [\#266](https://github.com/arangodb/kube-arangodb/pull/266)
- Updated examples to use version 3.3.17. [\#265](https://github.com/arangodb/kube-arangodb/pull/265)
- Unified Readiness Test [\#264](https://github.com/arangodb/kube-arangodb/pull/264)
- Use correct templateoptions for helm charts [\#258](https://github.com/arangodb/kube-arangodb/pull/258)
- Add advanced dc2dc to acceptance test. [\#252](https://github.com/arangodb/kube-arangodb/pull/252)
- adding EKS tutorial [\#289](https://github.com/arangodb/kube-arangodb/pull/289)

## [0.3.1](https://github.com/arangodb/kube-arangodb/tree/0.3.1) (2018-09-25)
[Full Changelog](https://github.com/arangodb/kube-arangodb/compare/0.3.0...0.3.1)

**Closed issues:**

- Helm chart not deploying custom resource definitions [\#254](https://github.com/arangodb/kube-arangodb/issues/254)
- `go get` failing due to nonexistent arangodb/arangosync repo [\#249](https://github.com/arangodb/kube-arangodb/issues/249)
- Helm chart download links broken \(404\) [\#248](https://github.com/arangodb/kube-arangodb/issues/248)
- Make it easy to deploy in another namespace [\#230](https://github.com/arangodb/kube-arangodb/issues/230)
- Deployment Failed to Start in different Namespace other than Default [\#223](https://github.com/arangodb/kube-arangodb/issues/223)

**Merged pull requests:**

- Bugfix/sed on linux [\#259](https://github.com/arangodb/kube-arangodb/pull/259)
- README updates, removing `kubectl apply -f crd.yaml` [\#256](https://github.com/arangodb/kube-arangodb/pull/256)
- Include CRD in helm chart [\#255](https://github.com/arangodb/kube-arangodb/pull/255)

## [0.3.0](https://github.com/arangodb/kube-arangodb/tree/0.3.0) (2018-09-07)
[Full Changelog](https://github.com/arangodb/kube-arangodb/compare/0.2.2...0.3.0)

**Closed issues:**

- Provide an option to add SubjectAltName or option to disable SSL [\#239](https://github.com/arangodb/kube-arangodb/issues/239)
- Use go-upgrade-rules [\#234](https://github.com/arangodb/kube-arangodb/issues/234)
- Spot the difference [\#225](https://github.com/arangodb/kube-arangodb/issues/225)
- How to Delete ArangoDeployment [\#224](https://github.com/arangodb/kube-arangodb/issues/224)
- Unable to delete pods, stuck in terminating state [\#220](https://github.com/arangodb/kube-arangodb/issues/220)
- Do not allow "critical" cmdline arguments to be overwritten [\#207](https://github.com/arangodb/kube-arangodb/issues/207)

**Merged pull requests:**

- Avoid use of arangosync packages [\#250](https://github.com/arangodb/kube-arangodb/pull/250)
- Fixed PV creation on kubernetes 1.11 [\#247](https://github.com/arangodb/kube-arangodb/pull/247)
- Resilience improvements [\#246](https://github.com/arangodb/kube-arangodb/pull/246)
- Adding GKE tutorial [\#245](https://github.com/arangodb/kube-arangodb/pull/245)
- Reject critical options during validation fixes \#207 [\#243](https://github.com/arangodb/kube-arangodb/pull/243)
- Trying to stabalize resilience tests [\#242](https://github.com/arangodb/kube-arangodb/pull/242)
- Adding helm charts for deploying the operators [\#238](https://github.com/arangodb/kube-arangodb/pull/238)
- Include license in upgrade check [\#237](https://github.com/arangodb/kube-arangodb/pull/237)
- Use new CurrentImage field to prevent unintended upgrades. [\#236](https://github.com/arangodb/kube-arangodb/pull/236)
- Use go-upgrade-rules to make "is upgrade allowed" decision fixes \#234 [\#235](https://github.com/arangodb/kube-arangodb/pull/235)
- Updated versions to known "proper" versions [\#233](https://github.com/arangodb/kube-arangodb/pull/233)
- Applying defaults after immutable fields have been reset [\#232](https://github.com/arangodb/kube-arangodb/pull/232)
- Updated go-driver to latest version [\#231](https://github.com/arangodb/kube-arangodb/pull/231)
- EE note for Kubernetes DC2DC [\#222](https://github.com/arangodb/kube-arangodb/pull/222)
- Documented dashboard usage [\#219](https://github.com/arangodb/kube-arangodb/pull/219)
- Load balancing tests [\#218](https://github.com/arangodb/kube-arangodb/pull/218)
- Add links to other operators in dashboard menu [\#217](https://github.com/arangodb/kube-arangodb/pull/217)
- Grouping style elements in 1 place [\#216](https://github.com/arangodb/kube-arangodb/pull/216)
- Adding ArangoDeploymentReplication dashboard. [\#215](https://github.com/arangodb/kube-arangodb/pull/215)
- Do not build initcontainer for imageid pod [\#214](https://github.com/arangodb/kube-arangodb/pull/214)
- Dashboard for ArangoLocalStorage operator [\#213](https://github.com/arangodb/kube-arangodb/pull/213)
- Adjust documentation based on new load balancer support. [\#212](https://github.com/arangodb/kube-arangodb/pull/212)
- Feature/dashboard [\#211](https://github.com/arangodb/kube-arangodb/pull/211)
- Use gin as HTTP server framework [\#210](https://github.com/arangodb/kube-arangodb/pull/210)
- Dashboard design concept [\#209](https://github.com/arangodb/kube-arangodb/pull/209)

## [0.2.2](https://github.com/arangodb/kube-arangodb/tree/0.2.2) (2018-06-29)
[Full Changelog](https://github.com/arangodb/kube-arangodb/compare/0.2.1...0.2.2)

**Closed issues:**

- Unable to unset standard storage class in GKE using kubectl [\#200](https://github.com/arangodb/kube-arangodb/issues/200)
- Fix operators Deployment spec wrt minimum availability [\#198](https://github.com/arangodb/kube-arangodb/issues/198)
- Rotate server when cmdline arguments change [\#189](https://github.com/arangodb/kube-arangodb/issues/189)

**Merged pull requests:**

- Set a `role=leader` label on the Pod who won the leader election [\#208](https://github.com/arangodb/kube-arangodb/pull/208)
- Rotate server on changed arguments [\#206](https://github.com/arangodb/kube-arangodb/pull/206)
- Documentation fixes [\#205](https://github.com/arangodb/kube-arangodb/pull/205)
- Fixed get/set Default flag for StorageClasses [\#204](https://github.com/arangodb/kube-arangodb/pull/204)
- Log improvements [\#203](https://github.com/arangodb/kube-arangodb/pull/203)
- All operator Pods will now reach the Ready state. [\#201](https://github.com/arangodb/kube-arangodb/pull/201)

## [0.2.1](https://github.com/arangodb/kube-arangodb/tree/0.2.1) (2018-06-19)
[Full Changelog](https://github.com/arangodb/kube-arangodb/compare/0.2.0...0.2.1)

## [0.2.0](https://github.com/arangodb/kube-arangodb/tree/0.2.0) (2018-06-19)
[Full Changelog](https://github.com/arangodb/kube-arangodb/compare/0.1.0...0.2.0)

**Closed issues:**

- Guard operations that yield downtime with an `downtimeAllowed` field [\#190](https://github.com/arangodb/kube-arangodb/issues/190)
- Require at least 2 dbservers for `Cluster` deployment [\#178](https://github.com/arangodb/kube-arangodb/issues/178)
- Resource re-deployments when changing specific specs [\#164](https://github.com/arangodb/kube-arangodb/issues/164)
- PVC's can get stuck in Terminating state [\#157](https://github.com/arangodb/kube-arangodb/issues/157)
- PVC [\#156](https://github.com/arangodb/kube-arangodb/issues/156)
- Add timeout for reconciliation plan\(items\) [\#154](https://github.com/arangodb/kube-arangodb/issues/154)
- Add setting to specify ServiceAccount for deployment [\#146](https://github.com/arangodb/kube-arangodb/issues/146)
- Finalizers TODO [\#138](https://github.com/arangodb/kube-arangodb/issues/138)
- Prevent deleting pods \(manually\) using finalizers [\#134](https://github.com/arangodb/kube-arangodb/issues/134)
- Set controller of pods to support `kubectl drain` [\#132](https://github.com/arangodb/kube-arangodb/issues/132)
- Add option to taint pods [\#131](https://github.com/arangodb/kube-arangodb/issues/131)
- OpenShift: No DB is getting deployed [\#128](https://github.com/arangodb/kube-arangodb/issues/128)
- ArangoDeploymentTasks [\#34](https://github.com/arangodb/kube-arangodb/issues/34)
- ArangoLocalStorage tasks [\#33](https://github.com/arangodb/kube-arangodb/issues/33)

**Merged pull requests:**

- Adding downtimeAllowed field [\#194](https://github.com/arangodb/kube-arangodb/pull/194)
- Added tutorial for configuring DC2DC of Kubernetes [\#187](https://github.com/arangodb/kube-arangodb/pull/187)
- Various TLS & Sync related fixes [\#186](https://github.com/arangodb/kube-arangodb/pull/186)
- Use standard EventRecord to use event compression [\#185](https://github.com/arangodb/kube-arangodb/pull/185)
- Fixed ID prefix for single servers [\#184](https://github.com/arangodb/kube-arangodb/pull/184)
- Allow changing server group storage class. [\#183](https://github.com/arangodb/kube-arangodb/pull/183)
- Added test timeouts to all stages [\#182](https://github.com/arangodb/kube-arangodb/pull/182)
- Added renewal of deployment TLS CA certificate [\#181](https://github.com/arangodb/kube-arangodb/pull/181)
- Min dbserver count is 2. Revert phase when cleanout has failed [\#180](https://github.com/arangodb/kube-arangodb/pull/180)
- Prefer distinct nodes, even when not required [\#179](https://github.com/arangodb/kube-arangodb/pull/179)
- Added duration test app [\#177](https://github.com/arangodb/kube-arangodb/pull/177)
- Improved readiness probe, database services only use ready pods [\#176](https://github.com/arangodb/kube-arangodb/pull/176)
- Documenting acceptance test [\#175](https://github.com/arangodb/kube-arangodb/pull/175)
- Avoid useless warnings in log [\#174](https://github.com/arangodb/kube-arangodb/pull/174)
- Hide "dangerous" functions of MemberStatusList [\#173](https://github.com/arangodb/kube-arangodb/pull/173)
- Avoid overwriting status changes [\#172](https://github.com/arangodb/kube-arangodb/pull/172)
- Abort reconcilientation plan on failed cleanout server [\#171](https://github.com/arangodb/kube-arangodb/pull/171)
- Improving documentation [\#170](https://github.com/arangodb/kube-arangodb/pull/170)
- Remove service stickyness [\#169](https://github.com/arangodb/kube-arangodb/pull/169)
- Prevent deleting the PV when the PVC has already been attached to it [\#168](https://github.com/arangodb/kube-arangodb/pull/168)
- Various test improvements [\#167](https://github.com/arangodb/kube-arangodb/pull/167)
- Added unit tests for pv\_creator.go [\#166](https://github.com/arangodb/kube-arangodb/pull/166)
- Added finalizer on deployment, used to remove child finalizers on delete [\#165](https://github.com/arangodb/kube-arangodb/pull/165)
- Fix endless rotation because of serviceAccount `default` [\#163](https://github.com/arangodb/kube-arangodb/pull/163)
- Force volumes to unique nodes for production environments [\#162](https://github.com/arangodb/kube-arangodb/pull/162)
- Improved Service documentation [\#161](https://github.com/arangodb/kube-arangodb/pull/161)
- Reconciliation plan-item timeout [\#160](https://github.com/arangodb/kube-arangodb/pull/160)
- Operator high-availability [\#155](https://github.com/arangodb/kube-arangodb/pull/155)
- Cleanup long terminating stateful pods [\#153](https://github.com/arangodb/kube-arangodb/pull/153)
- Allow customization of serviceAccountName for pods [\#152](https://github.com/arangodb/kube-arangodb/pull/152)
- Cleanup stateless pods that are in terminating state for a long time [\#151](https://github.com/arangodb/kube-arangodb/pull/151)
- Added no-execute tolerations on operators to failover quicker [\#150](https://github.com/arangodb/kube-arangodb/pull/150)
- Replication shard status in ArangoDeploymentReplication status [\#148](https://github.com/arangodb/kube-arangodb/pull/148)
- Sync access packages [\#147](https://github.com/arangodb/kube-arangodb/pull/147)
- Adding syncmaster&worker reconciliation support. [\#145](https://github.com/arangodb/kube-arangodb/pull/145)
- Fixes needed to run on latest openshift. [\#144](https://github.com/arangodb/kube-arangodb/pull/144)
- `ArangoDeploymentReplication` resource [\#143](https://github.com/arangodb/kube-arangodb/pull/143)
- Adding deployment replication spec [\#142](https://github.com/arangodb/kube-arangodb/pull/142)
- No stickyness for EA service of type LoadBalancer [\#141](https://github.com/arangodb/kube-arangodb/pull/141)
- Added `tolerations` field to configure tolerations of generated pods. [\#140](https://github.com/arangodb/kube-arangodb/pull/140)
- Inspect node schedulable state [\#139](https://github.com/arangodb/kube-arangodb/pull/139)
- Make use of GOCACHE as docker volume for improved build times [\#137](https://github.com/arangodb/kube-arangodb/pull/137)
- Feature: finalizers [\#136](https://github.com/arangodb/kube-arangodb/pull/136)
- Added a spec regarding the rules for eviction & replacement of pods [\#133](https://github.com/arangodb/kube-arangodb/pull/133)
- Added support for running arangosync master & worker servers. [\#130](https://github.com/arangodb/kube-arangodb/pull/130)
- Updated go-certificates & go-driver to latest versions [\#127](https://github.com/arangodb/kube-arangodb/pull/127)
- Added Database external access service feature [\#126](https://github.com/arangodb/kube-arangodb/pull/126)
- Updated to latest go-driver [\#125](https://github.com/arangodb/kube-arangodb/pull/125)
- BREAKING CHANGE: Deployment mode ResilientSingle renamed to ActiveFailover [\#124](https://github.com/arangodb/kube-arangodb/pull/124)
- add persistent-volume tests [\#97](https://github.com/arangodb/kube-arangodb/pull/97)

## [0.1.0](https://github.com/arangodb/kube-arangodb/tree/0.1.0) (2018-04-06)
[Full Changelog](https://github.com/arangodb/kube-arangodb/compare/0.0.1...0.1.0)

**Closed issues:**

- make sure scripts terminate to avoid hanging CI [\#63](https://github.com/arangodb/kube-arangodb/issues/63)
- prefix environment variables [\#62](https://github.com/arangodb/kube-arangodb/issues/62)
- warning when passing string literal "None" as spec.tls.caSecretName [\#60](https://github.com/arangodb/kube-arangodb/issues/60)

**Merged pull requests:**

- Fixed down/upgrading resilient single deployments. [\#123](https://github.com/arangodb/kube-arangodb/pull/123)
- Various docs improvements & fixes [\#122](https://github.com/arangodb/kube-arangodb/pull/122)
- Added tests for query cursors on various deployments. [\#121](https://github.com/arangodb/kube-arangodb/pull/121)
- Remove upgrade resilient single 3.2 -\> 3.3 test. [\#120](https://github.com/arangodb/kube-arangodb/pull/120)
- Various renamings in tests such that common names are used. [\#119](https://github.com/arangodb/kube-arangodb/pull/119)
- Added envvar \(CLEANUPDEPLOYMENTS\) to cleanup failed tests. [\#118](https://github.com/arangodb/kube-arangodb/pull/118)
- Added test that removes PV, PVC & Pod or dbserver. \[ci VERBOSE=1\] \[ci LONG=1\] \[ci TESTOPTIONS="-test.run ^TestResiliencePVDBServer$"\] [\#117](https://github.com/arangodb/kube-arangodb/pull/117)
- Fixed expected value for ENGINE file in init container of dbserver. [\#116](https://github.com/arangodb/kube-arangodb/pull/116)
- Improved liveness detection [\#115](https://github.com/arangodb/kube-arangodb/pull/115)
- Run chaos-monkey in go-routine to avoid blocking the operator [\#114](https://github.com/arangodb/kube-arangodb/pull/114)
- Added examples for exposing metrics to Prometheus [\#113](https://github.com/arangodb/kube-arangodb/pull/113)
- Replace HTTP server with HTTPS server [\#112](https://github.com/arangodb/kube-arangodb/pull/112)
- Disabled colorizing logs [\#111](https://github.com/arangodb/kube-arangodb/pull/111)
- Safe resource watcher [\#110](https://github.com/arangodb/kube-arangodb/pull/110)
- Archive log files [\#109](https://github.com/arangodb/kube-arangodb/pull/109)
- Doc - Follow file name conventions of main docs, move to Tutorials [\#108](https://github.com/arangodb/kube-arangodb/pull/108)
- Quickly fail when deployment no longer exists [\#107](https://github.com/arangodb/kube-arangodb/pull/107)
- BREAKING CHANGE: Renamed all enum values to title case [\#104](https://github.com/arangodb/kube-arangodb/pull/104)
- Changed TLSSpec.TTL to new string based `Duration` type [\#103](https://github.com/arangodb/kube-arangodb/pull/103)
- Added automatic renewal of TLS server certificates [\#102](https://github.com/arangodb/kube-arangodb/pull/102)
- Adding GettingStarted page and structuring docs for website [\#101](https://github.com/arangodb/kube-arangodb/pull/101)
- Added LivenessProbe & Readiness probe [\#100](https://github.com/arangodb/kube-arangodb/pull/100)
- Patch latest version number in README [\#99](https://github.com/arangodb/kube-arangodb/pull/99)
- Adding CHANGELOG.md generation [\#98](https://github.com/arangodb/kube-arangodb/pull/98)
- Adding chaos-monkey for deployments [\#96](https://github.com/arangodb/kube-arangodb/pull/96)
- Check contents of persisted volume when dbserver is restarting [\#95](https://github.com/arangodb/kube-arangodb/pull/95)
- Added helper to prepull arangodb \(enterprise\) image. This allows the normal tests to have decent timeouts while prevent a timeout caused by a long during image pull. [\#94](https://github.com/arangodb/kube-arangodb/pull/94)
- Fixing PV cleanup [\#93](https://github.com/arangodb/kube-arangodb/pull/93)
- Check member failure [\#92](https://github.com/arangodb/kube-arangodb/pull/92)
- Tracking recent pod terminations [\#91](https://github.com/arangodb/kube-arangodb/pull/91)
- Enable LONG on kube-arangodb-long test [\#90](https://github.com/arangodb/kube-arangodb/pull/90)
- Tests/multi deployment [\#89](https://github.com/arangodb/kube-arangodb/pull/89)
- Tests/modes [\#88](https://github.com/arangodb/kube-arangodb/pull/88)
- increase timeout for long running tests [\#87](https://github.com/arangodb/kube-arangodb/pull/87)
- fix rocksdb\_encryption\_test [\#86](https://github.com/arangodb/kube-arangodb/pull/86)
- fix - /api/version will answer on all servers \(not leader only\) [\#85](https://github.com/arangodb/kube-arangodb/pull/85)
- fixes required after merge [\#84](https://github.com/arangodb/kube-arangodb/pull/84)
- Deployment state -\> phase [\#83](https://github.com/arangodb/kube-arangodb/pull/83)
- Added detection on unschedulable pods [\#82](https://github.com/arangodb/kube-arangodb/pull/82)
- AsOwner no longer things the owner refers to a controller. It refers to the ArangoDeployment [\#81](https://github.com/arangodb/kube-arangodb/pull/81)
- Store & compare hash of secrets. [\#80](https://github.com/arangodb/kube-arangodb/pull/80)
- Control jenkins from git commit log. [\#79](https://github.com/arangodb/kube-arangodb/pull/79)
- Fix scale-up [\#78](https://github.com/arangodb/kube-arangodb/pull/78)
- Added terminated-pod cleanup to speed up re-creation of pods. [\#77](https://github.com/arangodb/kube-arangodb/pull/77)
- add upgrade tests [\#76](https://github.com/arangodb/kube-arangodb/pull/76)
- check result of api version call [\#75](https://github.com/arangodb/kube-arangodb/pull/75)
- Also watch changes in PVCs and Services [\#74](https://github.com/arangodb/kube-arangodb/pull/74)
- Feature/test individual pod deletion [\#72](https://github.com/arangodb/kube-arangodb/pull/72)
- Moved low level resource \(pod,pvc,secret,service\) creation & inspection to resources sub-package. [\#71](https://github.com/arangodb/kube-arangodb/pull/71)
- Moved reconciliation code to separate package [\#70](https://github.com/arangodb/kube-arangodb/pull/70)
- Test/different deployments resilient [\#69](https://github.com/arangodb/kube-arangodb/pull/69)
- Store accepted spec [\#68](https://github.com/arangodb/kube-arangodb/pull/68)
- Fixed behavior for scaling UI integration wrt startup of the cluster [\#67](https://github.com/arangodb/kube-arangodb/pull/67)
- Fixed immitable `mode` field. [\#66](https://github.com/arangodb/kube-arangodb/pull/66)
- Integrate with scaling web-UI [\#65](https://github.com/arangodb/kube-arangodb/pull/65)
- add test for different deployments [\#64](https://github.com/arangodb/kube-arangodb/pull/64)
- Fixed validation of tls.caSecretName=None [\#61](https://github.com/arangodb/kube-arangodb/pull/61)
- Feature/add tests for immutable cluster parameters [\#59](https://github.com/arangodb/kube-arangodb/pull/59)
- rename test function [\#58](https://github.com/arangodb/kube-arangodb/pull/58)
- Detecting ImageID & ArangoDB version. [\#57](https://github.com/arangodb/kube-arangodb/pull/57)
- Adds ssl support for scaling test [\#53](https://github.com/arangodb/kube-arangodb/pull/53)
- Rotation support for members. [\#49](https://github.com/arangodb/kube-arangodb/pull/49)
- begin to add tests for `apis/storage/v1alpha` [\#36](https://github.com/arangodb/kube-arangodb/pull/36)

## [0.0.1](https://github.com/arangodb/kube-arangodb/tree/0.0.1) (2018-03-20)
**Merged pull requests:**

- Changed scope of ArangoLocalStorage to Cluster. [\#56](https://github.com/arangodb/kube-arangodb/pull/56)
- External crd creation [\#55](https://github.com/arangodb/kube-arangodb/pull/55)
- Rename default docker image to kube-arangodb [\#54](https://github.com/arangodb/kube-arangodb/pull/54)
- Splitting operator in two parts [\#52](https://github.com/arangodb/kube-arangodb/pull/52)
- Turn on TLS by default [\#51](https://github.com/arangodb/kube-arangodb/pull/51)
- Rename repository to `kube-arangodb` [\#48](https://github.com/arangodb/kube-arangodb/pull/48)
- Use single image tag to prevent polluting the docker hub [\#47](https://github.com/arangodb/kube-arangodb/pull/47)
- Renamed pkg/apis/arangodb to pkg/apis/deployment [\#46](https://github.com/arangodb/kube-arangodb/pull/46)
- Added release code [\#45](https://github.com/arangodb/kube-arangodb/pull/45)
- Cleaning up deployment, avoiding docker overrides [\#44](https://github.com/arangodb/kube-arangodb/pull/44)
- TLS support [\#43](https://github.com/arangodb/kube-arangodb/pull/43)
- Adds "Storage Resource" to user README [\#42](https://github.com/arangodb/kube-arangodb/pull/42)
- Reworked TLS spec [\#41](https://github.com/arangodb/kube-arangodb/pull/41)
- Set sesion affinity for coordinator [\#40](https://github.com/arangodb/kube-arangodb/pull/40)
- Set PublishNotReadyAddresses on coordinator&syncmasters service [\#39](https://github.com/arangodb/kube-arangodb/pull/39)
- Prepare test cluster [\#38](https://github.com/arangodb/kube-arangodb/pull/38)
- Run tests on multiple clusters in parallel [\#37](https://github.com/arangodb/kube-arangodb/pull/37)
- Implemented isDefault behavior of storage class [\#35](https://github.com/arangodb/kube-arangodb/pull/35)
- add some tests for util/k8sutil/erros.go [\#32](https://github.com/arangodb/kube-arangodb/pull/32)
- Adding `ArangoLocalStorage` resource \(wip\) [\#31](https://github.com/arangodb/kube-arangodb/pull/31)
- Added custom resource spec for ArangoDB Storage operator. [\#30](https://github.com/arangodb/kube-arangodb/pull/30)
- Added unit tests for k8s secrets & utility methods [\#28](https://github.com/arangodb/kube-arangodb/pull/28)
- Added unit test for creating affinity [\#27](https://github.com/arangodb/kube-arangodb/pull/27)
- More simple tests [\#26](https://github.com/arangodb/kube-arangodb/pull/26)
- Changed default storage engine to RocksDB [\#24](https://github.com/arangodb/kube-arangodb/pull/24)
- Adding command line tests for arangod commandlines. [\#23](https://github.com/arangodb/kube-arangodb/pull/23)
- UnitTests for plan\_builder [\#22](https://github.com/arangodb/kube-arangodb/pull/22)
- Unit tests for apis/arangodb/v1alpha package [\#21](https://github.com/arangodb/kube-arangodb/pull/21)
- Fix bash error [\#20](https://github.com/arangodb/kube-arangodb/pull/20)
- Renamed Controller to Operator [\#19](https://github.com/arangodb/kube-arangodb/pull/19)
- Cleanup kubernetes after tests [\#18](https://github.com/arangodb/kube-arangodb/pull/18)
- Adding rocksdb encryption key support [\#17](https://github.com/arangodb/kube-arangodb/pull/17)
- Adding test design [\#16](https://github.com/arangodb/kube-arangodb/pull/16)
- avoid sub-shell creation [\#15](https://github.com/arangodb/kube-arangodb/pull/15)
- Adding authentication support [\#14](https://github.com/arangodb/kube-arangodb/pull/14)
- Scaling deployments [\#13](https://github.com/arangodb/kube-arangodb/pull/13)
- Test framework [\#11](https://github.com/arangodb/kube-arangodb/pull/11)
- Change docs to "authentication default on" [\#10](https://github.com/arangodb/kube-arangodb/pull/10)
- Pod monitoring [\#9](https://github.com/arangodb/kube-arangodb/pull/9)
- Pod affinity [\#8](https://github.com/arangodb/kube-arangodb/pull/8)
- Extended storage docs wrt local storage [\#7](https://github.com/arangodb/kube-arangodb/pull/7)
- Adding event support [\#6](https://github.com/arangodb/kube-arangodb/pull/6)
- Added pod probes [\#5](https://github.com/arangodb/kube-arangodb/pull/5)
- Creating pods [\#4](https://github.com/arangodb/kube-arangodb/pull/4)
- Extending spec & status object. Implementing service & pvc creation [\#3](https://github.com/arangodb/kube-arangodb/pull/3)
- Initial API objects & vendoring [\#2](https://github.com/arangodb/kube-arangodb/pull/2)
- Added specification of custom resource [\#1](https://github.com/arangodb/kube-arangodb/pull/1)



\* *This Change Log was automatically generated by [github_changelog_generator](https://github.com/skywinder/Github-Changelog-Generator)*<|MERGE_RESOLUTION|>--- conflicted
+++ resolved
@@ -23,12 +23,9 @@
 - (Improvement) Don't serialize and deprecate two DeploymentReplicationStatus fields
 - (Improvement) Improve error message when replication can't be configured
 - (Bugfix) Fix License handling in case of broken license secret
-<<<<<<< HEAD
-- (Improvement) Do not check checksums for DeploymentReplicationStatus.IncomingSynchronization field values
-=======
 - (Bugfix) Check ArangoSync availability without checking healthiness
 - (Improvement) Add Anonymous Inspector mods
->>>>>>> 120f926e
+- (Improvement) Do not check checksums for DeploymentReplicationStatus.IncomingSynchronization field values
 
 ## [1.2.20](https://github.com/arangodb/kube-arangodb/tree/1.2.20) (2022-10-25)
 - (Feature) Add action progress
