--- conflicted
+++ resolved
@@ -5,15 +5,12 @@
 - (Feature) PVCResize action concurrency limit
 - (Feature) Optional Assertions
 - (Feature) Deprecate Actions
-<<<<<<< HEAD
-- (Bugfix) (EE) Fix MemberMaintenance Context and ClusterMaintenance discovery
-=======
 - (Bugfix) Debug mode
 - (Improvement) Switch to Lease API
 - (Bugfix) Fix Member Terminating state discovery
 - (Bugfix) Fix CRD yaml (chart)
->>>>>>> 6e5a9cd7
-
+- (Bugfix) (EE) Fix MemberMaintenance Context and ClusterMaintenance discovery
+- 
 ## [1.2.32](https://github.com/arangodb/kube-arangodb/tree/1.2.32) (2023-08-07)
 - (Feature) Backup lifetime - remove Backup once its lifetime has been reached
 - (Feature) Add Feature dependency
