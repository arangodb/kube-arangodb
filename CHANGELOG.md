# Change Log

## [master](https://github.com/arangodb/kube-arangodb/tree/master) (N/A)
<<<<<<< HEAD
- (Documentation) Move ML Extension example under "CRD overview"
=======
- (Feature) Extract GRPC Server
- (Feature) Extract Integration Service
>>>>>>> 6ea6950e

## [1.2.37](https://github.com/arangodb/kube-arangodb/tree/1.2.37) (2024-01-22)
- (Documentation) Improve documentation rendering for GitHub Pages
- (Maintenance) Reduce binary size
- (Maintenance) Update Features Description, Supported K8S Versions and K8S Dependency to 1.28.5
- (Feature) (ML) Featurization Job Type
- (Bugfix) Don't abort plan in case of optional action timeout
- (Documentation) Use relative links for generated docs
- (Improvement) Change default logging level to info. Add --log.sampling (default true). Adjust log levels.
- (Maintenance) Bump Go to 1.21.6
- (Bugfix) Enable LazyLoader for CRD & CRD Schemas
- (Feature) (ML) Restore ReadinessProbe for ML Storage sidecar
- (Feature) AutoDelete for ArangoBackup 

## [1.2.36](https://github.com/arangodb/kube-arangodb/tree/1.2.36) (2024-01-08)
- (Documentation) Improvements and fixes for rendered documentation (GH pages)
- (Feature) License Manager
- (Improvement) Use Async mode for backup creation
- (Feature) (ML) CRD
- (Bugfix) Proper handling of --agency.retries argument
- (Documentation) Do not use field type name for field URL hash
- (Maintenance) Bump Go to 1.20.11
- (Feature) License ArangoDeployment Fetcher
- (Feature) K8S Resources Compare Generic
- (Feature) Add support for CRD validation schemas
- (Bugfix) Fix Replaced Member Zone during Replace operation
- (Feature) (ML) Handlers
- (Feature) Add P0 Compare Func
- (Bugfix) Handle optional taints for Storage Operator
- (Bugfix) Fix Early Connections for 3.10+
- (Maintenance) yamlfmt as CI Step
- (Maintenance) Expose Context in OperatorV2 Item Handler
- (Feature) Improve K8S Mock for UT
- (Feature) (ML) Introduce basic Conditions
- (Improvement) Raise memory requests for init containers to 50mi
- (Feature) (ML) Metadata Service Implementation
- (Feature) License Manager for ML Deployment
- (Feature) (ML) Storage S3 sidecar implementation
- (Feature) TLS CA Secret Key
- (Refactoring) Extract Resource Helpers
- (Feature) (ML) Extension Storage Condition
- (Improvement) (ML) Switch to fsnotify for file watching for MacOS support
- (Feature) (ML) Unify Images, Resources and Lifecycle
- (Improvement) (ML) CronJob status update
- (Improvement) (ML) Job Sidecar Shutdown
- (Feature) (ML) Handler for Extension StatefulSet and Service
- (Feature) (ML) Pod & Container Config
- (Improvement) (ML) BatchJob status update
- (Feature) (ML) Multi DB Settings
- (Feature) (ML) Port adjustments
- (Feature) (ML) Support for deployments with JWT auth enabled
- (Feature) (ML) GPU Jobs
- (Feature) (ML) Container Envs
- (Feature) Pass Arguments to ID Group
- (Documentation) (ML) Minimal docs with examples how to deploy ArangoMLExtension
- (Feature) Add --deployment.feature.init-containers-upscale-resources (default enabled)

## [1.2.35](https://github.com/arangodb/kube-arangodb/tree/1.2.35) (2023-11-06)
- (Maintenance) Update go-driver to v1.6.0, update IsNotFound() checks
- (Improvement) Print assigned node name to log and condition message when pod is scheduled
- (Maintenance) Remove obsolete docs, restructure for better UX, generate index files
- (Feature) Add `spec.upgrade.debugLog` option to configure upgrade container logging
- (Documentation) Move documentation from ArangoDB into this repo, update and improve structure
- (Documentation) Update ArangoDeployment CR auto-generated docs
- (Documentation) Update ArangoBackup and ArangoBackupPolicy CR auto-generated docs
- (Bugfix) Fix missing Pod Status case in the RuntimeContainerImageUpdateAction
- (Documentation) Update ArangoDeploymentReplication and ArangoLocalStorage CR auto-generated docs
- (Feature) Member Memory Reservation
- (Documentation) Update ArangoDeploymentReplication and ArangoLocalStorage CR auto-generated docs
- (Feature) Add ArangoMember Message and extend ArangoMember CRD
- (Documentation) Use OpenAPI-compatible type names in docs
- (Improvement) Use agency cache lock in metrics exporter
- (Maintenance) Remove `scale_down_candidate` annotation
- (Maintenance) Extract CalculateMemoryReservation function into ArangoDeployment Group Spec

## [1.2.34](https://github.com/arangodb/kube-arangodb/tree/1.2.34) (2023-10-16)
- (Bugfix) Fix make manifests-crd-file command
- (Improvement) Allow tcp:// and ssl:// protocols in endpoints for members
- (Maintenance) Reorganize package imports / move common code to separate repos
- (Maintenance) Remove support for RELATED_IMAGE_UBI, RELATED_IMAGE_DATABASE and RELATED_IMAGE_METRICSEXPORTER env vars
- (Bugfix) Fix numactl options
- (Maintenance) Bump Go to 1.20.10
- (Bugfix) Fix ArangoBackup Create Backoff & ArangoBackupPolicy propagation
- (Maintenance) Add IndexMethod Documentation
- (Bugfix) Fix VersionCheck args propagation
- (Feature) EnforcedResignLeadership action
- (Maintenance) Make scale_down_candidate annotation obsolete
- (Bugfix) Fix ResignJob ID propagation
- (Bugfix) Allow shards with RF1 in EnforcedResignLeadership action
 
## [1.2.33](https://github.com/arangodb/kube-arangodb/tree/1.2.33) (2023-09-27)
- (Maintenance) Bump golang.org/x/net to v0.13.0
- (Feature) PVCResize action concurrency limit
- (Feature) Optional Assertions
- (Feature) Deprecate Actions
- (Bugfix) Debug mode
- (Improvement) Switch to Lease API
- (Bugfix) Fix Member Terminating state discovery
- (Bugfix) Fix CRD yaml (chart)
- (Bugfix) (EE) Fix MemberMaintenance Context and ClusterMaintenance discovery
- (Feature) Add proper Prometheus endpoint compression + 204 response code
- (Feature) Reconciliation Loop Interval option
- (Bugfix) Fix GZIP encoding in case of small responses
- (Bugfix) Fix PVC Rotation Discovery
- (Feature) Allow to pass EphemeralStorage Resource to the Pods
- (Feature) Add basic metrics for ArangoDeploymentReplication CR
- (Bugfix) Use ArangoMember as owner reference for syncmaster secrets instead of Deployment
- (Improvement) Remove PodSchedulingFailure condition instead of setting to false, restart pod if it could not be scheduled
- (Feature) Add ArangoMember overrides
- (Feature) ArangoMember Removal Priority
- (Feature) Add --deployment.feature.init-containers-copy-resources (default enabled)
- (Feature) Add maxBackups option to ArangoBackupPolicy
- (Improvement) Better detection for AllInSync condition for DC2DC sync status
- (Bugfix) Fix resource propagation to InitContainers

## [1.2.32](https://github.com/arangodb/kube-arangodb/tree/1.2.32) (2023-08-07)
- (Feature) Backup lifetime - remove Backup once its lifetime has been reached
- (Feature) Add Feature dependency
- (Feature) Run secured containers as a feature
- (Feature) Expose core.PodSecurityContext Sysctl options
- (Bugfix) Skip Collection check for missing Database
- (Feature) Abort resignation of leadership when DB server is restarted
- (Feature) Numactl Options
- (Maintenance) Bump K8S Version to 1.23.17
- (Maintenance) Bump K8S Version to 1.24.16
- (Maintenance) Bump K8S Version to 1.25.12
- (Maintenance) Bump Go to 1.20.7

## [1.2.31](https://github.com/arangodb/kube-arangodb/tree/1.2.31) (2023-07-14)
- (Improvement) Block traffic on the services if there is more than 1 active leader in ActiveFailover mode
- (Improvement) Improve master endpoint validation.
- (Feature) Agency Improvements
- (Bugfix) Fix agency timeout
- (Improvement) Extract Agency Timeout
- (Feature) Rebalancer V2
- (Bugfix) Fix for ContextExceeded error during backup upload
- (Feature) Version Check V2
- (Bugfix) Disable VersionCheck V2 by default
- (Bugfix) Fix Rebalancer V2 Job (From/To)

## [1.2.30](https://github.com/arangodb/kube-arangodb/tree/1.2.30) (2023-06-16)
- (Feature) AgencyCache Interface
- (Feature) Agency Cache Poll EE Extension
- (Feature) Metrics Counter
- (Feature) Requests Bytes Counter
- (Feature) Agency Poll System
- (Bugfix) (CE) Agency Lock bugfix

## [1.2.29](https://github.com/arangodb/kube-arangodb/tree/1.2.29) (2023-06-08)
- (Maintenance) Add govulncheck to pipeline, update golangci-linter
- (Feature) Agency Cache memory usage reduction
- (Bugfix) (LocalStorage) Add feature to pass ReclaimPolicy from StorageClass to PersistentVolumes

## [1.2.28](https://github.com/arangodb/kube-arangodb/tree/1.2.28) (2023-06-05)
- (Feature) ArangoBackup create retries and MaxIterations limit
- (Feature) Add Reason in OOM Metric
- (Feature) PersistentVolume Inspector
- (Bugfix) Discover Arango image during ID phase
- (Feature) PV Unschedulable condition
- (Feature) Features startup logging
- (Maintenance) Generics for type handling
- (Bugfix) Fix creating sync components with EA type set to Managed and headless svc
- (Feature) Check if Volume with LocalStorage is missing
- (Feature) Add allowConcurrent option to ArangoBackupPolicy
- (Feature) Allow to recreate Local volumes

## [1.2.27](https://github.com/arangodb/kube-arangodb/tree/1.2.27) (2023-04-27)
- (Feature) Add InSync Cache
- (Feature) Force Rebuild Out Synced Shards

## [1.2.26](https://github.com/arangodb/kube-arangodb/tree/1.2.26) (2023-04-18)
- (Bugfix) Fix manual overwrite for ReplicasCount in helm
- (Bugfix) Fix for ArangoTask list error
- (Improvement) Deprecate Endpoint field in ArangoDeployment

## [1.2.25](https://github.com/arangodb/kube-arangodb/tree/1.2.25) (2023-04-07)
- (Feature) Add Generics & Drop policy/v1beta1 support
- (Feature) Add Kubernetes Client logger
- (Feature) CreationFailed ArangoMember Phase
- (Bugfix) Fix Rebalancer NPE in case if member is missing in Status
- (Feature) SilentRotation High plan
- (Improvement) Update arangosync-client package for new API capabilities and better HTTP handling
- (Maintenance) Fix generated license dates
- (Improvement) Reduce CI on Commit Travis runs
- (Maintenance) Add license range rewrite command
- (Feature) Optional Action
- (Maintenance) Add & Enable YAML Linter
- (Feature) Optional ResignLeadership Action
- (Feature) Improve CRD Management and deprecate CRD Chart
- (Bugfix) Fix invalid Timeout calculation in case of ActionList
- (Feature) Optional JSON logger format
- (Improvement) Change Operator default ReplicasCount to 1
- (Maintenance) Change MD content injection method
- (Maintenance) Generate README Platforms
- (Improvement) Cleanout calculation - picks members with the lowest number of shards
- (Improvement) Add new field to CR for more precise calculation of DC2DC replication progress
- (Maintenance) Bump GO Modules
- (Feature) Optional Graceful Restart
- (Maintenance) Manual Recovery documentation
- (Feature) Headless DNS CommunicationMethod

## [1.2.24](https://github.com/arangodb/kube-arangodb/tree/1.2.24) (2023-01-25)
- (Bugfix) Fix deployment creation on ARM64
- (DebugPackage) Add Agency Dump & State
- (Bugfix) Fix After leaked GoRoutines
- (Bugfix) Ensure proper ArangoDeployment Spec usage in ArangoSync

## [1.2.23](https://github.com/arangodb/kube-arangodb/tree/1.2.23) (2023-01-12)
- (Bugfix) Remove PDBs if group count is 0
- (Feature) Add SpecPropagated condition
- (Bugfix) Recover from locked ShuttingDown state
- (Feature) Add tolerations runtime rotation
- (Feature) Promote Version Check Feature
- (Bugfix) Ensure PDBs Consistency
- (Bugfix) Fix LocalStorage WaitForFirstConsumer mode
- (Bugfix) Fix Tolerations propagation in case of toleration removal

## [1.2.22](https://github.com/arangodb/kube-arangodb/tree/1.2.22) (2022-12-13)
- (Bugfix) Do not manage ports in managed ExternalAccess mode

## [1.2.21](https://github.com/arangodb/kube-arangodb/tree/1.2.21) (2022-12-13)
- (Improvement) Bump dependencies
- (Documentation) (1.3.0) EE & CE Definitions
- (Improvement) Arango Kubernetes Client Mod Implementation
- (Refactoring) Extract kerrors package
- (Refactoring) Extract Inspector Definitions package
- (Bugfix) Fix PDBs Version discovery
- (Feature) Agency ArangoSync State check
- (Improvement) Parametrize Make tools
- (Bugfix) Fix V2Alpha1 Generator
- (Feature) Create Internal Actions and move RebalancerGenerator
- (Dependencies) Bump K8S Dependencies to 1.22.15
- (Bugfix) Unlock broken inspectors
- (Debug) Allow to send package to stdout
- (Improvement) ArangoDB image validation (=>3.10) for ARM64 architecture
- (Improvement) Use inspector for ArangoMember
- (DebugPackage) Collect logs from pods
- (Bugfix) Move Agency CommitIndex log message to Trace
- (Feature) Force delete Pods which are stuck in init phase
- (Bugfix) Do not tolerate False Bootstrap condition in UpToDate evaluation
- (Improvement) Don't serialize and deprecate two DeploymentReplicationStatus fields
- (Improvement) Improve error message when replication can't be configured
- (Bugfix) Fix License handling in case of broken license secret
- (Bugfix) Check ArangoSync availability without checking healthiness
- (Improvement) Add Anonymous Inspector mods
- (Improvement) Do not check checksums for DeploymentReplicationStatus.IncomingSynchronization field values
- (Improvement) Add ServerGroup details into ServerGroupSpec
- (Improvement) Add Resource kerror Type
- (Bugfix) Do not block reconciliation in case of Resource failure
- (Improvement) Multi-arch support for ID member
- (Feature) Allow to change Pod Network and PID settings
- (Feature) Pre OOM Abort function
- (Bugfix) Fix ErrorArray String function
- (Feature) Switch services to Port names
- (Feature) Configurable ArangoD Port
- (Feature) Allow to exclude metrics
- (Bugfix) Do not stop Sync if Synchronization is in progress
- (Bugfix) Wait for Pod to be Ready in post-restart actions
- (Bugfix) Prevent Runtime update restarts
- (Bugfix) Change member port discovery
- (Feature) Do not change external service ports
- (Bugfix) Fix Operator Debug mode
- (Bugfix) Ensure NodePort wont be duplicated
- (Bugfix) Remove finalizer during sidecar update

## [1.2.20](https://github.com/arangodb/kube-arangodb/tree/1.2.20) (2022-10-25)
- (Feature) Add action progress
- (Feature) Ensure consistency during replication cancellation
- (Feature) Add annotation to change architecture of a member
- (Bugfix) Prevent Member Maintenance Error log
- (Feature) ID ServerGroup
- (Bugfix) Propagate Lifecycle Mount
- (Feature) PVC Member Status info
- (Feature) Respect ToBeCleanedServers in Agency
- (Improvement) Unify K8S Error Handling
- (Feature) Remove stuck Pods
- (Bugfix) Fix Go routine leak
- (Feature) Extend Pod Security context
- (Improvement) Update DeploymentReplicationStatus on configuration error
- (Feature) Pod Scheduled condition

## [1.2.19](https://github.com/arangodb/kube-arangodb/tree/1.2.19) (2022-10-05)
- (Bugfix) Prevent changes when UID is wrong

## [1.2.18](https://github.com/arangodb/kube-arangodb/tree/1.2.18) (2022-09-28)
- (Feature) Define Actions PlaceHolder
- (Feature) Add Member Update helpers
- (Feature) Active Member condition
- (Bugfix) Accept Initial Spec
- (Bugfix) Prevent LifeCycle restarts
- (Bugfix) Change SyncWorker Affinity to Soft
- (Feature) Add HostAliases for Sync
- (Bugfix) Always stop Sync if disabled
- (Bugfix) Fix checksum of accepted spec

## [1.2.17](https://github.com/arangodb/kube-arangodb/tree/1.2.17) (2022-09-22)
- (Feature) Add new field to DeploymentReplicationStatus with details on DC2DC sync status=
- (Feature) Early connections support
- (Bugfix) Fix and document action timeouts
- (Feature) Propagate sidecars' ports to a member's service
- (Debug Package) Initial commit
- (Feature) Detach PVC from deployment in Ordered indexing method
- (Feature) OPS Alerts
- (Feature) ScaleDown Candidate

## [1.2.16](https://github.com/arangodb/kube-arangodb/tree/1.2.16) (2022-09-14)
- (Feature) Add ArangoDeployment ServerGroupStatus
- (Feature) (EE) Ordered Member IDs
- (Refactor) Deprecate ForeachServerGroup, ForeachServerInGroups and ForServerGroup functions and refactor code accordingly
- (Feature) Add new GRPC and HTTP API
- (Feature) Add new API endpoints to allow getting and setting operator logging level
- (Bugfix) Memory leaks due to incorrect time.After function usage
- (Feature) Add startup probe for coordinators
- (Feature) Use only connections for healthy members
- (Feature) Set condition to shrink agent volume size
- (Bugfix) Check serving servers
- (Documentation) Add docs on setting timezone for containers
- (Bugfix) Ensure that client cache is initialized before using it
- (Feature) (DBServer Maintenance) Agency adjustments
- (Logging) Internal client trace
- (QA) Member maintenance feature
- (Feature) Extract Pod Details
- (Feature) Add Timezone management
- (Bugfix) Always recreate DBServers if they have a leader on it.
- (Feature) Immutable spec
- (Bugfix) Proper agent cleanout
- (Bugfix) Fix ClusterScaling integration
- (Feature) Sensitive information protection
- (Bugfix) Propagate SecurityContext to the ID Containers
- (Bugfix) Fix for enabling all features
- (Feature) Propagate feature and predefined env variables to members
 
## [1.2.15](https://github.com/arangodb/kube-arangodb/tree/1.2.15) (2022-07-20)
- (Bugfix) Ensure pod names not too long
- (Refactor) Use cached member's clients
- (Feature) Move PVC resize action to high-priority plan
- (Feature) Remove forgotten ArangoDB jobs during restart
- (Feature) Add support for managed services
- (Feature) Recreation member in the high plan
- (Feature) Add 'crd install' subcommand
- (Bugfix) Fix `internal` metrics mode
- (Bugfix) Create agency dump if auth is disabled
- (Bugfix) Prevent deployment removal in case of invalid K8S API response

## [1.2.14](https://github.com/arangodb/kube-arangodb/tree/1.2.14) (2022-07-14)
- (Feature) Add ArangoSync TLS based rotation
- (Bugfix) Fix labels propagation
- (Feature) Add `ArangoDeployment` CRD auto-installer
- (Feature) Add `ArangoMember` CRD auto-installer
- (Feature) Add `ArangoBackup` CRD auto-installer
- (Feature) Add `ArangoBackupPolicy` CRD auto-installer
- (Feature) Add `ArangoJob` CRD auto-installer
- (Feature) Add RestartPolicyAlways to ArangoDeployment in order to restart ArangoDB on failure
- (Feature) Set a leader in active fail-over mode
- (Feature) Use policy/v1 instead policy/v1beta1
- (Feature) OPS CLI with Arango Task
- (Bugfix) Allow ArangoBackup Creation during Upload state
- (Hotfix) Fix `ArangoDeployment` SubResource in CRD auto-installer
- (Bugfix) Fix Operator Logger NPE
- (Bugfix) Fix License RAW value discovery
- (Refactor) Optimize go.mod entries
- (Feature) Add `ArangoLocalStorage` CRD auto-installer
- (Feature) Add `ArangoDeploymentReplication` CRD auto-installer
- (Bugfix) Allow missing `token` key in License secret
- (Feature) Unify agency access
- (Feature) Change DBServer Cleanup Logic
- (Feature) Set Logger format
- (Bugfix) Ensure Wait actions to be present after AddMember
- (Documentation) Refactor metrics (Part 1)
- (Bugfix) Extend Agency HealthCheck for replace
- (Bugfix) Allow to remove resources (CPU & Memory) on the managed pods
- (Bugfix) Add DistributeShardsLike support
- (Feature) Member restarts metric
- (Bugfix) Infinite loop fix in ArangoD AsyncClient
- (Bugfix) Add Panic Handler
- (Bugfix) Unify yaml packages

## [1.2.13](https://github.com/arangodb/kube-arangodb/tree/1.2.13) (2022-06-07)
- (Bugfix) Fix arangosync members state inspection
- (Feature) (ACS) Improve Reconciliation Loop
- (Bugfix) Allow missing Monitoring CRD
- (Feature) (ACS) Add Resource plan
- (Feature) Allow raw json value for license token-v2
- (Update) Replace `beta.kubernetes.io/arch` to `kubernetes.io/arch` in Operator Chart
- (Feature) Add operator shutdown handler for graceful termination
- (Feature) Add agency leader discovery
- (Feature) Add `ACSDeploymentSynced` condition type and fix comparison of `SecretHashes` method
- (Feature) Add agency leader service
- (Feature) Add HostPath and PVC Volume types and allow templating
- (Feature) Replace mod

## [1.2.12](https://github.com/arangodb/kube-arangodb/tree/1.2.12) (2022-05-10)
- (Feature) Add CoreV1 Endpoints Inspector
- (Feature) Add Current ArangoDeployment Inspector
- (Refactor) Anonymous inspector functions
- (Feature) Recursive OwnerReference discovery
- (Maintenance) Add check make targets
- (Feature) Create support for local variables in actions.
- (Feature) Support for asynchronous ArangoD resquests.
- (Feature) Change Restore in Cluster mode to Async Request

## [1.2.11](https://github.com/arangodb/kube-arangodb/tree/1.2.11) (2022-04-30)
- (Bugfix) Orphan PVC are not removed
- (Bugfix) Remove LocalStorage Deadlock
- (Bugfix) Skip arangosync members state inspection checks
- (Feature) Add LocalStorage DaemonSet Priority support

## [1.2.10](https://github.com/arangodb/kube-arangodb/tree/1.2.10) (2022-04-27)
- (Feature) Allow configuration for securityContext.runAsUser value
- (Bugfix) Fix Satellite collections in Agency
- (Bugfix) Fix backup creation timeout
- (Bugfix) ArangoSync port fix
- (Bugfix) Fix GetClient lock system
- (Feature) Backup InProgress Agency key discovery
- (Feature) Backup & Maintenance Conditions
- (Bugfix) Disable member removal in case of health failure
- (Bugfix) Reorder Topology management plan steps
- (Feature) UpdateInProgress & UpgradeInProgress Conditions
- (Bugfix) Fix Maintenance switch and HotBackup race
- (Bugfix) Fix Maintenance Condition typo

## [1.2.9](https://github.com/arangodb/kube-arangodb/tree/1.2.9) (2022-03-30)
- (Feature) Improve Kubernetes clientsets management
- Migrate storage-operator CustomResourceDefinition apiVersion to apiextensions.k8s.io/v1
- (Feature) Add CRD Installer
- (Bugfix) Assign imagePullSecrets to LocalStorage
- (Update) Bump K8S API to 1.21.10
- (Feature) (ACS) Add ACS handler
- (Feature) Allow to restart DBServers in cases when WriteConcern will be satisfied
- (Feature) Allow to configure action timeouts
- (Feature) (AT) Add ArangoTask API
- (Bugfix) Fix NPE in State fetcher
- (Refactor) Configurable throttle inspector
- (Bugfix) Skip Replace operation on DBServer if they need to be scaled down
- (Feature) Upgrade procedure steps
- (Refactor) Remove API and Core cross-dependency
- (Bugfix) Allow to have nil architecture (NPE fix)

## [1.2.8](https://github.com/arangodb/kube-arangodb/tree/1.2.8) (2022-02-24)
- Do not check License V2 on Community images
- Add status.members.<group>.
- Don't replace pod immediately when storage class changes
- Define MemberReplacementRequired condition
- Remove pod immediately when annotation is turned on
- (ARM64) Add support for ARM64 enablement
- (Cleanup) Reorganize main reconciliation context
- (Bugfix) Unreachable condition
- (Feature) Allow to disable external port (sidecar managed connection)
- (Bugfix) Fix 3.6 -> 3.7 Upgrade procedure
- (Bugfix) Add missing finalizer
- (Bugfix) Add graceful to kill command
- (Bugfix) Add reachable condition to deployment. Mark as UpToDate only of cluster is reachable.
- (Bugfix) Add toleration's for network failures in action start procedure

## [1.2.7](https://github.com/arangodb/kube-arangodb/tree/1.2.7) (2022-01-17)
- Add Plan BackOff functionality
- Fix Core InitContainers check
- Remove unused `status.members.<group>.sidecars-specs` variable
- Keep only recent terminations
- Add endpoint into member status
- Add debug mode (Golang DLV)
- License V2 for ArangoDB 3.9.0+
- Add ArangoClusterSynchronization v1 API
- Add core containers names to follow their terminations
- Add ArangoJob and Apps Operator
- Use Go 1.17
- Add metrics for the plan actions
- Add ArangoClusterSynchronization Operator
- Update licenses
- Fix restart procedure in case of failing members
- Fix status propagation race condition

## [1.2.6](https://github.com/arangodb/kube-arangodb/tree/1.2.6) (2021-12-15)
- Add ArangoBackup backoff functionality
- Allow to abort ArangoBackup uploads by removing spec.upload
- Add Agency Cache internally
- Add Recovery during PlanBuild operation
- Fix Exporter in Deployments without authentication
- Allow to disable ClusterScalingIntegration and add proper Scheduled label to pods
- Add additional timeout parameters and kubernetes batch size
- Limit parallel Backup uploads
- Bugfix - Adjust Cluster Scaling Integration logic

## [1.2.5](https://github.com/arangodb/kube-arangodb/tree/1.2.5) (2021-10-25)
- Split & Unify Lifecycle management functionality
- Drop support for ArangoDB <= 3.5 (versions already EOL)
- Add new admin commands to fetch agency dump and agency state
- Add Graceful shutdown as finalizer (supports kubectl delete)
- Add Watch to Lifecycle command
- Add Topology Discovery
- Add Support for StartupProbe
- Add ARM64 support for Operator Docker image
- Add ALPHA Rebalancer support

## [1.2.4](https://github.com/arangodb/kube-arangodb/tree/1.2.4) (2021-10-22)
- Replace `beta.kubernetes.io/arch` Pod label with `kubernetes.io/arch` using Silent Rotation
- Add "Short Names" feature
- Switch ArangoDB Image Discovery process from Headless Service to Pod IP
- Fix PVC Resize for Single servers
- Add Topology support
- Add ARANGODB_ZONE env to Topology Managed pods
- Add "Random pod names" feature
- Rotate TLS Secrets on ALT Names change

## [1.2.3](https://github.com/arangodb/kube-arangodb/tree/1.2.3) (2021-09-24)
- Update UBI Image to 8.4
- Fix ArangoSync Liveness Probe
- Allow runtime update of Sidecar images
- Allow Agent recreation with preserved IDs
- The internal metrics exporter can not be disabled
- Changing the topics' log level without restarting the container.
  When the topic is removed from the argument list then it will not 
  be turned off in the ArangoDB automatically.
- Allow to customize SchedulerName inside Member Pod
- Add Enterprise Edition support

## [1.2.2](https://github.com/arangodb/kube-arangodb/tree/1.2.2) (2021-09-09)
- Update 'github.com/arangodb/arangosync-client' dependency to v0.7.0
- Add HighPriorityPlan to ArangoDeployment Status
- Add Pending Member phase
- Add Ephemeral Volumes for apps feature
- Check if the DB server is cleaned out.
- Render Pod Template in ArangoMember Spec and Status
- Add Pod PropagationModes
- Fix MemberUp action for ActiveFailover

## [1.2.1](https://github.com/arangodb/kube-arangodb/tree/1.2.1) (2021-07-28)
- Fix ArangoMember race with multiple ArangoDeployments within single namespace
- Allow to define Member Recreation Policy within group
- Replace 'github.com/dgrijalva/jwt-go' with 'github.com/golang-jwt/jwt'
- Update 'github.com/gin-gonic/gin' dependency to v1.7.2

## [1.2.0](https://github.com/arangodb/kube-arangodb/tree/1.2.0) (2021-07-16)
- Enable "Operator Internal Metrics Exporter" by default
- Enable "Operator Maintenance Management Support" by default
- Add Operator `/api/v1/version` endpoint

## [1.1.10](https://github.com/arangodb/kube-arangodb/tree/1.1.10) (2021-07-06)
- Switch K8S CRD API to V1
- Deprecate Alpine image usage
- Use persistent name and namespace in ArangoDeployment reconcilation loop
- Remove finalizers when Server container is already terminated and reduce initial reconciliation delay
- Add new logger services - reconciliation and event

## [1.1.9](https://github.com/arangodb/kube-arangodb/tree/1.1.9) (2021-05-28)
- Add IP, DNS, ShortDNS, HeadlessService (Default) communication methods
- Migrate ArangoExporter into Operator code

## [1.1.8](https://github.com/arangodb/kube-arangodb/tree/1.1.8) (2021-04-21)
- Prevent Single member recreation
- Add OwnerReference to ClusterIP member service
- Add InternalPort to ServerGroupSpec to allow user to expose tcp connection over localhost for sidecars

## [1.1.7](https://github.com/arangodb/kube-arangodb/tree/1.1.7) (2021-04-14)
- Bump Kubernetes Dependencies to 1.19.x
- Add ArangoMember status propagation
- Add ShutdownMethod option for members
- Fix Maintenance Plan actions

## [1.1.6](https://github.com/arangodb/kube-arangodb/tree/1.1.6) (2021-03-02)
- Add ArangoMember Resource and required RBAC rules

## [1.1.5](https://github.com/arangodb/kube-arangodb/tree/1.1.5) (2021-02-20)
- Fix AKS Volume Resize mode
- Use cached status in member client creation
- Remove failed DBServers
- Remove deadlock in internal cache
- Replace CleanOut action with ResignLeadership on rotate PVC resize mode

## [1.1.4](https://github.com/arangodb/kube-arangodb/tree/1.1.4) (2021-02-15)
- Add support for spec.ClusterDomain to be able to use FQDN in ArangoDB cluster communication
- Add Version Check feature with extended Upgrade checks
- Fix Upgrade failures recovery
- Add ResignLeadership action before Upgrade, Restart and Shutdown actions

## [1.1.3](https://github.com/arangodb/kube-arangodb/tree/1.1.3) (2020-12-16)
- Add v2alpha1 API for ArangoDeployment and ArangoDeploymentReplication
- Migrate CRD to apiextensions.k8s.io/v1
- Add customizable log levels per service
- Move Upgrade as InitContainer and fix Direct Image discovery mode
- Allow to remove currently executed plan by annotation

## [1.1.2](https://github.com/arangodb/kube-arangodb/tree/1.1.2) (2020-11-11)
- Fix Bootstrap phase and move it under Plan

## [1.1.1](https://github.com/arangodb/kube-arangodb/tree/1.1.1) (2020-11-04)
- Allow to mount EmptyDir
- Allow to specify initContainers in pods
- Add serviceAccount, resources and securityContext fields to ID Group
- Allow to override Entrypoint
- Add NodeSelector to Deployment Helm Chart

## [1.1.0](https://github.com/arangodb/kube-arangodb/tree/1.1.0) (2020-10-14)
- Change NumberOfCores and MemoryOverride flags to be set to true by default
- Enable by default and promote to Production Ready - JWT Rotation Feature, TLS Rotation Feature
- Deprecate K8S < 1.16
- Fix Upgrade procedure to safely evict pods during upgrade
- Fix Panics in Deployments without authentication
- Fix ChaosMonkey mode
- Allow append on empty annotations
- Add annotations and labels on pod creation

## [1.0.8](https://github.com/arangodb/kube-arangodb/tree/1.0.8) (2020-09-10)
- Fix Volume rotation on AKS

## [1.0.7](https://github.com/arangodb/kube-arangodb/tree/1.0.7) (2020-09-09)
- Always use JWT Authorized requests in internal communication
- Add Operator Maintenance Management feature
- Add support for ARANGODB_OVERRIDE_DETECTED_NUMBER_OF_CORES ArangoDB Environment Variable
- Allow to use privileged pods in ArangoStorage

## [1.0.6](https://github.com/arangodb/kube-arangodb/tree/1.0.6) (2020-08-19)
- Add Operator Namespaced mode (Alpha)
- Fix ActiveFailover Upgrade procedure

## [1.0.5](https://github.com/arangodb/kube-arangodb/tree/1.0.5) (2020-08-05)
- Add Labels and Annotations to ServiceMonitor
- Allow to expose Exporter in HTTP with secured Deployments
- Change rotation by annotation order (coordinator before dbserver)
- Fix NodeAffinity propagation
- Allow to disable Foxx Queues on Cluster mode

## [1.0.4](https://github.com/arangodb/kube-arangodb/tree/1.0.4) (2020-07-28)
- Add Encryption Key rotation feature for ArangoDB EE 3.7+
- Improve TLS CA and Keyfile rotation for CE and EE
- Add runtime TLS rotation for ArangoDB EE 3.7+
- Add Kustomize support
- Improve Helm 3 support
- Allow to customize ID Pod selectors
- Add Label and Envs Pod customization
- Improved JWT Rotation
- Allow to customize Security Context in pods
- Remove dead Coordinators in Cluster mode
- Add AutoRecovery flag to recover cluster in case of deadlock
- Add Operator Single mode
- Improve SecurityContext settings
- Update k8s dependency to 1.15.11
- Add Scope parameter to Operator

## [1.0.3](https://github.com/arangodb/kube-arangodb/tree/1.0.3) (2020-05-25)
- Prevent deletion of not known PVC's
- Move Restore as Plan

## [1.0.2](https://github.com/arangodb/kube-arangodb/tree/1.0.2) (2020-04-16)
- Added additional checks in UpToDate condition
- Added extended Rotation check for Cluster mode
- Removed old rotation logic (rotation of ArangoDeployment may be enforced after Operator upgrade)
- Added UpToDate condition in ArangoDeployment Status

## [1.0.1](https://github.com/arangodb/kube-arangodb/tree/1.0.1) (2020-03-25)
- Added Customizable Affinity settings for ArangoDB Member Pods
- Added possibility to override default images used by ArangoDeployment
- Added possibility to set probes on all groups
- Added Image Discovery type in ArangoDeployment spec
- Prevent Agency Members recreation
- Added Customizable Volumes and VolumeMounts for ArangoDB server container
- Added MemoryOverride flag for ArangoDB >= 3.6.3
- Improved Rotation discovery process
- Added annotation to rotate ArangoDeployment in secure way

## [1.0.0](https://github.com/arangodb/kube-arangodb/tree/1.0.0) (2020-03-03)
- Removal of v1alpha support for ArangoDeployment, ArangoDeploymentReplication, ArangoBackup
- Added new command to operator - version

## [0.4.5](https://github.com/arangodb/kube-arangodb/tree/0.4.5) (2020-03-02)
- Add Customizable SecurityContext for ArangoDeployment pods

## [0.4.4](https://github.com/arangodb/kube-arangodb/tree/0.4.4) (2020-02-27)
- Add new VolumeResize mode to be compatible with Azure flow
- Allow to customize probe configuration options
- Add new upgrade flag for ArangoDB 3.6.0<=

## [0.4.3](https://github.com/arangodb/kube-arangodb/tree/0.4.3) (2020-01-31)
- Prevent DBServer deletion if there are any shards active on it
- Add Maintenance mode annotation for ArangoDeployment

## [0.4.2](https://github.com/arangodb/kube-arangodb/tree/0.4.2) (2019-11-12)
- AntiAffinity for operator pods.
- Add CRD API v1 with support for v1alpha.
- Allow to set annotations in ArangoDeployment resources.
- Add UBI based image.

## [0.4.0](https://github.com/arangodb/kube-arangodb/tree/0.4.0) (2019-10-09)
- Further helm chart fixes for linter.
- Support hot backup.
- Disable scaling buttons if scaling is not possible.

## [0.3.16](https://github.com/arangodb/kube-arangodb/tree/0.3.16) (2019-09-25)
- Revised helm charts.
- Use separate service account for operator.
- Support for ResignLeadership job.
- Allow to set ImagePullSecrets in pods.
- Bug fixes.

## [0.3.15]() (never released, only previews existed)

## [0.3.14](https://github.com/arangodb/kube-arangodb/tree/0.3.14) (2019-08-07)
- Bug fixes for custom sidecars.
- More tests

## [0.3.13](https://github.com/arangodb/kube-arangodb/tree/0.3.13) (2019-08-02)
- Added side car changed to pod rotation criterium
- Added ArangoDB version and image id to member status
- Fix bug with MemberOfCluster condition
- Added test for resource change

## [0.3.12](https://github.com/arangodb/kube-arangodb/tree/0.3.12) (2019-07-04)
- Limit source IP ranges for external services

## [0.3.11](https://github.com/arangodb/kube-arangodb/tree/0.3.11) (2019-06-07)
- Introduced volume claim templates for all server groups that require volume.
- Added arangodb-exporter support as sidecar to all arangodb pods.
- Fixed a bug in the case that all coordinators failed.
- Increase some timeouts in cluster observation.
- Ignore connection errors when removing servers.
- Switch to go 1.12 and modules.
- User sidecars.

## [0.3.10](https://github.com/arangodb/kube-arangodb/tree/0.3.10) (2019-04-04)
- Added Pod Disruption Budgets for all server groups in production mode.
- Added Priority Class Name to be specified per server group.
- Forward resource requirements to k8s.
- Automatic creation of randomized root password on demand.
- Volume resizing (only enlarge).
- Allow to disable liveness probes, increase timeouts in defaults.
- Handle case of all coordinators gone better.
- Added `MY_NODE_NAME` and `NODE_NAME` env vars for all pods.
- Internal communications with ArangoDB more secure through tokens which
  are limited to certain API paths.
- Rolling upgrade waits till all shards are in sync before proceeding to
  next dbserver, even if it takes longer than 15 min.
- Improve installation and upgrade instructions in README.

## [0.3.9](https://github.com/arangodb/kube-arangodb/tree/0.3.9) (2019-02-28)
[Full Changelog](https://github.com/arangodb/kube-arangodb/compare/0.3.8...0.3.9)
- Fixed a serious bug in rolling upgrades which was introduced in 0.3.8.
- Document the drain procedure for k8s nodes.
- Wait for shards to be in sync before continuing upgrade process.
- Rotate members when patch-level upgrade.
- Don't trigger cleanout server during upgrade.
- More robust remove-server actions.

## [0.3.8](https://github.com/arangodb/kube-arangodb/tree/0.3.8) (2019-02-19)
[Full Changelog](https://github.com/arangodb/kube-arangodb/compare/0.3.7...0.3.8)

- Added scaling limits to spec and enforce in operator.
- npm update for dashboard to alleviate security problems.
- Added bare metal walk through to documentation.
- Wait for coordinator to be ready in kubernetes.
- Schedule only one CleanOutServer job in drain scenario, introduce
  Drain phase.
- Take care of case that server is terminated by drain before cleanout
  has completed.
- Added undocumented force-status-reload status field.
- Take care of case that all coordinators have failed: delete all
  coordinator pods and create new ones.
- Updated lodash for dashboard.
- Try harder to remove server from cluster if it does not work right away.
- Update member status, if once decided to drain, continue draining.
  This takes care of more corner cases.

## [0.3.7](https://github.com/arangodb/kube-arangodb/tree/0.3.7) (2019-01-03)
[Full Changelog](https://github.com/arangodb/kube-arangodb/compare/0.3.6...0.3.7)

**Merged pull requests:**

- Use jwt-keyfile option if available. [\#318](https://github.com/arangodb/kube-arangodb/pull/318)
- StorageOperator Volume Size Fix [\#316](https://github.com/arangodb/kube-arangodb/pull/316)

## [0.3.6](https://github.com/arangodb/kube-arangodb/tree/0.3.6) (2018-12-06)
[Full Changelog](https://github.com/arangodb/kube-arangodb/compare/0.3.5...0.3.6)

**Closed issues:**

- Dashboards not aware of kube-proxy [\#278](https://github.com/arangodb/kube-arangodb/issues/278)

**Merged pull requests:**

- Link to k8s platform tutorials. [\#313](https://github.com/arangodb/kube-arangodb/pull/313)
- Updated Go-Driver to latest version. [\#312](https://github.com/arangodb/kube-arangodb/pull/312)
- NodeSelector [\#311](https://github.com/arangodb/kube-arangodb/pull/311)
- Docs: Formatting [\#310](https://github.com/arangodb/kube-arangodb/pull/310)
- Doc: remove duplicate chapter [\#309](https://github.com/arangodb/kube-arangodb/pull/309)
- Doc: remove blanks after tripple tics [\#308](https://github.com/arangodb/kube-arangodb/pull/308)
- License Key [\#307](https://github.com/arangodb/kube-arangodb/pull/307)
- Updated packages containing vulnerabilities [\#306](https://github.com/arangodb/kube-arangodb/pull/306)
- Advertised Endpoints [\#299](https://github.com/arangodb/kube-arangodb/pull/299)

## [0.3.5](https://github.com/arangodb/kube-arangodb/tree/0.3.5) (2018-11-20)
[Full Changelog](https://github.com/arangodb/kube-arangodb/compare/0.3.4...0.3.5)

**Closed issues:**

- Istio compatibility issue [\#260](https://github.com/arangodb/kube-arangodb/issues/260)

**Merged pull requests:**

- Fixing imageID retrieval issue when sidecars are injected. [\#302](https://github.com/arangodb/kube-arangodb/pull/302)
- Bug fix/fix immutable reset [\#301](https://github.com/arangodb/kube-arangodb/pull/301)
- Fixing small type in readme [\#300](https://github.com/arangodb/kube-arangodb/pull/300)
- Make timeout configurable. [\#298](https://github.com/arangodb/kube-arangodb/pull/298)
- fixed getLoadBalancerIP to also handle hostnames [\#297](https://github.com/arangodb/kube-arangodb/pull/297)

## [0.3.4](https://github.com/arangodb/kube-arangodb/tree/0.3.4) (2018-11-06)
[Full Changelog](https://github.com/arangodb/kube-arangodb/compare/0.3.3...0.3.4)

**Merged pull requests:**

- Try to repair changelog generator. [\#296](https://github.com/arangodb/kube-arangodb/pull/296)
- Fixing uninitialised `lastNumberOfServers`. [\#294](https://github.com/arangodb/kube-arangodb/pull/294)
- Fixes for semiautomation. [\#293](https://github.com/arangodb/kube-arangodb/pull/293)
- add ebs volumes to eks doc [\#295](https://github.com/arangodb/kube-arangodb/pull/295)

## [0.3.3](https://github.com/arangodb/kube-arangodb/tree/0.3.3) (2018-11-02)
[Full Changelog](https://github.com/arangodb/kube-arangodb/compare/0.3.2...0.3.3)

**Closed issues:**

- `manifests/arango-crd.yaml` not in repository [\#292](https://github.com/arangodb/kube-arangodb/issues/292)

**Merged pull requests:**

- Make semiautomation files self-contained. [\#291](https://github.com/arangodb/kube-arangodb/pull/291)

## [0.3.2](https://github.com/arangodb/kube-arangodb/tree/0.3.2) (2018-11-02)
[Full Changelog](https://github.com/arangodb/kube-arangodb/compare/0.3.1...0.3.2)

**Closed issues:**

- Operator redeployed not fully functional [\#273](https://github.com/arangodb/kube-arangodb/issues/273)
- Busy Update Loop on PKS [\#272](https://github.com/arangodb/kube-arangodb/issues/272)
- scaling down in production starts pending pods to terminate them immediately [\#267](https://github.com/arangodb/kube-arangodb/issues/267)
- crd inclusion in helm chart prevents subsequent deployments to alternate namespaces [\#261](https://github.com/arangodb/kube-arangodb/issues/261)
- Tutorials with real world examples [\#229](https://github.com/arangodb/kube-arangodb/issues/229)

**Merged pull requests:**

- UI Fix [\#290](https://github.com/arangodb/kube-arangodb/pull/290)
- Revisited scale up and scale down. [\#288](https://github.com/arangodb/kube-arangodb/pull/288)
- Bug fix/extra crd yaml [\#287](https://github.com/arangodb/kube-arangodb/pull/287)
- Documentation/add aks tutorial [\#286](https://github.com/arangodb/kube-arangodb/pull/286)
- IPv6 revisited [\#285](https://github.com/arangodb/kube-arangodb/pull/285)
- Bug fix/readiness upgrade fix [\#283](https://github.com/arangodb/kube-arangodb/pull/283)
- Revert "Skip LoadBalancer Test" [\#282](https://github.com/arangodb/kube-arangodb/pull/282)
- Updated node modules to fix vulnerabilities [\#281](https://github.com/arangodb/kube-arangodb/pull/281)
- First stab at semiautomation. [\#280](https://github.com/arangodb/kube-arangodb/pull/280)
- When doing tests, always pull the image. [\#279](https://github.com/arangodb/kube-arangodb/pull/279)
- Break PKS Loop [\#277](https://github.com/arangodb/kube-arangodb/pull/277)
- Fixed readiness route. [\#276](https://github.com/arangodb/kube-arangodb/pull/276)
- Bug fix/scale up error [\#275](https://github.com/arangodb/kube-arangodb/pull/275)
- minor fix in template generation [\#274](https://github.com/arangodb/kube-arangodb/pull/274)
- Added `disableIPV6` Spec entry. [\#271](https://github.com/arangodb/kube-arangodb/pull/271)
- Test Image Option [\#270](https://github.com/arangodb/kube-arangodb/pull/270)
- Skip LoadBalancer Test [\#269](https://github.com/arangodb/kube-arangodb/pull/269)
- Test/templates [\#266](https://github.com/arangodb/kube-arangodb/pull/266)
- Updated examples to use version 3.3.17. [\#265](https://github.com/arangodb/kube-arangodb/pull/265)
- Unified Readiness Test [\#264](https://github.com/arangodb/kube-arangodb/pull/264)
- Use correct templateoptions for helm charts [\#258](https://github.com/arangodb/kube-arangodb/pull/258)
- Add advanced dc2dc to acceptance test. [\#252](https://github.com/arangodb/kube-arangodb/pull/252)
- adding EKS tutorial [\#289](https://github.com/arangodb/kube-arangodb/pull/289)

## [0.3.1](https://github.com/arangodb/kube-arangodb/tree/0.3.1) (2018-09-25)
[Full Changelog](https://github.com/arangodb/kube-arangodb/compare/0.3.0...0.3.1)

**Closed issues:**

- Helm chart not deploying custom resource definitions [\#254](https://github.com/arangodb/kube-arangodb/issues/254)
- `go get` failing due to nonexistent arangodb/arangosync repo [\#249](https://github.com/arangodb/kube-arangodb/issues/249)
- Helm chart download links broken \(404\) [\#248](https://github.com/arangodb/kube-arangodb/issues/248)
- Make it easy to deploy in another namespace [\#230](https://github.com/arangodb/kube-arangodb/issues/230)
- Deployment Failed to Start in different Namespace other than Default [\#223](https://github.com/arangodb/kube-arangodb/issues/223)

**Merged pull requests:**

- Bugfix/sed on linux [\#259](https://github.com/arangodb/kube-arangodb/pull/259)
- README updates, removing `kubectl apply -f crd.yaml` [\#256](https://github.com/arangodb/kube-arangodb/pull/256)
- Include CRD in helm chart [\#255](https://github.com/arangodb/kube-arangodb/pull/255)

## [0.3.0](https://github.com/arangodb/kube-arangodb/tree/0.3.0) (2018-09-07)
[Full Changelog](https://github.com/arangodb/kube-arangodb/compare/0.2.2...0.3.0)

**Closed issues:**

- Provide an option to add SubjectAltName or option to disable SSL [\#239](https://github.com/arangodb/kube-arangodb/issues/239)
- Use go-upgrade-rules [\#234](https://github.com/arangodb/kube-arangodb/issues/234)
- Spot the difference [\#225](https://github.com/arangodb/kube-arangodb/issues/225)
- How to Delete ArangoDeployment [\#224](https://github.com/arangodb/kube-arangodb/issues/224)
- Unable to delete pods, stuck in terminating state [\#220](https://github.com/arangodb/kube-arangodb/issues/220)
- Do not allow "critical" cmdline arguments to be overwritten [\#207](https://github.com/arangodb/kube-arangodb/issues/207)

**Merged pull requests:**

- Avoid use of arangosync packages [\#250](https://github.com/arangodb/kube-arangodb/pull/250)
- Fixed PV creation on kubernetes 1.11 [\#247](https://github.com/arangodb/kube-arangodb/pull/247)
- Resilience improvements [\#246](https://github.com/arangodb/kube-arangodb/pull/246)
- Adding GKE tutorial [\#245](https://github.com/arangodb/kube-arangodb/pull/245)
- Reject critical options during validation fixes \#207 [\#243](https://github.com/arangodb/kube-arangodb/pull/243)
- Trying to stabalize resilience tests [\#242](https://github.com/arangodb/kube-arangodb/pull/242)
- Adding helm charts for deploying the operators [\#238](https://github.com/arangodb/kube-arangodb/pull/238)
- Include license in upgrade check [\#237](https://github.com/arangodb/kube-arangodb/pull/237)
- Use new CurrentImage field to prevent unintended upgrades. [\#236](https://github.com/arangodb/kube-arangodb/pull/236)
- Use go-upgrade-rules to make "is upgrade allowed" decision fixes \#234 [\#235](https://github.com/arangodb/kube-arangodb/pull/235)
- Updated versions to known "proper" versions [\#233](https://github.com/arangodb/kube-arangodb/pull/233)
- Applying defaults after immutable fields have been reset [\#232](https://github.com/arangodb/kube-arangodb/pull/232)
- Updated go-driver to latest version [\#231](https://github.com/arangodb/kube-arangodb/pull/231)
- EE note for Kubernetes DC2DC [\#222](https://github.com/arangodb/kube-arangodb/pull/222)
- Documented dashboard usage [\#219](https://github.com/arangodb/kube-arangodb/pull/219)
- Load balancing tests [\#218](https://github.com/arangodb/kube-arangodb/pull/218)
- Add links to other operators in dashboard menu [\#217](https://github.com/arangodb/kube-arangodb/pull/217)
- Grouping style elements in 1 place [\#216](https://github.com/arangodb/kube-arangodb/pull/216)
- Adding ArangoDeploymentReplication dashboard. [\#215](https://github.com/arangodb/kube-arangodb/pull/215)
- Do not build initcontainer for imageid pod [\#214](https://github.com/arangodb/kube-arangodb/pull/214)
- Dashboard for ArangoLocalStorage operator [\#213](https://github.com/arangodb/kube-arangodb/pull/213)
- Adjust documentation based on new load balancer support. [\#212](https://github.com/arangodb/kube-arangodb/pull/212)
- Feature/dashboard [\#211](https://github.com/arangodb/kube-arangodb/pull/211)
- Use gin as HTTP server framework [\#210](https://github.com/arangodb/kube-arangodb/pull/210)
- Dashboard design concept [\#209](https://github.com/arangodb/kube-arangodb/pull/209)

## [0.2.2](https://github.com/arangodb/kube-arangodb/tree/0.2.2) (2018-06-29)
[Full Changelog](https://github.com/arangodb/kube-arangodb/compare/0.2.1...0.2.2)

**Closed issues:**

- Unable to unset standard storage class in GKE using kubectl [\#200](https://github.com/arangodb/kube-arangodb/issues/200)
- Fix operators Deployment spec wrt minimum availability [\#198](https://github.com/arangodb/kube-arangodb/issues/198)
- Rotate server when cmdline arguments change [\#189](https://github.com/arangodb/kube-arangodb/issues/189)

**Merged pull requests:**

- Set a `role=leader` label on the Pod who won the leader election [\#208](https://github.com/arangodb/kube-arangodb/pull/208)
- Rotate server on changed arguments [\#206](https://github.com/arangodb/kube-arangodb/pull/206)
- Documentation fixes [\#205](https://github.com/arangodb/kube-arangodb/pull/205)
- Fixed get/set Default flag for StorageClasses [\#204](https://github.com/arangodb/kube-arangodb/pull/204)
- Log improvements [\#203](https://github.com/arangodb/kube-arangodb/pull/203)
- All operator Pods will now reach the Ready state. [\#201](https://github.com/arangodb/kube-arangodb/pull/201)

## [0.2.1](https://github.com/arangodb/kube-arangodb/tree/0.2.1) (2018-06-19)
[Full Changelog](https://github.com/arangodb/kube-arangodb/compare/0.2.0...0.2.1)

## [0.2.0](https://github.com/arangodb/kube-arangodb/tree/0.2.0) (2018-06-19)
[Full Changelog](https://github.com/arangodb/kube-arangodb/compare/0.1.0...0.2.0)

**Closed issues:**

- Guard operations that yield downtime with an `downtimeAllowed` field [\#190](https://github.com/arangodb/kube-arangodb/issues/190)
- Require at least 2 dbservers for `Cluster` deployment [\#178](https://github.com/arangodb/kube-arangodb/issues/178)
- Resource re-deployments when changing specific specs [\#164](https://github.com/arangodb/kube-arangodb/issues/164)
- PVC's can get stuck in Terminating state [\#157](https://github.com/arangodb/kube-arangodb/issues/157)
- PVC [\#156](https://github.com/arangodb/kube-arangodb/issues/156)
- Add timeout for reconciliation plan\(items\) [\#154](https://github.com/arangodb/kube-arangodb/issues/154)
- Add setting to specify ServiceAccount for deployment [\#146](https://github.com/arangodb/kube-arangodb/issues/146)
- Finalizers TODO [\#138](https://github.com/arangodb/kube-arangodb/issues/138)
- Prevent deleting pods \(manually\) using finalizers [\#134](https://github.com/arangodb/kube-arangodb/issues/134)
- Set controller of pods to support `kubectl drain` [\#132](https://github.com/arangodb/kube-arangodb/issues/132)
- Add option to taint pods [\#131](https://github.com/arangodb/kube-arangodb/issues/131)
- OpenShift: No DB is getting deployed [\#128](https://github.com/arangodb/kube-arangodb/issues/128)
- ArangoDeploymentTasks [\#34](https://github.com/arangodb/kube-arangodb/issues/34)
- ArangoLocalStorage tasks [\#33](https://github.com/arangodb/kube-arangodb/issues/33)

**Merged pull requests:**

- Adding downtimeAllowed field [\#194](https://github.com/arangodb/kube-arangodb/pull/194)
- Added tutorial for configuring DC2DC of Kubernetes [\#187](https://github.com/arangodb/kube-arangodb/pull/187)
- Various TLS & Sync related fixes [\#186](https://github.com/arangodb/kube-arangodb/pull/186)
- Use standard EventRecord to use event compression [\#185](https://github.com/arangodb/kube-arangodb/pull/185)
- Fixed ID prefix for single servers [\#184](https://github.com/arangodb/kube-arangodb/pull/184)
- Allow changing server group storage class. [\#183](https://github.com/arangodb/kube-arangodb/pull/183)
- Added test timeouts to all stages [\#182](https://github.com/arangodb/kube-arangodb/pull/182)
- Added renewal of deployment TLS CA certificate [\#181](https://github.com/arangodb/kube-arangodb/pull/181)
- Min dbserver count is 2. Revert phase when cleanout has failed [\#180](https://github.com/arangodb/kube-arangodb/pull/180)
- Prefer distinct nodes, even when not required [\#179](https://github.com/arangodb/kube-arangodb/pull/179)
- Added duration test app [\#177](https://github.com/arangodb/kube-arangodb/pull/177)
- Improved readiness probe, database services only use ready pods [\#176](https://github.com/arangodb/kube-arangodb/pull/176)
- Documenting acceptance test [\#175](https://github.com/arangodb/kube-arangodb/pull/175)
- Avoid useless warnings in log [\#174](https://github.com/arangodb/kube-arangodb/pull/174)
- Hide "dangerous" functions of MemberStatusList [\#173](https://github.com/arangodb/kube-arangodb/pull/173)
- Avoid overwriting status changes [\#172](https://github.com/arangodb/kube-arangodb/pull/172)
- Abort reconcilientation plan on failed cleanout server [\#171](https://github.com/arangodb/kube-arangodb/pull/171)
- Improving documentation [\#170](https://github.com/arangodb/kube-arangodb/pull/170)
- Remove service stickyness [\#169](https://github.com/arangodb/kube-arangodb/pull/169)
- Prevent deleting the PV when the PVC has already been attached to it [\#168](https://github.com/arangodb/kube-arangodb/pull/168)
- Various test improvements [\#167](https://github.com/arangodb/kube-arangodb/pull/167)
- Added unit tests for pv\_creator.go [\#166](https://github.com/arangodb/kube-arangodb/pull/166)
- Added finalizer on deployment, used to remove child finalizers on delete [\#165](https://github.com/arangodb/kube-arangodb/pull/165)
- Fix endless rotation because of serviceAccount `default` [\#163](https://github.com/arangodb/kube-arangodb/pull/163)
- Force volumes to unique nodes for production environments [\#162](https://github.com/arangodb/kube-arangodb/pull/162)
- Improved Service documentation [\#161](https://github.com/arangodb/kube-arangodb/pull/161)
- Reconciliation plan-item timeout [\#160](https://github.com/arangodb/kube-arangodb/pull/160)
- Operator high-availability [\#155](https://github.com/arangodb/kube-arangodb/pull/155)
- Cleanup long terminating stateful pods [\#153](https://github.com/arangodb/kube-arangodb/pull/153)
- Allow customization of serviceAccountName for pods [\#152](https://github.com/arangodb/kube-arangodb/pull/152)
- Cleanup stateless pods that are in terminating state for a long time [\#151](https://github.com/arangodb/kube-arangodb/pull/151)
- Added no-execute tolerations on operators to failover quicker [\#150](https://github.com/arangodb/kube-arangodb/pull/150)
- Replication shard status in ArangoDeploymentReplication status [\#148](https://github.com/arangodb/kube-arangodb/pull/148)
- Sync access packages [\#147](https://github.com/arangodb/kube-arangodb/pull/147)
- Adding syncmaster&worker reconciliation support. [\#145](https://github.com/arangodb/kube-arangodb/pull/145)
- Fixes needed to run on latest openshift. [\#144](https://github.com/arangodb/kube-arangodb/pull/144)
- `ArangoDeploymentReplication` resource [\#143](https://github.com/arangodb/kube-arangodb/pull/143)
- Adding deployment replication spec [\#142](https://github.com/arangodb/kube-arangodb/pull/142)
- No stickyness for EA service of type LoadBalancer [\#141](https://github.com/arangodb/kube-arangodb/pull/141)
- Added `tolerations` field to configure tolerations of generated pods. [\#140](https://github.com/arangodb/kube-arangodb/pull/140)
- Inspect node schedulable state [\#139](https://github.com/arangodb/kube-arangodb/pull/139)
- Make use of GOCACHE as docker volume for improved build times [\#137](https://github.com/arangodb/kube-arangodb/pull/137)
- Feature: finalizers [\#136](https://github.com/arangodb/kube-arangodb/pull/136)
- Added a spec regarding the rules for eviction & replacement of pods [\#133](https://github.com/arangodb/kube-arangodb/pull/133)
- Added support for running arangosync master & worker servers. [\#130](https://github.com/arangodb/kube-arangodb/pull/130)
- Updated go-certificates & go-driver to latest versions [\#127](https://github.com/arangodb/kube-arangodb/pull/127)
- Added Database external access service feature [\#126](https://github.com/arangodb/kube-arangodb/pull/126)
- Updated to latest go-driver [\#125](https://github.com/arangodb/kube-arangodb/pull/125)
- BREAKING CHANGE: Deployment mode ResilientSingle renamed to ActiveFailover [\#124](https://github.com/arangodb/kube-arangodb/pull/124)
- add persistent-volume tests [\#97](https://github.com/arangodb/kube-arangodb/pull/97)

## [0.1.0](https://github.com/arangodb/kube-arangodb/tree/0.1.0) (2018-04-06)
[Full Changelog](https://github.com/arangodb/kube-arangodb/compare/0.0.1...0.1.0)

**Closed issues:**

- make sure scripts terminate to avoid hanging CI [\#63](https://github.com/arangodb/kube-arangodb/issues/63)
- prefix environment variables [\#62](https://github.com/arangodb/kube-arangodb/issues/62)
- warning when passing string literal "None" as spec.tls.caSecretName [\#60](https://github.com/arangodb/kube-arangodb/issues/60)

**Merged pull requests:**

- Fixed down/upgrading resilient single deployments. [\#123](https://github.com/arangodb/kube-arangodb/pull/123)
- Various docs improvements & fixes [\#122](https://github.com/arangodb/kube-arangodb/pull/122)
- Added tests for query cursors on various deployments. [\#121](https://github.com/arangodb/kube-arangodb/pull/121)
- Remove upgrade resilient single 3.2 -\> 3.3 test. [\#120](https://github.com/arangodb/kube-arangodb/pull/120)
- Various renamings in tests such that common names are used. [\#119](https://github.com/arangodb/kube-arangodb/pull/119)
- Added envvar \(CLEANUPDEPLOYMENTS\) to cleanup failed tests. [\#118](https://github.com/arangodb/kube-arangodb/pull/118)
- Added test that removes PV, PVC & Pod or dbserver. \[ci VERBOSE=1\] \[ci LONG=1\] \[ci TESTOPTIONS="-test.run ^TestResiliencePVDBServer$"\] [\#117](https://github.com/arangodb/kube-arangodb/pull/117)
- Fixed expected value for ENGINE file in init container of dbserver. [\#116](https://github.com/arangodb/kube-arangodb/pull/116)
- Improved liveness detection [\#115](https://github.com/arangodb/kube-arangodb/pull/115)
- Run chaos-monkey in go-routine to avoid blocking the operator [\#114](https://github.com/arangodb/kube-arangodb/pull/114)
- Added examples for exposing metrics to Prometheus [\#113](https://github.com/arangodb/kube-arangodb/pull/113)
- Replace HTTP server with HTTPS server [\#112](https://github.com/arangodb/kube-arangodb/pull/112)
- Disabled colorizing logs [\#111](https://github.com/arangodb/kube-arangodb/pull/111)
- Safe resource watcher [\#110](https://github.com/arangodb/kube-arangodb/pull/110)
- Archive log files [\#109](https://github.com/arangodb/kube-arangodb/pull/109)
- Doc - Follow file name conventions of main docs, move to Tutorials [\#108](https://github.com/arangodb/kube-arangodb/pull/108)
- Quickly fail when deployment no longer exists [\#107](https://github.com/arangodb/kube-arangodb/pull/107)
- BREAKING CHANGE: Renamed all enum values to title case [\#104](https://github.com/arangodb/kube-arangodb/pull/104)
- Changed TLSSpec.TTL to new string based `Duration` type [\#103](https://github.com/arangodb/kube-arangodb/pull/103)
- Added automatic renewal of TLS server certificates [\#102](https://github.com/arangodb/kube-arangodb/pull/102)
- Adding GettingStarted page and structuring docs for website [\#101](https://github.com/arangodb/kube-arangodb/pull/101)
- Added LivenessProbe & Readiness probe [\#100](https://github.com/arangodb/kube-arangodb/pull/100)
- Patch latest version number in README [\#99](https://github.com/arangodb/kube-arangodb/pull/99)
- Adding CHANGELOG.md generation [\#98](https://github.com/arangodb/kube-arangodb/pull/98)
- Adding chaos-monkey for deployments [\#96](https://github.com/arangodb/kube-arangodb/pull/96)
- Check contents of persisted volume when dbserver is restarting [\#95](https://github.com/arangodb/kube-arangodb/pull/95)
- Added helper to prepull arangodb \(enterprise\) image. This allows the normal tests to have decent timeouts while prevent a timeout caused by a long during image pull. [\#94](https://github.com/arangodb/kube-arangodb/pull/94)
- Fixing PV cleanup [\#93](https://github.com/arangodb/kube-arangodb/pull/93)
- Check member failure [\#92](https://github.com/arangodb/kube-arangodb/pull/92)
- Tracking recent pod terminations [\#91](https://github.com/arangodb/kube-arangodb/pull/91)
- Enable LONG on kube-arangodb-long test [\#90](https://github.com/arangodb/kube-arangodb/pull/90)
- Tests/multi deployment [\#89](https://github.com/arangodb/kube-arangodb/pull/89)
- Tests/modes [\#88](https://github.com/arangodb/kube-arangodb/pull/88)
- increase timeout for long running tests [\#87](https://github.com/arangodb/kube-arangodb/pull/87)
- fix rocksdb\_encryption\_test [\#86](https://github.com/arangodb/kube-arangodb/pull/86)
- fix - /api/version will answer on all servers \(not leader only\) [\#85](https://github.com/arangodb/kube-arangodb/pull/85)
- fixes required after merge [\#84](https://github.com/arangodb/kube-arangodb/pull/84)
- Deployment state -\> phase [\#83](https://github.com/arangodb/kube-arangodb/pull/83)
- Added detection on unschedulable pods [\#82](https://github.com/arangodb/kube-arangodb/pull/82)
- AsOwner no longer things the owner refers to a controller. It refers to the ArangoDeployment [\#81](https://github.com/arangodb/kube-arangodb/pull/81)
- Store & compare hash of secrets. [\#80](https://github.com/arangodb/kube-arangodb/pull/80)
- Control jenkins from git commit log. [\#79](https://github.com/arangodb/kube-arangodb/pull/79)
- Fix scale-up [\#78](https://github.com/arangodb/kube-arangodb/pull/78)
- Added terminated-pod cleanup to speed up re-creation of pods. [\#77](https://github.com/arangodb/kube-arangodb/pull/77)
- add upgrade tests [\#76](https://github.com/arangodb/kube-arangodb/pull/76)
- check result of api version call [\#75](https://github.com/arangodb/kube-arangodb/pull/75)
- Also watch changes in PVCs and Services [\#74](https://github.com/arangodb/kube-arangodb/pull/74)
- Feature/test individual pod deletion [\#72](https://github.com/arangodb/kube-arangodb/pull/72)
- Moved low level resource \(pod,pvc,secret,service\) creation & inspection to resources sub-package. [\#71](https://github.com/arangodb/kube-arangodb/pull/71)
- Moved reconciliation code to separate package [\#70](https://github.com/arangodb/kube-arangodb/pull/70)
- Test/different deployments resilient [\#69](https://github.com/arangodb/kube-arangodb/pull/69)
- Store accepted spec [\#68](https://github.com/arangodb/kube-arangodb/pull/68)
- Fixed behavior for scaling UI integration wrt startup of the cluster [\#67](https://github.com/arangodb/kube-arangodb/pull/67)
- Fixed immitable `mode` field. [\#66](https://github.com/arangodb/kube-arangodb/pull/66)
- Integrate with scaling web-UI [\#65](https://github.com/arangodb/kube-arangodb/pull/65)
- add test for different deployments [\#64](https://github.com/arangodb/kube-arangodb/pull/64)
- Fixed validation of tls.caSecretName=None [\#61](https://github.com/arangodb/kube-arangodb/pull/61)
- Feature/add tests for immutable cluster parameters [\#59](https://github.com/arangodb/kube-arangodb/pull/59)
- rename test function [\#58](https://github.com/arangodb/kube-arangodb/pull/58)
- Detecting ImageID & ArangoDB version. [\#57](https://github.com/arangodb/kube-arangodb/pull/57)
- Adds ssl support for scaling test [\#53](https://github.com/arangodb/kube-arangodb/pull/53)
- Rotation support for members. [\#49](https://github.com/arangodb/kube-arangodb/pull/49)
- begin to add tests for `apis/storage/v1alpha` [\#36](https://github.com/arangodb/kube-arangodb/pull/36)

## [0.0.1](https://github.com/arangodb/kube-arangodb/tree/0.0.1) (2018-03-20)
**Merged pull requests:**

- Changed scope of ArangoLocalStorage to Cluster. [\#56](https://github.com/arangodb/kube-arangodb/pull/56)
- External crd creation [\#55](https://github.com/arangodb/kube-arangodb/pull/55)
- Rename default docker image to kube-arangodb [\#54](https://github.com/arangodb/kube-arangodb/pull/54)
- Splitting operator in two parts [\#52](https://github.com/arangodb/kube-arangodb/pull/52)
- Turn on TLS by default [\#51](https://github.com/arangodb/kube-arangodb/pull/51)
- Rename repository to `kube-arangodb` [\#48](https://github.com/arangodb/kube-arangodb/pull/48)
- Use single image tag to prevent polluting the docker hub [\#47](https://github.com/arangodb/kube-arangodb/pull/47)
- Renamed pkg/apis/arangodb to pkg/apis/deployment [\#46](https://github.com/arangodb/kube-arangodb/pull/46)
- Added release code [\#45](https://github.com/arangodb/kube-arangodb/pull/45)
- Cleaning up deployment, avoiding docker overrides [\#44](https://github.com/arangodb/kube-arangodb/pull/44)
- TLS support [\#43](https://github.com/arangodb/kube-arangodb/pull/43)
- Adds "Storage Resource" to user README [\#42](https://github.com/arangodb/kube-arangodb/pull/42)
- Reworked TLS spec [\#41](https://github.com/arangodb/kube-arangodb/pull/41)
- Set sesion affinity for coordinator [\#40](https://github.com/arangodb/kube-arangodb/pull/40)
- Set PublishNotReadyAddresses on coordinator&syncmasters service [\#39](https://github.com/arangodb/kube-arangodb/pull/39)
- Prepare test cluster [\#38](https://github.com/arangodb/kube-arangodb/pull/38)
- Run tests on multiple clusters in parallel [\#37](https://github.com/arangodb/kube-arangodb/pull/37)
- Implemented isDefault behavior of storage class [\#35](https://github.com/arangodb/kube-arangodb/pull/35)
- add some tests for util/k8sutil/erros.go [\#32](https://github.com/arangodb/kube-arangodb/pull/32)
- Adding `ArangoLocalStorage` resource \(wip\) [\#31](https://github.com/arangodb/kube-arangodb/pull/31)
- Added custom resource spec for ArangoDB Storage operator. [\#30](https://github.com/arangodb/kube-arangodb/pull/30)
- Added unit tests for k8s secrets & utility methods [\#28](https://github.com/arangodb/kube-arangodb/pull/28)
- Added unit test for creating affinity [\#27](https://github.com/arangodb/kube-arangodb/pull/27)
- More simple tests [\#26](https://github.com/arangodb/kube-arangodb/pull/26)
- Changed default storage engine to RocksDB [\#24](https://github.com/arangodb/kube-arangodb/pull/24)
- Adding command line tests for arangod commandlines. [\#23](https://github.com/arangodb/kube-arangodb/pull/23)
- UnitTests for plan\_builder [\#22](https://github.com/arangodb/kube-arangodb/pull/22)
- Unit tests for apis/arangodb/v1alpha package [\#21](https://github.com/arangodb/kube-arangodb/pull/21)
- Fix bash error [\#20](https://github.com/arangodb/kube-arangodb/pull/20)
- Renamed Controller to Operator [\#19](https://github.com/arangodb/kube-arangodb/pull/19)
- Cleanup kubernetes after tests [\#18](https://github.com/arangodb/kube-arangodb/pull/18)
- Adding rocksdb encryption key support [\#17](https://github.com/arangodb/kube-arangodb/pull/17)
- Adding test design [\#16](https://github.com/arangodb/kube-arangodb/pull/16)
- avoid sub-shell creation [\#15](https://github.com/arangodb/kube-arangodb/pull/15)
- Adding authentication support [\#14](https://github.com/arangodb/kube-arangodb/pull/14)
- Scaling deployments [\#13](https://github.com/arangodb/kube-arangodb/pull/13)
- Test framework [\#11](https://github.com/arangodb/kube-arangodb/pull/11)
- Change docs to "authentication default on" [\#10](https://github.com/arangodb/kube-arangodb/pull/10)
- Pod monitoring [\#9](https://github.com/arangodb/kube-arangodb/pull/9)
- Pod affinity [\#8](https://github.com/arangodb/kube-arangodb/pull/8)
- Extended storage docs wrt local storage [\#7](https://github.com/arangodb/kube-arangodb/pull/7)
- Adding event support [\#6](https://github.com/arangodb/kube-arangodb/pull/6)
- Added pod probes [\#5](https://github.com/arangodb/kube-arangodb/pull/5)
- Creating pods [\#4](https://github.com/arangodb/kube-arangodb/pull/4)
- Extending spec & status object. Implementing service & pvc creation [\#3](https://github.com/arangodb/kube-arangodb/pull/3)
- Initial API objects & vendoring [\#2](https://github.com/arangodb/kube-arangodb/pull/2)
- Added specification of custom resource [\#1](https://github.com/arangodb/kube-arangodb/pull/1)



\* *This Change Log was automatically generated by [github_changelog_generator](https://github.com/skywinder/Github-Changelog-Generator)*<|MERGE_RESOLUTION|>--- conflicted
+++ resolved
@@ -1,12 +1,9 @@
 # Change Log
 
 ## [master](https://github.com/arangodb/kube-arangodb/tree/master) (N/A)
-<<<<<<< HEAD
-- (Documentation) Move ML Extension example under "CRD overview"
-=======
 - (Feature) Extract GRPC Server
 - (Feature) Extract Integration Service
->>>>>>> 6ea6950e
+- (Documentation) Move ML Extension example under "CRD overview"
 
 ## [1.2.37](https://github.com/arangodb/kube-arangodb/tree/1.2.37) (2024-01-22)
 - (Documentation) Improve documentation rendering for GitHub Pages
