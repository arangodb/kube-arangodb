--- conflicted
+++ resolved
@@ -22,11 +22,8 @@
 - (Feature) (ML) Introduce basic Conditions
 - (Improvement) Raise memory requests for init containers to 50mi
 - (Feature) (ML) Metadata Service Implementation
-<<<<<<< HEAD
+- (Feature) License Manager for ML Deployment
 - (Feature) (ML) Storage S3 sidecar implementation
-=======
-- (Feature) License Manager for ML Deployment
->>>>>>> cbf5e65e
 
 ## [1.2.35](https://github.com/arangodb/kube-arangodb/tree/1.2.35) (2023-11-06)
 - (Maintenance) Update go-driver to v1.6.0, update IsNotFound() checks
