--- conflicted
+++ resolved
@@ -7,11 +7,8 @@
 - (Feature) (ACS) Add Resource plan
 - (Feature) Allow raw json value for license token-v2
 - (Update) Replace `beta.kubernetes.io/arch` to `kubernetes.io/arch` in Operator Chart
-<<<<<<< HEAD
+- (Feature) Add operator shutdown handler for graceful termination
 - (Feature) Add `ACSDeploymentSynced` condition type and fix comparison of `SecretHashes` method
-=======
-- (Feature) Add operator shutdown handler for graceful termination
->>>>>>> cf46f5b4
 
 ## [1.2.12](https://github.com/arangodb/kube-arangodb/tree/1.2.12) (2022-05-10)
 - (Feature) Add CoreV1 Endpoints Inspector
