# Change Log

## [master](https://github.com/arangodb/kube-arangodb/tree/master) (N/A)
- (Maintenance) Extend Documentation
- (Bugfix) (Platform) Cover NoAuth Case for Identity Service
- (Feature) Add ArangoMember Args
- (Maintenance) Unify References via golangci-linter
- (Feature) Add Default Container Mods
- (Documentation) Improve Charts and Upgrade Documentation
- (Feature) AutoDiscover Operator Access
- (Feature) (Platform) Adjust Gateway timeouts
- (Feature) (Platform) Docs and Installer improvements
- (Feature) Promote RestartPolicy Always Feature
<<<<<<< HEAD
- (Feature) Backup Retry Until and BackupPolicy Until Propagation feature
=======
- (Maintenance) Update Dependencies
>>>>>>> f326dc88

## [1.2.47](https://github.com/arangodb/kube-arangodb/tree/1.2.47) (2025-03-28)
- (Bugfix) Use Profile Annotations
- (Bugfix) Improve Wait Procedure on AF
- (Feature) (Platform) Generate GRPC Gateway Code
- (Feature) (Platform) Identity Endpoint
- (Feature) (Platform) Authz V1 Types
- (Maintenance) Allow GRPC Marshal Opts
- (Bugfix) Propagate Gateway Idle Timeout
- (Feature) Update Authz V1 Definitions
- (Feature) (Platform) Add Sharding to the Inventory Endpoint
- (Feature) Emit Default values in Inventory
- (Maintenance) Bump github.com/containerd/containerd to v1.7.27
- (Feature) Rotation Order
- (Maintenance) Coordinator Health issue upgrade procedure
- (Maintenance) Bump github.com/golang-jwt/jwt/v5 to v5.2.2

## [1.2.46](https://github.com/arangodb/kube-arangodb/tree/1.2.46) (2025-02-24)
- (Bugfix) Clean Phase change properly during upgrade

## [1.2.45](https://github.com/arangodb/kube-arangodb/tree/1.2.45) (2025-02-21)
- (Feature) (Platform) Inventory as Proto
- (Docs) Update Refs
- (Feature) Expose Agency Shard Details
- (Maintenance) Bump Go to 1.23.6, Kubernetes to 1.31.5 and other dependencies
- (Feature) (Platform) Inventory Cluster details
- (Feature) (Platform) CLI
- (Bugfix) Fix Condition name
- (Bugfix) Add missing ArangoDeployment ExternalAccess Managed Type definition
- (Feature) Agency DBServer Discovery
- (Bugfix) Fix Manifests
- (Bugfix) Agency Cache Reload
- (Feature) Allow to continue if ResignServer job is gone
- (Feature) UpgradeByReplace Flow
- (Feature) (Platform) ArangoRoute Timeout option
- (Feature) Delay Action
- (Feature) MigrateMember Action
- (Maintenance) Ensure Enum in the UpgradeMode Enum Schema
- (Feature) Enforce UpgradeByReplace operation by default for ArangoDB from 3.12.2/3 to 3.12.4+
- (Documentation) Index Sorting Order Issues

## [1.2.44](https://github.com/arangodb/kube-arangodb/tree/1.2.44) (2025-02-03)
- (Maintenance) Kubernetes 1.31.1 libraries
- (Feature) Helm Client Support
- (Feature) Helm Client Extension
- (Feature) (Integration) SchedulerV2 Definition
- (Maintenance) Proto Lint
- (Feature) (Integration) SchedulerV2
- (Feature) (Integration) Basic Envs
- (Maintenance) Inspector Generics
- (Bugfix) Fix Gateway Options
- (Feature) StorageV2 Integration Service Definition
- (Feature) AWS Client
- (Feature) (Platform) Storage V1Alpha1
- (Feature) StorageV2 Integration Service Implementation
- (Feature) (Platform) Storage V1Alpha1 RC
- (Feature) (Networking) ArangoRotue WebSocket Support
- (Feature) (Scheduler) Helm Driver Param
- (Feature) (Integration) Services Endpoint
- (Feature) (Platform) Storage
- (Maintenance) Extract GRPC Client Package
- (Feature) (Platform) Chart
- (Feature) (Scheduler) Deployment Scale Functionality
- (Feature) (Platform) Chart Integration
- (Maintenance) Switch to google.golang.org/protobuf
- (Feature) Add DebugPackage to the OPS Binary
- (Feature) (Networking) ArangoRoute Protocol
- (Feature) (Platform) Platform Requirements support
- (Improvement) Drop slash requirement from ArangoRoute
- (Feature) (Networking) Pass through Server Header
- (Feature) (Platform) Shutdown migration to CE
- (Feature) (Scheduler) Shutdown Integration
- (Feature) CertManager Integration
- (Feature) (Networking) Gateway Options sync
- (Feature) Webhooks
- (Feature) (Platform) Add CA Integration propagation
- (Maintenance) Use GoPretty for the Documentation
- (Maintenance) Bump Kubernetes dependency to 1.31.2
- (Documentation) Remove Interactive args for the DebugPackage command
- (Maintenance) PropagationMode Enum docs
- (Feature) Deprecate AF Mode
- (Maintenance) Switch License to 2025
- (Feature) Migrate Storage V1 to CE
- (Feature) Improve Helm Chart Manager
- (Bugfix) (Platform) Proper Path handler in StorageV2
- (Feature) Helm Chart Values merge methods
- (Feature) (Platform) Expose Route Name via Header
- (Feature) (Platform) Route Upstream Timeout
- (Maintenance) Fix CRD Generation and golangci version
- (Feature) (ML) Allow to use PlatformStorage
- (Maintenance) Bump Go Image to 1.22.11
- (Feature) Split Helm and KClient
- (Bugfix) Fix ArangoRoute Target switch in case of temporary error
- (Bugfix) Fix IntOrString Schema Type
- (Feature) Enable Operator Handler StackTraces
- (Feature) Add spec validation for MLExtension

## [1.2.43](https://github.com/arangodb/kube-arangodb/tree/1.2.43) (2024-10-14)
- (Feature) ArangoRoute CRD
- (Feature) ArangoRoute Operator
- (Feature) Add Kubernetes Services for Group
- (Bugfix) Fix Networking Client
- (Feature) ConfigMap Inspector
- (Feature) Envoy Image Layer
- (Feature) Add ArangoDeployment ServerGroupType
- (Feature) ServerGroup Pointer
- (Feature) Envoy AuthV3 Integration
- (Maintenance) Switch to ubuntu:24.04 base image
- (Feature) Gateway Group for ArangoDeployment
- (Feature) Gateway config loader
- (Feature) ConfigV1 Integration Service
- (Feature) Integration Service Authentication
- (Improvement) Better panic handling
- (Feature) PongV1 Integration Service
- (Feature) Custom Gateway image
- (Bugfix) Fix race condition in ArangoBackup
- (Feature) Improve Gateway Config gen
- (Feature) Integration Service TLS
- (Feature) (Gateway) SNI and Authz support
- (Maintenance) Bump Examples to ArangoDB 3.12
- (Feature) (Gateway) ArangoDB JWT Auth Integration
- (Feature) Scheduler Handler
- (Feature) (Gateway) ArangoDB Auth Token
- (Feature) (Gateway) Dynamic Configuration
- (Feature) DebugPackage ArangoRoutes
- (Feature) (Scheduler) Add Status Conditions
- (Bugfix) Versioning Alignment
- (Feature) (Scheduler) Merge Strategy
- (Feature) (Networking) Endpoints Destination
- (Improvement) Improve Metrics Handling
- (Feature) (Scheduler) Create Integration Profile
- (Feature) (Scheduler) Additional types
- (Feature) Alternative Upgrade Order Feature
- (Feature) (Scheduler) SchedV1 Integration

## [1.2.42](https://github.com/arangodb/kube-arangodb/tree/1.2.42) (2024-07-23)
- (Maintenance) Go 1.22.4 & Kubernetes 1.29.6 libraries
- (Feature) Fix CRD Schema types
- (Bugfix) Adjust Prometheus Monitor labels
- (Feature) Expose HTTP Client Config
- (Bugfix) MarkedToRemove Condition Check
- (Bugfix) Fix HTTP Client NPE
- (Documentation) Update Supported K8S Versions and Charts

## [1.2.41](https://github.com/arangodb/kube-arangodb/tree/1.2.41) (2024-05-24)
- (Maintenance) Bump Prometheus API Version
- (Bugfix) Prevent unexpected rotation in case of SecurityContext change
- (Bugfix) Ensure PDB is created
- (Bugfix) Fix Schema Apply Checksum
- (Bugfix) Use MD5 instead of SHA256 for CRD Checksums
- (Feature) (ML) Unify API
- (Feature) (ML) Add TLS Secrets
- (Feature) (ML) Allow to change API port
- (Feature) (ML) Enable TLS
- (Feature) (ML) Release V1Beta1 API
- (Maintenance) Update Go to 1.22.3
- (Feature) (Analytics) GAE Integration
- (Feature) (Analytics) Enable TLS and Service
- (Feature) (ML) Unify Integration Sidecar
- (Feature) (Analytics) Metadata
- (Feature) (Analytics) StatefulSet
- (Feature) Imported ArangoBackup Cleanup
- (Feature) Global Metrics

## [1.2.40](https://github.com/arangodb/kube-arangodb/tree/1.2.40) (2024-04-10)
- (Feature) Add Core fields to the Scheduler Container Spec
- (Feature) Add Metadata fields to the Scheduler Pod Spec
- (Feature) Extend Backup Details in DebugPackage
- (Feature) (ML) Use Scheduler API
- (Feature) (Scheduler) Introduce Scheduler CRD
- (Feature) Discover Namespace in DebugPackage from K8S
- (Feature) Expose Force CRD Install option
- (Maintenance) Move Container utils functions
- (Feature) ArangoProfile Selectors
- (Bugfix) Remove ImagePullSecrets Reference from Container
- (Feature) DebugPackage ArangoProfiles
- (Feature) Scheduler CLI
- (Feature) Parametrize ForceDelete timeout
- (Feature) Scheduler BatchJob Integration Definition
- (Feature) Scheduler CronJob Integration Definition
- (Feature) Scheduler BatchJob Integration Service
- (Maintenance) Update Go to 1.22.2
- (Feature) Object Checksum
- (Bugfix) Use Rendered Spec in case of scheduling compare
- (Feature) Parametrize Scheduling Graceful Duration
- (Bugfix) Change Accepted Spec Propagation
- (Bugfix) Pass SecurityContext Pod Settings for SELinux and Seccomp
- (Feature) Add ScheduleSpecChanged Condition

## [1.2.39](https://github.com/arangodb/kube-arangodb/tree/1.2.39) (2024-03-11)
- (Feature) Extract Scheduler API
- (Bugfix) Fix Image Discovery
- (Bugfix) Fix Resources Copy mechanism to prevent invalid pod creation
- (Bugfix) Wait for ImageStatus in ImageDiscover
- (Bugfix) Fix Image Error Propagation
- (Feature) JobScheduler Coverage
- (Feature) JobScheduler Volumes, Probes, Lifecycle and Ports integration
- (Feature) Merge ArangoDB Usage Metrics
- (Bugfix) Check Connection to the ArangoDB before creating Backup
- (Feature) Deployment & Members Condition metrics
- (Maintenance) Update Go to 1.21.8 & Dependencies
- (Feature) (ArangoBackup) Propagate message during retries
- (Bugfix) Fix ActiveFailover Mode
- (Maintenance) Update K8S API to 1.29.2 

## [1.2.38](https://github.com/arangodb/kube-arangodb/tree/1.2.38) (2024-02-22)
- (Feature) Extract GRPC Server
- (Feature) Extract Integration Service
- (Documentation) Move ML Extension example under "CRD overview"
- (Feature) Authentication Service V1
- (Feature) Authorization Service V0

## [1.2.37](https://github.com/arangodb/kube-arangodb/tree/1.2.37) (2024-01-22)
- (Documentation) Improve documentation rendering for GitHub Pages
- (Maintenance) Reduce binary size
- (Maintenance) Update Features Description, Supported K8S Versions and K8S Dependency to 1.28.5
- (Feature) (ML) Featurization Job Type
- (Bugfix) Don't abort plan in case of optional action timeout
- (Documentation) Use relative links for generated docs
- (Improvement) Change default logging level to info. Add --log.sampling (default true). Adjust log levels.
- (Maintenance) Bump Go to 1.21.6
- (Bugfix) Enable LazyLoader for CRD & CRD Schemas
- (Feature) (ML) Restore ReadinessProbe for ML Storage sidecar
- (Feature) AutoDelete for ArangoBackup

## [1.2.36](https://github.com/arangodb/kube-arangodb/tree/1.2.36) (2024-01-08)
- (Documentation) Improvements and fixes for rendered documentation (GH pages)
- (Feature) License Manager
- (Improvement) Use Async mode for backup creation
- (Feature) (ML) CRD
- (Bugfix) Proper handling of --agency.retries argument
- (Documentation) Do not use field type name for field URL hash
- (Maintenance) Bump Go to 1.20.11
- (Feature) License ArangoDeployment Fetcher
- (Feature) K8S Resources Compare Generic
- (Feature) Add support for CRD validation schemas
- (Bugfix) Fix Replaced Member Zone during Replace operation
- (Feature) (ML) Handlers
- (Feature) Add P0 Compare Func
- (Bugfix) Handle optional taints for Storage Operator
- (Bugfix) Fix Early Connections for 3.10+
- (Maintenance) yamlfmt as CI Step
- (Maintenance) Expose Context in OperatorV2 Item Handler
- (Feature) Improve K8S Mock for UT
- (Feature) (ML) Introduce basic Conditions
- (Improvement) Raise memory requests for init containers to 50mi
- (Feature) (ML) Metadata Service Implementation
- (Feature) License Manager for ML Deployment
- (Feature) (ML) Storage S3 sidecar implementation
- (Feature) TLS CA Secret Key
- (Refactoring) Extract Resource Helpers
- (Feature) (ML) Extension Storage Condition
- (Improvement) (ML) Switch to fsnotify for file watching for MacOS support
- (Feature) (ML) Unify Images, Resources and Lifecycle
- (Improvement) (ML) CronJob status update
- (Improvement) (ML) Job Sidecar Shutdown
- (Feature) (ML) Handler for Extension StatefulSet and Service
- (Feature) (ML) Pod & Container Config
- (Improvement) (ML) BatchJob status update
- (Feature) (ML) Multi DB Settings
- (Feature) (ML) Port adjustments
- (Feature) (ML) Support for deployments with JWT auth enabled
- (Feature) (ML) GPU Jobs
- (Feature) (ML) Container Envs
- (Feature) Pass Arguments to ID Group
- (Documentation) (ML) Minimal docs with examples how to deploy ArangoMLExtension
- (Feature) Add --deployment.feature.init-containers-upscale-resources (default enabled)

## [1.2.35](https://github.com/arangodb/kube-arangodb/tree/1.2.35) (2023-11-06)
- (Maintenance) Update go-driver to v1.6.0, update IsNotFound() checks
- (Improvement) Print assigned node name to log and condition message when pod is scheduled
- (Maintenance) Remove obsolete docs, restructure for better UX, generate index files
- (Feature) Add `spec.upgrade.debugLog` option to configure upgrade container logging
- (Documentation) Move documentation from ArangoDB into this repo, update and improve structure
- (Documentation) Update ArangoDeployment CR auto-generated docs
- (Documentation) Update ArangoBackup and ArangoBackupPolicy CR auto-generated docs
- (Bugfix) Fix missing Pod Status case in the RuntimeContainerImageUpdateAction
- (Documentation) Update ArangoDeploymentReplication and ArangoLocalStorage CR auto-generated docs
- (Feature) Member Memory Reservation
- (Documentation) Update ArangoDeploymentReplication and ArangoLocalStorage CR auto-generated docs
- (Feature) Add ArangoMember Message and extend ArangoMember CRD
- (Documentation) Use OpenAPI-compatible type names in docs
- (Improvement) Use agency cache lock in metrics exporter
- (Maintenance) Remove `scale_down_candidate` annotation
- (Maintenance) Extract CalculateMemoryReservation function into ArangoDeployment Group Spec

## [1.2.34](https://github.com/arangodb/kube-arangodb/tree/1.2.34) (2023-10-16)
- (Bugfix) Fix make manifests-crd-file command
- (Improvement) Allow tcp:// and ssl:// protocols in endpoints for members
- (Maintenance) Reorganize package imports / move common code to separate repos
- (Maintenance) Remove support for RELATED_IMAGE_UBI, RELATED_IMAGE_DATABASE and RELATED_IMAGE_METRICSEXPORTER env vars
- (Bugfix) Fix numactl options
- (Maintenance) Bump Go to 1.20.10
- (Bugfix) Fix ArangoBackup Create Backoff & ArangoBackupPolicy propagation
- (Maintenance) Add IndexMethod Documentation
- (Bugfix) Fix VersionCheck args propagation
- (Feature) EnforcedResignLeadership action
- (Maintenance) Make scale_down_candidate annotation obsolete
- (Bugfix) Fix ResignJob ID propagation
- (Bugfix) Allow shards with RF1 in EnforcedResignLeadership action
 
## [1.2.33](https://github.com/arangodb/kube-arangodb/tree/1.2.33) (2023-09-27)
- (Maintenance) Bump golang.org/x/net to v0.13.0
- (Feature) PVCResize action concurrency limit
- (Feature) Optional Assertions
- (Feature) Deprecate Actions
- (Bugfix) Debug mode
- (Improvement) Switch to Lease API
- (Bugfix) Fix Member Terminating state discovery
- (Bugfix) Fix CRD yaml (chart)
- (Bugfix) (EE) Fix MemberMaintenance Context and ClusterMaintenance discovery
- (Feature) Add proper Prometheus endpoint compression + 204 response code
- (Feature) Reconciliation Loop Interval option
- (Bugfix) Fix GZIP encoding in case of small responses
- (Bugfix) Fix PVC Rotation Discovery
- (Feature) Allow to pass EphemeralStorage Resource to the Pods
- (Feature) Add basic metrics for ArangoDeploymentReplication CR
- (Bugfix) Use ArangoMember as owner reference for syncmaster secrets instead of Deployment
- (Improvement) Remove PodSchedulingFailure condition instead of setting to false, restart pod if it could not be scheduled
- (Feature) Add ArangoMember overrides
- (Feature) ArangoMember Removal Priority
- (Feature) Add --deployment.feature.init-containers-copy-resources (default enabled)
- (Feature) Add maxBackups option to ArangoBackupPolicy
- (Improvement) Better detection for AllInSync condition for DC2DC sync status
- (Bugfix) Fix resource propagation to InitContainers

## [1.2.32](https://github.com/arangodb/kube-arangodb/tree/1.2.32) (2023-08-07)
- (Feature) Backup lifetime - remove Backup once its lifetime has been reached
- (Feature) Add Feature dependency
- (Feature) Run secured containers as a feature
- (Feature) Expose core.PodSecurityContext Sysctl options
- (Bugfix) Skip Collection check for missing Database
- (Feature) Abort resignation of leadership when DB server is restarted
- (Feature) Numactl Options
- (Maintenance) Bump K8S Version to 1.23.17
- (Maintenance) Bump K8S Version to 1.24.16
- (Maintenance) Bump K8S Version to 1.25.12
- (Maintenance) Bump Go to 1.20.7

## [1.2.31](https://github.com/arangodb/kube-arangodb/tree/1.2.31) (2023-07-14)
- (Improvement) Block traffic on the services if there is more than 1 active leader in ActiveFailover mode
- (Improvement) Improve master endpoint validation.
- (Feature) Agency Improvements
- (Bugfix) Fix agency timeout
- (Improvement) Extract Agency Timeout
- (Feature) Rebalancer V2
- (Bugfix) Fix for ContextExceeded error during backup upload
- (Feature) Version Check V2
- (Bugfix) Disable VersionCheck V2 by default
- (Bugfix) Fix Rebalancer V2 Job (From/To)

## [1.2.30](https://github.com/arangodb/kube-arangodb/tree/1.2.30) (2023-06-16)
- (Feature) AgencyCache Interface
- (Feature) Agency Cache Poll EE Extension
- (Feature) Metrics Counter
- (Feature) Requests Bytes Counter
- (Feature) Agency Poll System
- (Bugfix) (CE) Agency Lock bugfix

## [1.2.29](https://github.com/arangodb/kube-arangodb/tree/1.2.29) (2023-06-08)
- (Maintenance) Add govulncheck to pipeline, update golangci-linter
- (Feature) Agency Cache memory usage reduction
- (Bugfix) (LocalStorage) Add feature to pass ReclaimPolicy from StorageClass to PersistentVolumes

## [1.2.28](https://github.com/arangodb/kube-arangodb/tree/1.2.28) (2023-06-05)
- (Feature) ArangoBackup create retries and MaxIterations limit
- (Feature) Add Reason in OOM Metric
- (Feature) PersistentVolume Inspector
- (Bugfix) Discover Arango image during ID phase
- (Feature) PV Unschedulable condition
- (Feature) Features startup logging
- (Maintenance) Generics for type handling
- (Bugfix) Fix creating sync components with EA type set to Managed and headless svc
- (Feature) Check if Volume with LocalStorage is missing
- (Feature) Add allowConcurrent option to ArangoBackupPolicy
- (Feature) Allow to recreate Local volumes

## [1.2.27](https://github.com/arangodb/kube-arangodb/tree/1.2.27) (2023-04-27)
- (Feature) Add InSync Cache
- (Feature) Force Rebuild Out Synced Shards

## [1.2.26](https://github.com/arangodb/kube-arangodb/tree/1.2.26) (2023-04-18)
- (Bugfix) Fix manual overwrite for ReplicasCount in helm
- (Bugfix) Fix for ArangoTask list error
- (Improvement) Deprecate Endpoint field in ArangoDeployment

## [1.2.25](https://github.com/arangodb/kube-arangodb/tree/1.2.25) (2023-04-07)
- (Feature) Add Generics & Drop policy/v1beta1 support
- (Feature) Add Kubernetes Client logger
- (Feature) CreationFailed ArangoMember Phase
- (Bugfix) Fix Rebalancer NPE in case if member is missing in Status
- (Feature) SilentRotation High plan
- (Improvement) Update arangosync-client package for new API capabilities and better HTTP handling
- (Maintenance) Fix generated license dates
- (Improvement) Reduce CI on Commit Travis runs
- (Maintenance) Add license range rewrite command
- (Feature) Optional Action
- (Maintenance) Add & Enable YAML Linter
- (Feature) Optional ResignLeadership Action
- (Feature) Improve CRD Management and deprecate CRD Chart
- (Bugfix) Fix invalid Timeout calculation in case of ActionList
- (Feature) Optional JSON logger format
- (Improvement) Change Operator default ReplicasCount to 1
- (Maintenance) Change MD content injection method
- (Maintenance) Generate README Platforms
- (Improvement) Cleanout calculation - picks members with the lowest number of shards
- (Improvement) Add new field to CR for more precise calculation of DC2DC replication progress
- (Maintenance) Bump GO Modules
- (Feature) Optional Graceful Restart
- (Maintenance) Manual Recovery documentation
- (Feature) Headless DNS CommunicationMethod

## [1.2.24](https://github.com/arangodb/kube-arangodb/tree/1.2.24) (2023-01-25)
- (Bugfix) Fix deployment creation on ARM64
- (DebugPackage) Add Agency Dump & State
- (Bugfix) Fix After leaked GoRoutines
- (Bugfix) Ensure proper ArangoDeployment Spec usage in ArangoSync

## [1.2.23](https://github.com/arangodb/kube-arangodb/tree/1.2.23) (2023-01-12)
- (Bugfix) Remove PDBs if group count is 0
- (Feature) Add SpecPropagated condition
- (Bugfix) Recover from locked ShuttingDown state
- (Feature) Add tolerations runtime rotation
- (Feature) Promote Version Check Feature
- (Bugfix) Ensure PDBs Consistency
- (Bugfix) Fix LocalStorage WaitForFirstConsumer mode
- (Bugfix) Fix Tolerations propagation in case of toleration removal

## [1.2.22](https://github.com/arangodb/kube-arangodb/tree/1.2.22) (2022-12-13)
- (Bugfix) Do not manage ports in managed ExternalAccess mode

## [1.2.21](https://github.com/arangodb/kube-arangodb/tree/1.2.21) (2022-12-13)
- (Improvement) Bump dependencies
- (Documentation) (1.3.0) EE & CE Definitions
- (Improvement) Arango Kubernetes Client Mod Implementation
- (Refactoring) Extract kerrors package
- (Refactoring) Extract Inspector Definitions package
- (Bugfix) Fix PDBs Version discovery
- (Feature) Agency ArangoSync State check
- (Improvement) Parametrize Make tools
- (Bugfix) Fix V2Alpha1 Generator
- (Feature) Create Internal Actions and move RebalancerGenerator
- (Dependencies) Bump K8S Dependencies to 1.22.15
- (Bugfix) Unlock broken inspectors
- (Debug) Allow to send package to stdout
- (Improvement) ArangoDB image validation (=>3.10) for ARM64 architecture
- (Improvement) Use inspector for ArangoMember
- (DebugPackage) Collect logs from pods
- (Bugfix) Move Agency CommitIndex log message to Trace
- (Feature) Force delete Pods which are stuck in init phase
- (Bugfix) Do not tolerate False Bootstrap condition in UpToDate evaluation
- (Improvement) Don't serialize and deprecate two DeploymentReplicationStatus fields
- (Improvement) Improve error message when replication can't be configured
- (Bugfix) Fix License handling in case of broken license secret
- (Bugfix) Check ArangoSync availability without checking healthiness
- (Improvement) Add Anonymous Inspector mods
- (Improvement) Do not check checksums for DeploymentReplicationStatus.IncomingSynchronization field values
- (Improvement) Add ServerGroup details into ServerGroupSpec
- (Improvement) Add Resource kerror Type
- (Bugfix) Do not block reconciliation in case of Resource failure
- (Improvement) Multi-arch support for ID member
- (Feature) Allow to change Pod Network and PID settings
- (Feature) Pre OOM Abort function
- (Bugfix) Fix ErrorArray String function
- (Feature) Switch services to Port names
- (Feature) Configurable ArangoD Port
- (Feature) Allow to exclude metrics
- (Bugfix) Do not stop Sync if Synchronization is in progress
- (Bugfix) Wait for Pod to be Ready in post-restart actions
- (Bugfix) Prevent Runtime update restarts
- (Bugfix) Change member port discovery
- (Feature) Do not change external service ports
- (Bugfix) Fix Operator Debug mode
- (Bugfix) Ensure NodePort wont be duplicated
- (Bugfix) Remove finalizer during sidecar update

## [1.2.20](https://github.com/arangodb/kube-arangodb/tree/1.2.20) (2022-10-25)
- (Feature) Add action progress
- (Feature) Ensure consistency during replication cancellation
- (Feature) Add annotation to change architecture of a member
- (Bugfix) Prevent Member Maintenance Error log
- (Feature) ID ServerGroup
- (Bugfix) Propagate Lifecycle Mount
- (Feature) PVC Member Status info
- (Feature) Respect ToBeCleanedServers in Agency
- (Improvement) Unify K8S Error Handling
- (Feature) Remove stuck Pods
- (Bugfix) Fix Go routine leak
- (Feature) Extend Pod Security context
- (Improvement) Update DeploymentReplicationStatus on configuration error
- (Feature) Pod Scheduled condition

## [1.2.19](https://github.com/arangodb/kube-arangodb/tree/1.2.19) (2022-10-05)
- (Bugfix) Prevent changes when UID is wrong

## [1.2.18](https://github.com/arangodb/kube-arangodb/tree/1.2.18) (2022-09-28)
- (Feature) Define Actions PlaceHolder
- (Feature) Add Member Update helpers
- (Feature) Active Member condition
- (Bugfix) Accept Initial Spec
- (Bugfix) Prevent LifeCycle restarts
- (Bugfix) Change SyncWorker Affinity to Soft
- (Feature) Add HostAliases for Sync
- (Bugfix) Always stop Sync if disabled
- (Bugfix) Fix checksum of accepted spec

## [1.2.17](https://github.com/arangodb/kube-arangodb/tree/1.2.17) (2022-09-22)
- (Feature) Add new field to DeploymentReplicationStatus with details on DC2DC sync status=
- (Feature) Early connections support
- (Bugfix) Fix and document action timeouts
- (Feature) Propagate sidecars' ports to a member's service
- (Debug Package) Initial commit
- (Feature) Detach PVC from deployment in Ordered indexing method
- (Feature) OPS Alerts
- (Feature) ScaleDown Candidate

## [1.2.16](https://github.com/arangodb/kube-arangodb/tree/1.2.16) (2022-09-14)
- (Feature) Add ArangoDeployment ServerGroupStatus
- (Feature) (EE) Ordered Member IDs
- (Refactor) Deprecate ForeachServerGroup, ForeachServerInGroups and ForServerGroup functions and refactor code accordingly
- (Feature) Add new GRPC and HTTP API
- (Feature) Add new API endpoints to allow getting and setting operator logging level
- (Bugfix) Memory leaks due to incorrect time.After function usage
- (Feature) Add startup probe for coordinators
- (Feature) Use only connections for healthy members
- (Feature) Set condition to shrink agent volume size
- (Bugfix) Check serving servers
- (Documentation) Add docs on setting timezone for containers
- (Bugfix) Ensure that client cache is initialized before using it
- (Feature) (DBServer Maintenance) Agency adjustments
- (Logging) Internal client trace
- (QA) Member maintenance feature
- (Feature) Extract Pod Details
- (Feature) Add Timezone management
- (Bugfix) Always recreate DBServers if they have a leader on it.
- (Feature) Immutable spec
- (Bugfix) Proper agent cleanout
- (Bugfix) Fix ClusterScaling integration
- (Feature) Sensitive information protection
- (Bugfix) Propagate SecurityContext to the ID Containers
- (Bugfix) Fix for enabling all features
- (Feature) Propagate feature and predefined env variables to members
 
## [1.2.15](https://github.com/arangodb/kube-arangodb/tree/1.2.15) (2022-07-20)
- (Bugfix) Ensure pod names not too long
- (Refactor) Use cached member's clients
- (Feature) Move PVC resize action to high-priority plan
- (Feature) Remove forgotten ArangoDB jobs during restart
- (Feature) Add support for managed services
- (Feature) Recreation member in the high plan
- (Feature) Add 'crd install' subcommand
- (Bugfix) Fix `internal` metrics mode
- (Bugfix) Create agency dump if auth is disabled
- (Bugfix) Prevent deployment removal in case of invalid K8S API response

## [1.2.14](https://github.com/arangodb/kube-arangodb/tree/1.2.14) (2022-07-14)
- (Feature) Add ArangoSync TLS based rotation
- (Bugfix) Fix labels propagation
- (Feature) Add `ArangoDeployment` CRD auto-installer
- (Feature) Add `ArangoMember` CRD auto-installer
- (Feature) Add `ArangoBackup` CRD auto-installer
- (Feature) Add `ArangoBackupPolicy` CRD auto-installer
- (Feature) Add `ArangoJob` CRD auto-installer
- (Feature) Add RestartPolicyAlways to ArangoDeployment in order to restart ArangoDB on failure
- (Feature) Set a leader in active fail-over mode
- (Feature) Use policy/v1 instead policy/v1beta1
- (Feature) OPS CLI with Arango Task
- (Bugfix) Allow ArangoBackup Creation during Upload state
- (Hotfix) Fix `ArangoDeployment` SubResource in CRD auto-installer
- (Bugfix) Fix Operator Logger NPE
- (Bugfix) Fix License RAW value discovery
- (Refactor) Optimize go.mod entries
- (Feature) Add `ArangoLocalStorage` CRD auto-installer
- (Feature) Add `ArangoDeploymentReplication` CRD auto-installer
- (Bugfix) Allow missing `token` key in License secret
- (Feature) Unify agency access
- (Feature) Change DBServer Cleanup Logic
- (Feature) Set Logger format
- (Bugfix) Ensure Wait actions to be present after AddMember
- (Documentation) Refactor metrics (Part 1)
- (Bugfix) Extend Agency HealthCheck for replace
- (Bugfix) Allow to remove resources (CPU & Memory) on the managed pods
- (Bugfix) Add DistributeShardsLike support
- (Feature) Member restarts metric
- (Bugfix) Infinite loop fix in ArangoD AsyncClient
- (Bugfix) Add Panic Handler
- (Bugfix) Unify yaml packages

## [1.2.13](https://github.com/arangodb/kube-arangodb/tree/1.2.13) (2022-06-07)
- (Bugfix) Fix arangosync members state inspection
- (Feature) (ACS) Improve Reconciliation Loop
- (Bugfix) Allow missing Monitoring CRD
- (Feature) (ACS) Add Resource plan
- (Feature) Allow raw json value for license token-v2
- (Update) Replace `beta.kubernetes.io/arch` to `kubernetes.io/arch` in Operator Chart
- (Feature) Add operator shutdown handler for graceful termination
- (Feature) Add agency leader discovery
- (Feature) Add `ACSDeploymentSynced` condition type and fix comparison of `SecretHashes` method
- (Feature) Add agency leader service
- (Feature) Add HostPath and PVC Volume types and allow templating
- (Feature) Replace mod

## [1.2.12](https://github.com/arangodb/kube-arangodb/tree/1.2.12) (2022-05-10)
- (Feature) Add CoreV1 Endpoints Inspector
- (Feature) Add Current ArangoDeployment Inspector
- (Refactor) Anonymous inspector functions
- (Feature) Recursive OwnerReference discovery
- (Maintenance) Add check make targets
- (Feature) Create support for local variables in actions.
- (Feature) Support for asynchronous ArangoD resquests.
- (Feature) Change Restore in Cluster mode to Async Request

## [1.2.11](https://github.com/arangodb/kube-arangodb/tree/1.2.11) (2022-04-30)
- (Bugfix) Orphan PVC are not removed
- (Bugfix) Remove LocalStorage Deadlock
- (Bugfix) Skip arangosync members state inspection checks
- (Feature) Add LocalStorage DaemonSet Priority support

## [1.2.10](https://github.com/arangodb/kube-arangodb/tree/1.2.10) (2022-04-27)
- (Feature) Allow configuration for securityContext.runAsUser value
- (Bugfix) Fix Satellite collections in Agency
- (Bugfix) Fix backup creation timeout
- (Bugfix) ArangoSync port fix
- (Bugfix) Fix GetClient lock system
- (Feature) Backup InProgress Agency key discovery
- (Feature) Backup & Maintenance Conditions
- (Bugfix) Disable member removal in case of health failure
- (Bugfix) Reorder Topology management plan steps
- (Feature) UpdateInProgress & UpgradeInProgress Conditions
- (Bugfix) Fix Maintenance switch and HotBackup race
- (Bugfix) Fix Maintenance Condition typo

## [1.2.9](https://github.com/arangodb/kube-arangodb/tree/1.2.9) (2022-03-30)
- (Feature) Improve Kubernetes clientsets management
- Migrate storage-operator CustomResourceDefinition apiVersion to apiextensions.k8s.io/v1
- (Feature) Add CRD Installer
- (Bugfix) Assign imagePullSecrets to LocalStorage
- (Update) Bump K8S API to 1.21.10
- (Feature) (ACS) Add ACS handler
- (Feature) Allow to restart DBServers in cases when WriteConcern will be satisfied
- (Feature) Allow to configure action timeouts
- (Feature) (AT) Add ArangoTask API
- (Bugfix) Fix NPE in State fetcher
- (Refactor) Configurable throttle inspector
- (Bugfix) Skip Replace operation on DBServer if they need to be scaled down
- (Feature) Upgrade procedure steps
- (Refactor) Remove API and Core cross-dependency
- (Bugfix) Allow to have nil architecture (NPE fix)

## [1.2.8](https://github.com/arangodb/kube-arangodb/tree/1.2.8) (2022-02-24)
- Do not check License V2 on Community images
- Add status.members.<group>.
- Don't replace pod immediately when storage class changes
- Define MemberReplacementRequired condition
- Remove pod immediately when annotation is turned on
- (ARM64) Add support for ARM64 enablement
- (Cleanup) Reorganize main reconciliation context
- (Bugfix) Unreachable condition
- (Feature) Allow to disable external port (sidecar managed connection)
- (Bugfix) Fix 3.6 -> 3.7 Upgrade procedure
- (Bugfix) Add missing finalizer
- (Bugfix) Add graceful to kill command
- (Bugfix) Add reachable condition to deployment. Mark as UpToDate only of cluster is reachable.
- (Bugfix) Add toleration's for network failures in action start procedure

## [1.2.7](https://github.com/arangodb/kube-arangodb/tree/1.2.7) (2022-01-17)
- Add Plan BackOff functionality
- Fix Core InitContainers check
- Remove unused `status.members.<group>.sidecars-specs` variable
- Keep only recent terminations
- Add endpoint into member status
- Add debug mode (Golang DLV)
- License V2 for ArangoDB 3.9.0+
- Add ArangoClusterSynchronization v1 API
- Add core containers names to follow their terminations
- Add ArangoJob and Apps Operator
- Use Go 1.17
- Add metrics for the plan actions
- Add ArangoClusterSynchronization Operator
- Update licenses
- Fix restart procedure in case of failing members
- Fix status propagation race condition

## [1.2.6](https://github.com/arangodb/kube-arangodb/tree/1.2.6) (2021-12-15)
- Add ArangoBackup backoff functionality
- Allow to abort ArangoBackup uploads by removing spec.upload
- Add Agency Cache internally
- Add Recovery during PlanBuild operation
- Fix Exporter in Deployments without authentication
- Allow to disable ClusterScalingIntegration and add proper Scheduled label to pods
- Add additional timeout parameters and kubernetes batch size
- Limit parallel Backup uploads
- Bugfix - Adjust Cluster Scaling Integration logic

## [1.2.5](https://github.com/arangodb/kube-arangodb/tree/1.2.5) (2021-10-25)
- Split & Unify Lifecycle management functionality
- Drop support for ArangoDB <= 3.5 (versions already EOL)
- Add new admin commands to fetch agency dump and agency state
- Add Graceful shutdown as finalizer (supports kubectl delete)
- Add Watch to Lifecycle command
- Add Topology Discovery
- Add Support for StartupProbe
- Add ARM64 support for Operator Docker image
- Add ALPHA Rebalancer support

## [1.2.4](https://github.com/arangodb/kube-arangodb/tree/1.2.4) (2021-10-22)
- Replace `beta.kubernetes.io/arch` Pod label with `kubernetes.io/arch` using Silent Rotation
- Add "Short Names" feature
- Switch ArangoDB Image Discovery process from Headless Service to Pod IP
- Fix PVC Resize for Single servers
- Add Topology support
- Add ARANGODB_ZONE env to Topology Managed pods
- Add "Random pod names" feature
- Rotate TLS Secrets on ALT Names change

## [1.2.3](https://github.com/arangodb/kube-arangodb/tree/1.2.3) (2021-09-24)
- Update UBI Image to 8.4
- Fix ArangoSync Liveness Probe
- Allow runtime update of Sidecar images
- Allow Agent recreation with preserved IDs
- The internal metrics exporter can not be disabled
- Changing the topics' log level without restarting the container.
  When the topic is removed from the argument list then it will not 
  be turned off in the ArangoDB automatically.
- Allow to customize SchedulerName inside Member Pod
- Add Enterprise Edition support

## [1.2.2](https://github.com/arangodb/kube-arangodb/tree/1.2.2) (2021-09-09)
- Update 'github.com/arangodb/arangosync-client' dependency to v0.7.0
- Add HighPriorityPlan to ArangoDeployment Status
- Add Pending Member phase
- Add Ephemeral Volumes for apps feature
- Check if the DB server is cleaned out.
- Render Pod Template in ArangoMember Spec and Status
- Add Pod PropagationModes
- Fix MemberUp action for ActiveFailover

## [1.2.1](https://github.com/arangodb/kube-arangodb/tree/1.2.1) (2021-07-28)
- Fix ArangoMember race with multiple ArangoDeployments within single namespace
- Allow to define Member Recreation Policy within group
- Replace 'github.com/dgrijalva/jwt-go' with 'github.com/golang-jwt/jwt'
- Update 'github.com/gin-gonic/gin' dependency to v1.7.2

## [1.2.0](https://github.com/arangodb/kube-arangodb/tree/1.2.0) (2021-07-16)
- Enable "Operator Internal Metrics Exporter" by default
- Enable "Operator Maintenance Management Support" by default
- Add Operator `/api/v1/version` endpoint

## [1.1.10](https://github.com/arangodb/kube-arangodb/tree/1.1.10) (2021-07-06)
- Switch K8S CRD API to V1
- Deprecate Alpine image usage
- Use persistent name and namespace in ArangoDeployment reconcilation loop
- Remove finalizers when Server container is already terminated and reduce initial reconciliation delay
- Add new logger services - reconciliation and event

## [1.1.9](https://github.com/arangodb/kube-arangodb/tree/1.1.9) (2021-05-28)
- Add IP, DNS, ShortDNS, HeadlessService (Default) communication methods
- Migrate ArangoExporter into Operator code

## [1.1.8](https://github.com/arangodb/kube-arangodb/tree/1.1.8) (2021-04-21)
- Prevent Single member recreation
- Add OwnerReference to ClusterIP member service
- Add InternalPort to ServerGroupSpec to allow user to expose tcp connection over localhost for sidecars

## [1.1.7](https://github.com/arangodb/kube-arangodb/tree/1.1.7) (2021-04-14)
- Bump Kubernetes Dependencies to 1.19.x
- Add ArangoMember status propagation
- Add ShutdownMethod option for members
- Fix Maintenance Plan actions

## [1.1.6](https://github.com/arangodb/kube-arangodb/tree/1.1.6) (2021-03-02)
- Add ArangoMember Resource and required RBAC rules

## [1.1.5](https://github.com/arangodb/kube-arangodb/tree/1.1.5) (2021-02-20)
- Fix AKS Volume Resize mode
- Use cached status in member client creation
- Remove failed DBServers
- Remove deadlock in internal cache
- Replace CleanOut action with ResignLeadership on rotate PVC resize mode

## [1.1.4](https://github.com/arangodb/kube-arangodb/tree/1.1.4) (2021-02-15)
- Add support for spec.ClusterDomain to be able to use FQDN in ArangoDB cluster communication
- Add Version Check feature with extended Upgrade checks
- Fix Upgrade failures recovery
- Add ResignLeadership action before Upgrade, Restart and Shutdown actions

## [1.1.3](https://github.com/arangodb/kube-arangodb/tree/1.1.3) (2020-12-16)
- Add v2alpha1 API for ArangoDeployment and ArangoDeploymentReplication
- Migrate CRD to apiextensions.k8s.io/v1
- Add customizable log levels per service
- Move Upgrade as InitContainer and fix Direct Image discovery mode
- Allow to remove currently executed plan by annotation

## [1.1.2](https://github.com/arangodb/kube-arangodb/tree/1.1.2) (2020-11-11)
- Fix Bootstrap phase and move it under Plan

## [1.1.1](https://github.com/arangodb/kube-arangodb/tree/1.1.1) (2020-11-04)
- Allow to mount EmptyDir
- Allow to specify initContainers in pods
- Add serviceAccount, resources and securityContext fields to ID Group
- Allow to override Entrypoint
- Add NodeSelector to Deployment Helm Chart

## [1.1.0](https://github.com/arangodb/kube-arangodb/tree/1.1.0) (2020-10-14)
- Change NumberOfCores and MemoryOverride flags to be set to true by default
- Enable by default and promote to Production Ready - JWT Rotation Feature, TLS Rotation Feature
- Deprecate K8S < 1.16
- Fix Upgrade procedure to safely evict pods during upgrade
- Fix Panics in Deployments without authentication
- Fix ChaosMonkey mode
- Allow append on empty annotations
- Add annotations and labels on pod creation

## [1.0.8](https://github.com/arangodb/kube-arangodb/tree/1.0.8) (2020-09-10)
- Fix Volume rotation on AKS

## [1.0.7](https://github.com/arangodb/kube-arangodb/tree/1.0.7) (2020-09-09)
- Always use JWT Authorized requests in internal communication
- Add Operator Maintenance Management feature
- Add support for ARANGODB_OVERRIDE_DETECTED_NUMBER_OF_CORES ArangoDB Environment Variable
- Allow to use privileged pods in ArangoStorage

## [1.0.6](https://github.com/arangodb/kube-arangodb/tree/1.0.6) (2020-08-19)
- Add Operator Namespaced mode (Alpha)
- Fix ActiveFailover Upgrade procedure

## [1.0.5](https://github.com/arangodb/kube-arangodb/tree/1.0.5) (2020-08-05)
- Add Labels and Annotations to ServiceMonitor
- Allow to expose Exporter in HTTP with secured Deployments
- Change rotation by annotation order (coordinator before dbserver)
- Fix NodeAffinity propagation
- Allow to disable Foxx Queues on Cluster mode

## [1.0.4](https://github.com/arangodb/kube-arangodb/tree/1.0.4) (2020-07-28)
- Add Encryption Key rotation feature for ArangoDB EE 3.7+
- Improve TLS CA and Keyfile rotation for CE and EE
- Add runtime TLS rotation for ArangoDB EE 3.7+
- Add Kustomize support
- Improve Helm 3 support
- Allow to customize ID Pod selectors
- Add Label and Envs Pod customization
- Improved JWT Rotation
- Allow to customize Security Context in pods
- Remove dead Coordinators in Cluster mode
- Add AutoRecovery flag to recover cluster in case of deadlock
- Add Operator Single mode
- Improve SecurityContext settings
- Update k8s dependency to 1.15.11
- Add Scope parameter to Operator

## [1.0.3](https://github.com/arangodb/kube-arangodb/tree/1.0.3) (2020-05-25)
- Prevent deletion of not known PVC's
- Move Restore as Plan

## [1.0.2](https://github.com/arangodb/kube-arangodb/tree/1.0.2) (2020-04-16)
- Added additional checks in UpToDate condition
- Added extended Rotation check for Cluster mode
- Removed old rotation logic (rotation of ArangoDeployment may be enforced after Operator upgrade)
- Added UpToDate condition in ArangoDeployment Status

## [1.0.1](https://github.com/arangodb/kube-arangodb/tree/1.0.1) (2020-03-25)
- Added Customizable Affinity settings for ArangoDB Member Pods
- Added possibility to override default images used by ArangoDeployment
- Added possibility to set probes on all groups
- Added Image Discovery type in ArangoDeployment spec
- Prevent Agency Members recreation
- Added Customizable Volumes and VolumeMounts for ArangoDB server container
- Added MemoryOverride flag for ArangoDB >= 3.6.3
- Improved Rotation discovery process
- Added annotation to rotate ArangoDeployment in secure way

## [1.0.0](https://github.com/arangodb/kube-arangodb/tree/1.0.0) (2020-03-03)
- Removal of v1alpha support for ArangoDeployment, ArangoDeploymentReplication, ArangoBackup
- Added new command to operator - version

## [0.4.5](https://github.com/arangodb/kube-arangodb/tree/0.4.5) (2020-03-02)
- Add Customizable SecurityContext for ArangoDeployment pods

## [0.4.4](https://github.com/arangodb/kube-arangodb/tree/0.4.4) (2020-02-27)
- Add new VolumeResize mode to be compatible with Azure flow
- Allow to customize probe configuration options
- Add new upgrade flag for ArangoDB 3.6.0<=

## [0.4.3](https://github.com/arangodb/kube-arangodb/tree/0.4.3) (2020-01-31)
- Prevent DBServer deletion if there are any shards active on it
- Add Maintenance mode annotation for ArangoDeployment

## [0.4.2](https://github.com/arangodb/kube-arangodb/tree/0.4.2) (2019-11-12)
- AntiAffinity for operator pods.
- Add CRD API v1 with support for v1alpha.
- Allow to set annotations in ArangoDeployment resources.
- Add UBI based image.

## [0.4.0](https://github.com/arangodb/kube-arangodb/tree/0.4.0) (2019-10-09)
- Further helm chart fixes for linter.
- Support hot backup.
- Disable scaling buttons if scaling is not possible.

## [0.3.16](https://github.com/arangodb/kube-arangodb/tree/0.3.16) (2019-09-25)
- Revised helm charts.
- Use separate service account for operator.
- Support for ResignLeadership job.
- Allow to set ImagePullSecrets in pods.
- Bug fixes.

## [0.3.15]() (never released, only previews existed)

## [0.3.14](https://github.com/arangodb/kube-arangodb/tree/0.3.14) (2019-08-07)
- Bug fixes for custom sidecars.
- More tests

## [0.3.13](https://github.com/arangodb/kube-arangodb/tree/0.3.13) (2019-08-02)
- Added side car changed to pod rotation criterium
- Added ArangoDB version and image id to member status
- Fix bug with MemberOfCluster condition
- Added test for resource change

## [0.3.12](https://github.com/arangodb/kube-arangodb/tree/0.3.12) (2019-07-04)
- Limit source IP ranges for external services

## [0.3.11](https://github.com/arangodb/kube-arangodb/tree/0.3.11) (2019-06-07)
- Introduced volume claim templates for all server groups that require volume.
- Added arangodb-exporter support as sidecar to all arangodb pods.
- Fixed a bug in the case that all coordinators failed.
- Increase some timeouts in cluster observation.
- Ignore connection errors when removing servers.
- Switch to go 1.12 and modules.
- User sidecars.

## [0.3.10](https://github.com/arangodb/kube-arangodb/tree/0.3.10) (2019-04-04)
- Added Pod Disruption Budgets for all server groups in production mode.
- Added Priority Class Name to be specified per server group.
- Forward resource requirements to k8s.
- Automatic creation of randomized root password on demand.
- Volume resizing (only enlarge).
- Allow to disable liveness probes, increase timeouts in defaults.
- Handle case of all coordinators gone better.
- Added `MY_NODE_NAME` and `NODE_NAME` env vars for all pods.
- Internal communications with ArangoDB more secure through tokens which
  are limited to certain API paths.
- Rolling upgrade waits till all shards are in sync before proceeding to
  next dbserver, even if it takes longer than 15 min.
- Improve installation and upgrade instructions in README.

## [0.3.9](https://github.com/arangodb/kube-arangodb/tree/0.3.9) (2019-02-28)
[Full Changelog](https://github.com/arangodb/kube-arangodb/compare/0.3.8...0.3.9)
- Fixed a serious bug in rolling upgrades which was introduced in 0.3.8.
- Document the drain procedure for k8s nodes.
- Wait for shards to be in sync before continuing upgrade process.
- Rotate members when patch-level upgrade.
- Don't trigger cleanout server during upgrade.
- More robust remove-server actions.

## [0.3.8](https://github.com/arangodb/kube-arangodb/tree/0.3.8) (2019-02-19)
[Full Changelog](https://github.com/arangodb/kube-arangodb/compare/0.3.7...0.3.8)

- Added scaling limits to spec and enforce in operator.
- npm update for dashboard to alleviate security problems.
- Added bare metal walk through to documentation.
- Wait for coordinator to be ready in kubernetes.
- Schedule only one CleanOutServer job in drain scenario, introduce
  Drain phase.
- Take care of case that server is terminated by drain before cleanout
  has completed.
- Added undocumented force-status-reload status field.
- Take care of case that all coordinators have failed: delete all
  coordinator pods and create new ones.
- Updated lodash for dashboard.
- Try harder to remove server from cluster if it does not work right away.
- Update member status, if once decided to drain, continue draining.
  This takes care of more corner cases.

## [0.3.7](https://github.com/arangodb/kube-arangodb/tree/0.3.7) (2019-01-03)
[Full Changelog](https://github.com/arangodb/kube-arangodb/compare/0.3.6...0.3.7)

**Merged pull requests:**

- Use jwt-keyfile option if available. [\#318](https://github.com/arangodb/kube-arangodb/pull/318)
- StorageOperator Volume Size Fix [\#316](https://github.com/arangodb/kube-arangodb/pull/316)

## [0.3.6](https://github.com/arangodb/kube-arangodb/tree/0.3.6) (2018-12-06)
[Full Changelog](https://github.com/arangodb/kube-arangodb/compare/0.3.5...0.3.6)

**Closed issues:**

- Dashboards not aware of kube-proxy [\#278](https://github.com/arangodb/kube-arangodb/issues/278)

**Merged pull requests:**

- Link to k8s platform tutorials. [\#313](https://github.com/arangodb/kube-arangodb/pull/313)
- Updated Go-Driver to latest version. [\#312](https://github.com/arangodb/kube-arangodb/pull/312)
- NodeSelector [\#311](https://github.com/arangodb/kube-arangodb/pull/311)
- Docs: Formatting [\#310](https://github.com/arangodb/kube-arangodb/pull/310)
- Doc: remove duplicate chapter [\#309](https://github.com/arangodb/kube-arangodb/pull/309)
- Doc: remove blanks after tripple tics [\#308](https://github.com/arangodb/kube-arangodb/pull/308)
- License Key [\#307](https://github.com/arangodb/kube-arangodb/pull/307)
- Updated packages containing vulnerabilities [\#306](https://github.com/arangodb/kube-arangodb/pull/306)
- Advertised Endpoints [\#299](https://github.com/arangodb/kube-arangodb/pull/299)

## [0.3.5](https://github.com/arangodb/kube-arangodb/tree/0.3.5) (2018-11-20)
[Full Changelog](https://github.com/arangodb/kube-arangodb/compare/0.3.4...0.3.5)

**Closed issues:**

- Istio compatibility issue [\#260](https://github.com/arangodb/kube-arangodb/issues/260)

**Merged pull requests:**

- Fixing imageID retrieval issue when sidecars are injected. [\#302](https://github.com/arangodb/kube-arangodb/pull/302)
- Bug fix/fix immutable reset [\#301](https://github.com/arangodb/kube-arangodb/pull/301)
- Fixing small type in readme [\#300](https://github.com/arangodb/kube-arangodb/pull/300)
- Make timeout configurable. [\#298](https://github.com/arangodb/kube-arangodb/pull/298)
- fixed getLoadBalancerIP to also handle hostnames [\#297](https://github.com/arangodb/kube-arangodb/pull/297)

## [0.3.4](https://github.com/arangodb/kube-arangodb/tree/0.3.4) (2018-11-06)
[Full Changelog](https://github.com/arangodb/kube-arangodb/compare/0.3.3...0.3.4)

**Merged pull requests:**

- Try to repair changelog generator. [\#296](https://github.com/arangodb/kube-arangodb/pull/296)
- Fixing uninitialised `lastNumberOfServers`. [\#294](https://github.com/arangodb/kube-arangodb/pull/294)
- Fixes for semiautomation. [\#293](https://github.com/arangodb/kube-arangodb/pull/293)
- add ebs volumes to eks doc [\#295](https://github.com/arangodb/kube-arangodb/pull/295)

## [0.3.3](https://github.com/arangodb/kube-arangodb/tree/0.3.3) (2018-11-02)
[Full Changelog](https://github.com/arangodb/kube-arangodb/compare/0.3.2...0.3.3)

**Closed issues:**

- `manifests/arango-crd.yaml` not in repository [\#292](https://github.com/arangodb/kube-arangodb/issues/292)

**Merged pull requests:**

- Make semiautomation files self-contained. [\#291](https://github.com/arangodb/kube-arangodb/pull/291)

## [0.3.2](https://github.com/arangodb/kube-arangodb/tree/0.3.2) (2018-11-02)
[Full Changelog](https://github.com/arangodb/kube-arangodb/compare/0.3.1...0.3.2)

**Closed issues:**

- Operator redeployed not fully functional [\#273](https://github.com/arangodb/kube-arangodb/issues/273)
- Busy Update Loop on PKS [\#272](https://github.com/arangodb/kube-arangodb/issues/272)
- scaling down in production starts pending pods to terminate them immediately [\#267](https://github.com/arangodb/kube-arangodb/issues/267)
- crd inclusion in helm chart prevents subsequent deployments to alternate namespaces [\#261](https://github.com/arangodb/kube-arangodb/issues/261)
- Tutorials with real world examples [\#229](https://github.com/arangodb/kube-arangodb/issues/229)

**Merged pull requests:**

- UI Fix [\#290](https://github.com/arangodb/kube-arangodb/pull/290)
- Revisited scale up and scale down. [\#288](https://github.com/arangodb/kube-arangodb/pull/288)
- Bug fix/extra crd yaml [\#287](https://github.com/arangodb/kube-arangodb/pull/287)
- Documentation/add aks tutorial [\#286](https://github.com/arangodb/kube-arangodb/pull/286)
- IPv6 revisited [\#285](https://github.com/arangodb/kube-arangodb/pull/285)
- Bug fix/readiness upgrade fix [\#283](https://github.com/arangodb/kube-arangodb/pull/283)
- Revert "Skip LoadBalancer Test" [\#282](https://github.com/arangodb/kube-arangodb/pull/282)
- Updated node modules to fix vulnerabilities [\#281](https://github.com/arangodb/kube-arangodb/pull/281)
- First stab at semiautomation. [\#280](https://github.com/arangodb/kube-arangodb/pull/280)
- When doing tests, always pull the image. [\#279](https://github.com/arangodb/kube-arangodb/pull/279)
- Break PKS Loop [\#277](https://github.com/arangodb/kube-arangodb/pull/277)
- Fixed readiness route. [\#276](https://github.com/arangodb/kube-arangodb/pull/276)
- Bug fix/scale up error [\#275](https://github.com/arangodb/kube-arangodb/pull/275)
- minor fix in template generation [\#274](https://github.com/arangodb/kube-arangodb/pull/274)
- Added `disableIPV6` Spec entry. [\#271](https://github.com/arangodb/kube-arangodb/pull/271)
- Test Image Option [\#270](https://github.com/arangodb/kube-arangodb/pull/270)
- Skip LoadBalancer Test [\#269](https://github.com/arangodb/kube-arangodb/pull/269)
- Test/templates [\#266](https://github.com/arangodb/kube-arangodb/pull/266)
- Updated examples to use version 3.3.17. [\#265](https://github.com/arangodb/kube-arangodb/pull/265)
- Unified Readiness Test [\#264](https://github.com/arangodb/kube-arangodb/pull/264)
- Use correct templateoptions for helm charts [\#258](https://github.com/arangodb/kube-arangodb/pull/258)
- Add advanced dc2dc to acceptance test. [\#252](https://github.com/arangodb/kube-arangodb/pull/252)
- adding EKS tutorial [\#289](https://github.com/arangodb/kube-arangodb/pull/289)

## [0.3.1](https://github.com/arangodb/kube-arangodb/tree/0.3.1) (2018-09-25)
[Full Changelog](https://github.com/arangodb/kube-arangodb/compare/0.3.0...0.3.1)

**Closed issues:**

- Helm chart not deploying custom resource definitions [\#254](https://github.com/arangodb/kube-arangodb/issues/254)
- `go get` failing due to nonexistent arangodb/arangosync repo [\#249](https://github.com/arangodb/kube-arangodb/issues/249)
- Helm chart download links broken \(404\) [\#248](https://github.com/arangodb/kube-arangodb/issues/248)
- Make it easy to deploy in another namespace [\#230](https://github.com/arangodb/kube-arangodb/issues/230)
- Deployment Failed to Start in different Namespace other than Default [\#223](https://github.com/arangodb/kube-arangodb/issues/223)

**Merged pull requests:**

- Bugfix/sed on linux [\#259](https://github.com/arangodb/kube-arangodb/pull/259)
- README updates, removing `kubectl apply -f crd.yaml` [\#256](https://github.com/arangodb/kube-arangodb/pull/256)
- Include CRD in helm chart [\#255](https://github.com/arangodb/kube-arangodb/pull/255)

## [0.3.0](https://github.com/arangodb/kube-arangodb/tree/0.3.0) (2018-09-07)
[Full Changelog](https://github.com/arangodb/kube-arangodb/compare/0.2.2...0.3.0)

**Closed issues:**

- Provide an option to add SubjectAltName or option to disable SSL [\#239](https://github.com/arangodb/kube-arangodb/issues/239)
- Use go-upgrade-rules [\#234](https://github.com/arangodb/kube-arangodb/issues/234)
- Spot the difference [\#225](https://github.com/arangodb/kube-arangodb/issues/225)
- How to Delete ArangoDeployment [\#224](https://github.com/arangodb/kube-arangodb/issues/224)
- Unable to delete pods, stuck in terminating state [\#220](https://github.com/arangodb/kube-arangodb/issues/220)
- Do not allow "critical" cmdline arguments to be overwritten [\#207](https://github.com/arangodb/kube-arangodb/issues/207)

**Merged pull requests:**

- Avoid use of arangosync packages [\#250](https://github.com/arangodb/kube-arangodb/pull/250)
- Fixed PV creation on kubernetes 1.11 [\#247](https://github.com/arangodb/kube-arangodb/pull/247)
- Resilience improvements [\#246](https://github.com/arangodb/kube-arangodb/pull/246)
- Adding GKE tutorial [\#245](https://github.com/arangodb/kube-arangodb/pull/245)
- Reject critical options during validation fixes \#207 [\#243](https://github.com/arangodb/kube-arangodb/pull/243)
- Trying to stabalize resilience tests [\#242](https://github.com/arangodb/kube-arangodb/pull/242)
- Adding helm charts for deploying the operators [\#238](https://github.com/arangodb/kube-arangodb/pull/238)
- Include license in upgrade check [\#237](https://github.com/arangodb/kube-arangodb/pull/237)
- Use new CurrentImage field to prevent unintended upgrades. [\#236](https://github.com/arangodb/kube-arangodb/pull/236)
- Use go-upgrade-rules to make "is upgrade allowed" decision fixes \#234 [\#235](https://github.com/arangodb/kube-arangodb/pull/235)
- Updated versions to known "proper" versions [\#233](https://github.com/arangodb/kube-arangodb/pull/233)
- Applying defaults after immutable fields have been reset [\#232](https://github.com/arangodb/kube-arangodb/pull/232)
- Updated go-driver to latest version [\#231](https://github.com/arangodb/kube-arangodb/pull/231)
- EE note for Kubernetes DC2DC [\#222](https://github.com/arangodb/kube-arangodb/pull/222)
- Documented dashboard usage [\#219](https://github.com/arangodb/kube-arangodb/pull/219)
- Load balancing tests [\#218](https://github.com/arangodb/kube-arangodb/pull/218)
- Add links to other operators in dashboard menu [\#217](https://github.com/arangodb/kube-arangodb/pull/217)
- Grouping style elements in 1 place [\#216](https://github.com/arangodb/kube-arangodb/pull/216)
- Adding ArangoDeploymentReplication dashboard. [\#215](https://github.com/arangodb/kube-arangodb/pull/215)
- Do not build initcontainer for imageid pod [\#214](https://github.com/arangodb/kube-arangodb/pull/214)
- Dashboard for ArangoLocalStorage operator [\#213](https://github.com/arangodb/kube-arangodb/pull/213)
- Adjust documentation based on new load balancer support. [\#212](https://github.com/arangodb/kube-arangodb/pull/212)
- Feature/dashboard [\#211](https://github.com/arangodb/kube-arangodb/pull/211)
- Use gin as HTTP server framework [\#210](https://github.com/arangodb/kube-arangodb/pull/210)
- Dashboard design concept [\#209](https://github.com/arangodb/kube-arangodb/pull/209)

## [0.2.2](https://github.com/arangodb/kube-arangodb/tree/0.2.2) (2018-06-29)
[Full Changelog](https://github.com/arangodb/kube-arangodb/compare/0.2.1...0.2.2)

**Closed issues:**

- Unable to unset standard storage class in GKE using kubectl [\#200](https://github.com/arangodb/kube-arangodb/issues/200)
- Fix operators Deployment spec wrt minimum availability [\#198](https://github.com/arangodb/kube-arangodb/issues/198)
- Rotate server when cmdline arguments change [\#189](https://github.com/arangodb/kube-arangodb/issues/189)

**Merged pull requests:**

- Set a `role=leader` label on the Pod who won the leader election [\#208](https://github.com/arangodb/kube-arangodb/pull/208)
- Rotate server on changed arguments [\#206](https://github.com/arangodb/kube-arangodb/pull/206)
- Documentation fixes [\#205](https://github.com/arangodb/kube-arangodb/pull/205)
- Fixed get/set Default flag for StorageClasses [\#204](https://github.com/arangodb/kube-arangodb/pull/204)
- Log improvements [\#203](https://github.com/arangodb/kube-arangodb/pull/203)
- All operator Pods will now reach the Ready state. [\#201](https://github.com/arangodb/kube-arangodb/pull/201)

## [0.2.1](https://github.com/arangodb/kube-arangodb/tree/0.2.1) (2018-06-19)
[Full Changelog](https://github.com/arangodb/kube-arangodb/compare/0.2.0...0.2.1)

## [0.2.0](https://github.com/arangodb/kube-arangodb/tree/0.2.0) (2018-06-19)
[Full Changelog](https://github.com/arangodb/kube-arangodb/compare/0.1.0...0.2.0)

**Closed issues:**

- Guard operations that yield downtime with an `downtimeAllowed` field [\#190](https://github.com/arangodb/kube-arangodb/issues/190)
- Require at least 2 dbservers for `Cluster` deployment [\#178](https://github.com/arangodb/kube-arangodb/issues/178)
- Resource re-deployments when changing specific specs [\#164](https://github.com/arangodb/kube-arangodb/issues/164)
- PVC's can get stuck in Terminating state [\#157](https://github.com/arangodb/kube-arangodb/issues/157)
- PVC [\#156](https://github.com/arangodb/kube-arangodb/issues/156)
- Add timeout for reconciliation plan\(items\) [\#154](https://github.com/arangodb/kube-arangodb/issues/154)
- Add setting to specify ServiceAccount for deployment [\#146](https://github.com/arangodb/kube-arangodb/issues/146)
- Finalizers TODO [\#138](https://github.com/arangodb/kube-arangodb/issues/138)
- Prevent deleting pods \(manually\) using finalizers [\#134](https://github.com/arangodb/kube-arangodb/issues/134)
- Set controller of pods to support `kubectl drain` [\#132](https://github.com/arangodb/kube-arangodb/issues/132)
- Add option to taint pods [\#131](https://github.com/arangodb/kube-arangodb/issues/131)
- OpenShift: No DB is getting deployed [\#128](https://github.com/arangodb/kube-arangodb/issues/128)
- ArangoDeploymentTasks [\#34](https://github.com/arangodb/kube-arangodb/issues/34)
- ArangoLocalStorage tasks [\#33](https://github.com/arangodb/kube-arangodb/issues/33)

**Merged pull requests:**

- Adding downtimeAllowed field [\#194](https://github.com/arangodb/kube-arangodb/pull/194)
- Added tutorial for configuring DC2DC of Kubernetes [\#187](https://github.com/arangodb/kube-arangodb/pull/187)
- Various TLS & Sync related fixes [\#186](https://github.com/arangodb/kube-arangodb/pull/186)
- Use standard EventRecord to use event compression [\#185](https://github.com/arangodb/kube-arangodb/pull/185)
- Fixed ID prefix for single servers [\#184](https://github.com/arangodb/kube-arangodb/pull/184)
- Allow changing server group storage class. [\#183](https://github.com/arangodb/kube-arangodb/pull/183)
- Added test timeouts to all stages [\#182](https://github.com/arangodb/kube-arangodb/pull/182)
- Added renewal of deployment TLS CA certificate [\#181](https://github.com/arangodb/kube-arangodb/pull/181)
- Min dbserver count is 2. Revert phase when cleanout has failed [\#180](https://github.com/arangodb/kube-arangodb/pull/180)
- Prefer distinct nodes, even when not required [\#179](https://github.com/arangodb/kube-arangodb/pull/179)
- Added duration test app [\#177](https://github.com/arangodb/kube-arangodb/pull/177)
- Improved readiness probe, database services only use ready pods [\#176](https://github.com/arangodb/kube-arangodb/pull/176)
- Documenting acceptance test [\#175](https://github.com/arangodb/kube-arangodb/pull/175)
- Avoid useless warnings in log [\#174](https://github.com/arangodb/kube-arangodb/pull/174)
- Hide "dangerous" functions of MemberStatusList [\#173](https://github.com/arangodb/kube-arangodb/pull/173)
- Avoid overwriting status changes [\#172](https://github.com/arangodb/kube-arangodb/pull/172)
- Abort reconcilientation plan on failed cleanout server [\#171](https://github.com/arangodb/kube-arangodb/pull/171)
- Improving documentation [\#170](https://github.com/arangodb/kube-arangodb/pull/170)
- Remove service stickyness [\#169](https://github.com/arangodb/kube-arangodb/pull/169)
- Prevent deleting the PV when the PVC has already been attached to it [\#168](https://github.com/arangodb/kube-arangodb/pull/168)
- Various test improvements [\#167](https://github.com/arangodb/kube-arangodb/pull/167)
- Added unit tests for pv\_creator.go [\#166](https://github.com/arangodb/kube-arangodb/pull/166)
- Added finalizer on deployment, used to remove child finalizers on delete [\#165](https://github.com/arangodb/kube-arangodb/pull/165)
- Fix endless rotation because of serviceAccount `default` [\#163](https://github.com/arangodb/kube-arangodb/pull/163)
- Force volumes to unique nodes for production environments [\#162](https://github.com/arangodb/kube-arangodb/pull/162)
- Improved Service documentation [\#161](https://github.com/arangodb/kube-arangodb/pull/161)
- Reconciliation plan-item timeout [\#160](https://github.com/arangodb/kube-arangodb/pull/160)
- Operator high-availability [\#155](https://github.com/arangodb/kube-arangodb/pull/155)
- Cleanup long terminating stateful pods [\#153](https://github.com/arangodb/kube-arangodb/pull/153)
- Allow customization of serviceAccountName for pods [\#152](https://github.com/arangodb/kube-arangodb/pull/152)
- Cleanup stateless pods that are in terminating state for a long time [\#151](https://github.com/arangodb/kube-arangodb/pull/151)
- Added no-execute tolerations on operators to failover quicker [\#150](https://github.com/arangodb/kube-arangodb/pull/150)
- Replication shard status in ArangoDeploymentReplication status [\#148](https://github.com/arangodb/kube-arangodb/pull/148)
- Sync access packages [\#147](https://github.com/arangodb/kube-arangodb/pull/147)
- Adding syncmaster&worker reconciliation support. [\#145](https://github.com/arangodb/kube-arangodb/pull/145)
- Fixes needed to run on latest openshift. [\#144](https://github.com/arangodb/kube-arangodb/pull/144)
- `ArangoDeploymentReplication` resource [\#143](https://github.com/arangodb/kube-arangodb/pull/143)
- Adding deployment replication spec [\#142](https://github.com/arangodb/kube-arangodb/pull/142)
- No stickyness for EA service of type LoadBalancer [\#141](https://github.com/arangodb/kube-arangodb/pull/141)
- Added `tolerations` field to configure tolerations of generated pods. [\#140](https://github.com/arangodb/kube-arangodb/pull/140)
- Inspect node schedulable state [\#139](https://github.com/arangodb/kube-arangodb/pull/139)
- Make use of GOCACHE as docker volume for improved build times [\#137](https://github.com/arangodb/kube-arangodb/pull/137)
- Feature: finalizers [\#136](https://github.com/arangodb/kube-arangodb/pull/136)
- Added a spec regarding the rules for eviction & replacement of pods [\#133](https://github.com/arangodb/kube-arangodb/pull/133)
- Added support for running arangosync master & worker servers. [\#130](https://github.com/arangodb/kube-arangodb/pull/130)
- Updated go-certificates & go-driver to latest versions [\#127](https://github.com/arangodb/kube-arangodb/pull/127)
- Added Database external access service feature [\#126](https://github.com/arangodb/kube-arangodb/pull/126)
- Updated to latest go-driver [\#125](https://github.com/arangodb/kube-arangodb/pull/125)
- BREAKING CHANGE: Deployment mode ResilientSingle renamed to ActiveFailover [\#124](https://github.com/arangodb/kube-arangodb/pull/124)
- add persistent-volume tests [\#97](https://github.com/arangodb/kube-arangodb/pull/97)

## [0.1.0](https://github.com/arangodb/kube-arangodb/tree/0.1.0) (2018-04-06)
[Full Changelog](https://github.com/arangodb/kube-arangodb/compare/0.0.1...0.1.0)

**Closed issues:**

- make sure scripts terminate to avoid hanging CI [\#63](https://github.com/arangodb/kube-arangodb/issues/63)
- prefix environment variables [\#62](https://github.com/arangodb/kube-arangodb/issues/62)
- warning when passing string literal "None" as spec.tls.caSecretName [\#60](https://github.com/arangodb/kube-arangodb/issues/60)

**Merged pull requests:**

- Fixed down/upgrading resilient single deployments. [\#123](https://github.com/arangodb/kube-arangodb/pull/123)
- Various docs improvements & fixes [\#122](https://github.com/arangodb/kube-arangodb/pull/122)
- Added tests for query cursors on various deployments. [\#121](https://github.com/arangodb/kube-arangodb/pull/121)
- Remove upgrade resilient single 3.2 -\> 3.3 test. [\#120](https://github.com/arangodb/kube-arangodb/pull/120)
- Various renamings in tests such that common names are used. [\#119](https://github.com/arangodb/kube-arangodb/pull/119)
- Added envvar \(CLEANUPDEPLOYMENTS\) to cleanup failed tests. [\#118](https://github.com/arangodb/kube-arangodb/pull/118)
- Added test that removes PV, PVC & Pod or dbserver. \[ci VERBOSE=1\] \[ci LONG=1\] \[ci TESTOPTIONS="-test.run ^TestResiliencePVDBServer$"\] [\#117](https://github.com/arangodb/kube-arangodb/pull/117)
- Fixed expected value for ENGINE file in init container of dbserver. [\#116](https://github.com/arangodb/kube-arangodb/pull/116)
- Improved liveness detection [\#115](https://github.com/arangodb/kube-arangodb/pull/115)
- Run chaos-monkey in go-routine to avoid blocking the operator [\#114](https://github.com/arangodb/kube-arangodb/pull/114)
- Added examples for exposing metrics to Prometheus [\#113](https://github.com/arangodb/kube-arangodb/pull/113)
- Replace HTTP server with HTTPS server [\#112](https://github.com/arangodb/kube-arangodb/pull/112)
- Disabled colorizing logs [\#111](https://github.com/arangodb/kube-arangodb/pull/111)
- Safe resource watcher [\#110](https://github.com/arangodb/kube-arangodb/pull/110)
- Archive log files [\#109](https://github.com/arangodb/kube-arangodb/pull/109)
- Doc - Follow file name conventions of main docs, move to Tutorials [\#108](https://github.com/arangodb/kube-arangodb/pull/108)
- Quickly fail when deployment no longer exists [\#107](https://github.com/arangodb/kube-arangodb/pull/107)
- BREAKING CHANGE: Renamed all enum values to title case [\#104](https://github.com/arangodb/kube-arangodb/pull/104)
- Changed TLSSpec.TTL to new string based `Duration` type [\#103](https://github.com/arangodb/kube-arangodb/pull/103)
- Added automatic renewal of TLS server certificates [\#102](https://github.com/arangodb/kube-arangodb/pull/102)
- Adding GettingStarted page and structuring docs for website [\#101](https://github.com/arangodb/kube-arangodb/pull/101)
- Added LivenessProbe & Readiness probe [\#100](https://github.com/arangodb/kube-arangodb/pull/100)
- Patch latest version number in README [\#99](https://github.com/arangodb/kube-arangodb/pull/99)
- Adding CHANGELOG.md generation [\#98](https://github.com/arangodb/kube-arangodb/pull/98)
- Adding chaos-monkey for deployments [\#96](https://github.com/arangodb/kube-arangodb/pull/96)
- Check contents of persisted volume when dbserver is restarting [\#95](https://github.com/arangodb/kube-arangodb/pull/95)
- Added helper to prepull arangodb \(enterprise\) image. This allows the normal tests to have decent timeouts while prevent a timeout caused by a long during image pull. [\#94](https://github.com/arangodb/kube-arangodb/pull/94)
- Fixing PV cleanup [\#93](https://github.com/arangodb/kube-arangodb/pull/93)
- Check member failure [\#92](https://github.com/arangodb/kube-arangodb/pull/92)
- Tracking recent pod terminations [\#91](https://github.com/arangodb/kube-arangodb/pull/91)
- Enable LONG on kube-arangodb-long test [\#90](https://github.com/arangodb/kube-arangodb/pull/90)
- Tests/multi deployment [\#89](https://github.com/arangodb/kube-arangodb/pull/89)
- Tests/modes [\#88](https://github.com/arangodb/kube-arangodb/pull/88)
- increase timeout for long running tests [\#87](https://github.com/arangodb/kube-arangodb/pull/87)
- fix rocksdb\_encryption\_test [\#86](https://github.com/arangodb/kube-arangodb/pull/86)
- fix - /api/version will answer on all servers \(not leader only\) [\#85](https://github.com/arangodb/kube-arangodb/pull/85)
- fixes required after merge [\#84](https://github.com/arangodb/kube-arangodb/pull/84)
- Deployment state -\> phase [\#83](https://github.com/arangodb/kube-arangodb/pull/83)
- Added detection on unschedulable pods [\#82](https://github.com/arangodb/kube-arangodb/pull/82)
- AsOwner no longer things the owner refers to a controller. It refers to the ArangoDeployment [\#81](https://github.com/arangodb/kube-arangodb/pull/81)
- Store & compare hash of secrets. [\#80](https://github.com/arangodb/kube-arangodb/pull/80)
- Control jenkins from git commit log. [\#79](https://github.com/arangodb/kube-arangodb/pull/79)
- Fix scale-up [\#78](https://github.com/arangodb/kube-arangodb/pull/78)
- Added terminated-pod cleanup to speed up re-creation of pods. [\#77](https://github.com/arangodb/kube-arangodb/pull/77)
- add upgrade tests [\#76](https://github.com/arangodb/kube-arangodb/pull/76)
- check result of api version call [\#75](https://github.com/arangodb/kube-arangodb/pull/75)
- Also watch changes in PVCs and Services [\#74](https://github.com/arangodb/kube-arangodb/pull/74)
- Feature/test individual pod deletion [\#72](https://github.com/arangodb/kube-arangodb/pull/72)
- Moved low level resource \(pod,pvc,secret,service\) creation & inspection to resources sub-package. [\#71](https://github.com/arangodb/kube-arangodb/pull/71)
- Moved reconciliation code to separate package [\#70](https://github.com/arangodb/kube-arangodb/pull/70)
- Test/different deployments resilient [\#69](https://github.com/arangodb/kube-arangodb/pull/69)
- Store accepted spec [\#68](https://github.com/arangodb/kube-arangodb/pull/68)
- Fixed behavior for scaling UI integration wrt startup of the cluster [\#67](https://github.com/arangodb/kube-arangodb/pull/67)
- Fixed immitable `mode` field. [\#66](https://github.com/arangodb/kube-arangodb/pull/66)
- Integrate with scaling web-UI [\#65](https://github.com/arangodb/kube-arangodb/pull/65)
- add test for different deployments [\#64](https://github.com/arangodb/kube-arangodb/pull/64)
- Fixed validation of tls.caSecretName=None [\#61](https://github.com/arangodb/kube-arangodb/pull/61)
- Feature/add tests for immutable cluster parameters [\#59](https://github.com/arangodb/kube-arangodb/pull/59)
- rename test function [\#58](https://github.com/arangodb/kube-arangodb/pull/58)
- Detecting ImageID & ArangoDB version. [\#57](https://github.com/arangodb/kube-arangodb/pull/57)
- Adds ssl support for scaling test [\#53](https://github.com/arangodb/kube-arangodb/pull/53)
- Rotation support for members. [\#49](https://github.com/arangodb/kube-arangodb/pull/49)
- begin to add tests for `apis/storage/v1alpha` [\#36](https://github.com/arangodb/kube-arangodb/pull/36)

## [0.0.1](https://github.com/arangodb/kube-arangodb/tree/0.0.1) (2018-03-20)
**Merged pull requests:**

- Changed scope of ArangoLocalStorage to Cluster. [\#56](https://github.com/arangodb/kube-arangodb/pull/56)
- External crd creation [\#55](https://github.com/arangodb/kube-arangodb/pull/55)
- Rename default docker image to kube-arangodb [\#54](https://github.com/arangodb/kube-arangodb/pull/54)
- Splitting operator in two parts [\#52](https://github.com/arangodb/kube-arangodb/pull/52)
- Turn on TLS by default [\#51](https://github.com/arangodb/kube-arangodb/pull/51)
- Rename repository to `kube-arangodb` [\#48](https://github.com/arangodb/kube-arangodb/pull/48)
- Use single image tag to prevent polluting the docker hub [\#47](https://github.com/arangodb/kube-arangodb/pull/47)
- Renamed pkg/apis/arangodb to pkg/apis/deployment [\#46](https://github.com/arangodb/kube-arangodb/pull/46)
- Added release code [\#45](https://github.com/arangodb/kube-arangodb/pull/45)
- Cleaning up deployment, avoiding docker overrides [\#44](https://github.com/arangodb/kube-arangodb/pull/44)
- TLS support [\#43](https://github.com/arangodb/kube-arangodb/pull/43)
- Adds "Storage Resource" to user README [\#42](https://github.com/arangodb/kube-arangodb/pull/42)
- Reworked TLS spec [\#41](https://github.com/arangodb/kube-arangodb/pull/41)
- Set sesion affinity for coordinator [\#40](https://github.com/arangodb/kube-arangodb/pull/40)
- Set PublishNotReadyAddresses on coordinator&syncmasters service [\#39](https://github.com/arangodb/kube-arangodb/pull/39)
- Prepare test cluster [\#38](https://github.com/arangodb/kube-arangodb/pull/38)
- Run tests on multiple clusters in parallel [\#37](https://github.com/arangodb/kube-arangodb/pull/37)
- Implemented isDefault behavior of storage class [\#35](https://github.com/arangodb/kube-arangodb/pull/35)
- add some tests for util/k8sutil/erros.go [\#32](https://github.com/arangodb/kube-arangodb/pull/32)
- Adding `ArangoLocalStorage` resource \(wip\) [\#31](https://github.com/arangodb/kube-arangodb/pull/31)
- Added custom resource spec for ArangoDB Storage operator. [\#30](https://github.com/arangodb/kube-arangodb/pull/30)
- Added unit tests for k8s secrets & utility methods [\#28](https://github.com/arangodb/kube-arangodb/pull/28)
- Added unit test for creating affinity [\#27](https://github.com/arangodb/kube-arangodb/pull/27)
- More simple tests [\#26](https://github.com/arangodb/kube-arangodb/pull/26)
- Changed default storage engine to RocksDB [\#24](https://github.com/arangodb/kube-arangodb/pull/24)
- Adding command line tests for arangod commandlines. [\#23](https://github.com/arangodb/kube-arangodb/pull/23)
- UnitTests for plan\_builder [\#22](https://github.com/arangodb/kube-arangodb/pull/22)
- Unit tests for apis/arangodb/v1alpha package [\#21](https://github.com/arangodb/kube-arangodb/pull/21)
- Fix bash error [\#20](https://github.com/arangodb/kube-arangodb/pull/20)
- Renamed Controller to Operator [\#19](https://github.com/arangodb/kube-arangodb/pull/19)
- Cleanup kubernetes after tests [\#18](https://github.com/arangodb/kube-arangodb/pull/18)
- Adding rocksdb encryption key support [\#17](https://github.com/arangodb/kube-arangodb/pull/17)
- Adding test design [\#16](https://github.com/arangodb/kube-arangodb/pull/16)
- avoid sub-shell creation [\#15](https://github.com/arangodb/kube-arangodb/pull/15)
- Adding authentication support [\#14](https://github.com/arangodb/kube-arangodb/pull/14)
- Scaling deployments [\#13](https://github.com/arangodb/kube-arangodb/pull/13)
- Test framework [\#11](https://github.com/arangodb/kube-arangodb/pull/11)
- Change docs to "authentication default on" [\#10](https://github.com/arangodb/kube-arangodb/pull/10)
- Pod monitoring [\#9](https://github.com/arangodb/kube-arangodb/pull/9)
- Pod affinity [\#8](https://github.com/arangodb/kube-arangodb/pull/8)
- Extended storage docs wrt local storage [\#7](https://github.com/arangodb/kube-arangodb/pull/7)
- Adding event support [\#6](https://github.com/arangodb/kube-arangodb/pull/6)
- Added pod probes [\#5](https://github.com/arangodb/kube-arangodb/pull/5)
- Creating pods [\#4](https://github.com/arangodb/kube-arangodb/pull/4)
- Extending spec & status object. Implementing service & pvc creation [\#3](https://github.com/arangodb/kube-arangodb/pull/3)
- Initial API objects & vendoring [\#2](https://github.com/arangodb/kube-arangodb/pull/2)
- Added specification of custom resource [\#1](https://github.com/arangodb/kube-arangodb/pull/1)



\* *This Change Log was automatically generated by [github_changelog_generator](https://github.com/skywinder/Github-Changelog-Generator)*<|MERGE_RESOLUTION|>--- conflicted
+++ resolved
@@ -11,11 +11,8 @@
 - (Feature) (Platform) Adjust Gateway timeouts
 - (Feature) (Platform) Docs and Installer improvements
 - (Feature) Promote RestartPolicy Always Feature
-<<<<<<< HEAD
+- (Maintenance) Update Dependencies
 - (Feature) Backup Retry Until and BackupPolicy Until Propagation feature
-=======
-- (Maintenance) Update Dependencies
->>>>>>> f326dc88
 
 ## [1.2.47](https://github.com/arangodb/kube-arangodb/tree/1.2.47) (2025-03-28)
 - (Bugfix) Use Profile Annotations
