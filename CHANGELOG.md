# Change Log

## [master](https://github.com/arangodb/kube-arangodb/tree/master) (N/A)
- (Bugfix) Ensure pod names not too long
- (Refactor) Use cached member's clients
- (Feature) Move PVC resize action to high-priority plan
- (Feature) Remove forgotten ArangoDB jobs during restart
- (Feature) Add support for managed services
- (Feature) Recreation member in the high plan
- (Feature) Add 'crd install' subcommand
- (Bugfix) Fix `internal` metrics mode
<<<<<<< HEAD
- (Bugfix) Prevent member removal in case of high
=======
- (Bugfix) Create agency dump if auth is disabled
>>>>>>> 4e5015a2

## [1.2.14](https://github.com/arangodb/kube-arangodb/tree/1.2.14) (2022-07-14)
- (Feature) Add ArangoSync TLS based rotation
- (Bugfix) Fix labels propagation
- (Feature) Add `ArangoDeployment` CRD auto-installer
- (Feature) Add `ArangoMember` CRD auto-installer
- (Feature) Add `ArangoBackup` CRD auto-installer
- (Feature) Add `ArangoBackupPolicy` CRD auto-installer
- (Feature) Add `ArangoJob` CRD auto-installer
- (Feature) Add RestartPolicyAlways to ArangoDeployment in order to restart ArangoDB on failure
- (Feature) Set a leader in active fail-over mode
- (Feature) Use policy/v1 instead policy/v1beta1
- (Feature) OPS CLI with Arango Task
- (Bugfix) Allow ArangoBackup Creation during Upload state
- (Hotfix) Fix `ArangoDeployment` SubResource in CRD auto-installer
- (Bugfix) Fix Operator Logger NPE
- (Bugfix) Fix License RAW value discovery
- (Refactor) Optimize go.mod entries
- (Feature) Add `ArangoLocalStorage` CRD auto-installer
- (Feature) Add `ArangoDeploymentReplication` CRD auto-installer
- (Bugfix) Allow missing `token` key in License secret
- (Feature) Unify agency access
- (Feature) Change DBServer Cleanup Logic
- (Feature) Set Logger format
- (Bugfix) Ensure Wait actions to be present after AddMember
- (Documentation) Refactor metrics (Part 1)
- (Bugfix) Extend Agency HealthCheck for replace
- (Bugfix) Allow to remove resources (CPU & Memory) on the managed pods
- (Bugfix) Add DistributeShardsLike support
- (Feature) Member restarts metric
- (Bugfix) Infinite loop fix in ArangoD AsyncClient
- (Bugfix) Add Panic Handler
- (Bugfix) Unify yaml packages

## [1.2.13](https://github.com/arangodb/kube-arangodb/tree/1.2.13) (2022-06-07)
- (Bugfix) Fix arangosync members state inspection
- (Feature) (ACS) Improve Reconciliation Loop
- (Bugfix) Allow missing Monitoring CRD
- (Feature) (ACS) Add Resource plan
- (Feature) Allow raw json value for license token-v2
- (Update) Replace `beta.kubernetes.io/arch` to `kubernetes.io/arch` in Operator Chart
- (Feature) Add operator shutdown handler for graceful termination
- (Feature) Add agency leader discovery
- (Feature) Add `ACSDeploymentSynced` condition type and fix comparison of `SecretHashes` method
- (Feature) Add agency leader service
- (Feature) Add HostPath and PVC Volume types and allow templating
- (Feature) Replace mod

## [1.2.12](https://github.com/arangodb/kube-arangodb/tree/1.2.12) (2022-05-10)
- (Feature) Add CoreV1 Endpoints Inspector
- (Feature) Add Current ArangoDeployment Inspector
- (Refactor) Anonymous inspector functions
- (Feature) Recursive OwnerReference discovery
- (Maintenance) Add check make targets
- (Feature) Create support for local variables in actions.
- (Feature) Support for asynchronous ArangoD resquests.
- (Feature) Change Restore in Cluster mode to Async Request

## [1.2.11](https://github.com/arangodb/kube-arangodb/tree/1.2.11) (2022-04-30)
- (Bugfix) Orphan PVC are not removed
- (Bugfix) Remove LocalStorage Deadlock
- (Bugfix) Skip arangosync members state inspection checks
- (Feature) Add LocalStorage DaemonSet Priority support

## [1.2.10](https://github.com/arangodb/kube-arangodb/tree/1.2.10) (2022-04-27)
- (Feature) Allow configuration for securityContext.runAsUser value
- (Bugfix) Fix Satellite collections in Agency
- (Bugfix) Fix backup creation timeout
- (Bugfix) ArangoSync port fix
- (Bugfix) Fix GetClient lock system
- (Feature) Backup InProgress Agency key discovery
- (Feature) Backup & Maintenance Conditions
- (Bugfix) Disable member removal in case of health failure
- (Bugfix) Reorder Topology management plan steps
- (Feature) UpdateInProgress & UpgradeInProgress Conditions
- (Bugfix) Fix Maintenance switch and HotBackup race
- (Bugfix) Fix Maintenance Condition typo

## [1.2.9](https://github.com/arangodb/kube-arangodb/tree/1.2.9) (2022-03-30)
- (Feature) Improve Kubernetes clientsets management
- Migrate storage-operator CustomResourceDefinition apiVersion to apiextensions.k8s.io/v1
- (Feature) Add CRD Installer
- (Bugfix) Assign imagePullSecrets to LocalStorage
- (Update) Bump K8S API to 1.21.10
- (Feature) (ACS) Add ACS handler
- (Feature) Allow to restart DBServers in cases when WriteConcern will be satisfied
- (Feature) Allow to configure action timeouts
- (Feature) (AT) Add ArangoTask API
- (Bugfix) Fix NPE in State fetcher
- (Refactor) Configurable throttle inspector
- (Bugfix) Skip Replace operation on DBServer if they need to be scaled down
- (Feature) Upgrade procedure steps
- (Refactor) Remove API and Core cross-dependency
- (Bugfix) Allow to have nil architecture (NPE fix)

## [1.2.8](https://github.com/arangodb/kube-arangodb/tree/1.2.8) (2022-02-24)
- Do not check License V2 on Community images
- Add status.members.<group>.
- Don't replace pod immediately when storage class changes
- Define MemberReplacementRequired condition
- Remove pod immediately when annotation is turned on
- (ARM64) Add support for ARM64 enablement
- (Cleanup) Reorganize main reconciliation context
- (Bugfix) Unreachable condition
- (Feature) Allow to disable external port (sidecar managed connection)
- (Bugfix) Fix 3.6 -> 3.7 Upgrade procedure
- (Bugfix) Add missing finalizer
- (Bugfix) Add graceful to kill command
- (Bugfix) Add reachable condition to deployment. Mark as UpToDate only of cluster is reachable.
- (Bugfix) Add toleration's for network failures in action start procedure

## [1.2.7](https://github.com/arangodb/kube-arangodb/tree/1.2.7) (2022-01-17)
- Add Plan BackOff functionality
- Fix Core InitContainers check
- Remove unused `status.members.<group>.sidecars-specs` variable
- Keep only recent terminations
- Add endpoint into member status
- Add debug mode (Golang DLV)
- License V2 for ArangoDB 3.9.0+
- Add ArangoClusterSynchronization v1 API
- Add core containers names to follow their terminations
- Add ArangoJob and Apps Operator
- Use Go 1.17
- Add metrics for the plan actions
- Add ArangoClusterSynchronization Operator
- Update licenses
- Fix restart procedure in case of failing members
- Fix status propagation race condition

## [1.2.6](https://github.com/arangodb/kube-arangodb/tree/1.2.6) (2021-12-15)
- Add ArangoBackup backoff functionality
- Allow to abort ArangoBackup uploads by removing spec.upload
- Add Agency Cache internally
- Add Recovery during PlanBuild operation
- Fix Exporter in Deployments without authentication
- Allow to disable ClusterScalingIntegration and add proper Scheduled label to pods
- Add additional timeout parameters and kubernetes batch size
- Limit parallel Backup uploads
- Bugfix - Adjust Cluster Scaling Integration logic

## [1.2.5](https://github.com/arangodb/kube-arangodb/tree/1.2.5) (2021-10-25)
- Split & Unify Lifecycle management functionality
- Drop support for ArangoDB <= 3.5 (versions already EOL)
- Add new admin commands to fetch agency dump and agency state
- Add Graceful shutdown as finalizer (supports kubectl delete)
- Add Watch to Lifecycle command
- Add Topology Discovery
- Add Support for StartupProbe
- Add ARM64 support for Operator Docker image
- Add ALPHA Rebalancer support

## [1.2.4](https://github.com/arangodb/kube-arangodb/tree/1.2.4) (2021-10-22)
- Replace `beta.kubernetes.io/arch` Pod label with `kubernetes.io/arch` using Silent Rotation
- Add "Short Names" feature
- Switch ArangoDB Image Discovery process from Headless Service to Pod IP
- Fix PVC Resize for Single servers
- Add Topology support
- Add ARANGODB_ZONE env to Topology Managed pods
- Add "Random pod names" feature
- Rotate TLS Secrets on ALT Names change

## [1.2.3](https://github.com/arangodb/kube-arangodb/tree/1.2.3) (2021-09-24)
- Update UBI Image to 8.4
- Fix ArangoSync Liveness Probe
- Allow runtime update of Sidecar images
- Allow Agent recreation with preserved IDs
- The internal metrics exporter can not be disabled
- Changing the topics' log level without restarting the container.
  When the topic is removed from the argument list then it will not 
  be turned off in the ArangoDB automatically.
- Allow to customize SchedulerName inside Member Pod
- Add Enterprise Edition support

## [1.2.2](https://github.com/arangodb/kube-arangodb/tree/1.2.2) (2021-09-09)
- Update 'github.com/arangodb/arangosync-client' dependency to v0.7.0
- Add HighPriorityPlan to ArangoDeployment Status
- Add Pending Member phase
- Add Ephemeral Volumes for apps feature
- Check if the DB server is cleaned out.
- Render Pod Template in ArangoMember Spec and Status
- Add Pod PropagationModes
- Fix MemberUp action for ActiveFailover

## [1.2.1](https://github.com/arangodb/kube-arangodb/tree/1.2.1) (2021-07-28)
- Fix ArangoMember race with multiple ArangoDeployments within single namespace
- Allow to define Member Recreation Policy within group
- Replace 'github.com/dgrijalva/jwt-go' with 'github.com/golang-jwt/jwt'
- Update 'github.com/gin-gonic/gin' dependency to v1.7.2

## [1.2.0](https://github.com/arangodb/kube-arangodb/tree/1.2.0) (2021-07-16)
- Enable "Operator Internal Metrics Exporter" by default
- Enable "Operator Maintenance Management Support" by default
- Add Operator `/api/v1/version` endpoint

## [1.1.10](https://github.com/arangodb/kube-arangodb/tree/1.1.10) (2021-07-06)
- Switch K8S CRD API to V1
- Deprecate Alpine image usage
- Use persistent name and namespace in ArangoDeployment reconcilation loop
- Remove finalizers when Server container is already terminated and reduce initial reconciliation delay
- Add new logger services - reconciliation and event

## [1.1.9](https://github.com/arangodb/kube-arangodb/tree/1.1.9) (2021-05-28)
- Add IP, DNS, ShortDNS, HeadlessService (Default) communication methods
- Migrate ArangoExporter into Operator code

## [1.1.8](https://github.com/arangodb/kube-arangodb/tree/1.1.8) (2021-04-21)
- Prevent Single member recreation
- Add OwnerReference to ClusterIP member service
- Add InternalPort to ServerGroupSpec to allow user to expose tcp connection over localhost for sidecars

## [1.1.7](https://github.com/arangodb/kube-arangodb/tree/1.1.7) (2021-04-14)
- Bump Kubernetes Dependencies to 1.19.x
- Add ArangoMember status propagation
- Add ShutdownMethod option for members
- Fix Maintenance Plan actions

## [1.1.6](https://github.com/arangodb/kube-arangodb/tree/1.1.6) (2021-03-02)
- Add ArangoMember Resource and required RBAC rules

## [1.1.5](https://github.com/arangodb/kube-arangodb/tree/1.1.5) (2021-02-20)
- Fix AKS Volume Resize mode
- Use cached status in member client creation
- Remove failed DBServers
- Remove deadlock in internal cache
- Replace CleanOut action with ResignLeadership on rotate PVC resize mode

## [1.1.4](https://github.com/arangodb/kube-arangodb/tree/1.1.4) (2021-02-15)
- Add support for spec.ClusterDomain to be able to use FQDN in ArangoDB cluster communication
- Add Version Check feature with extended Upgrade checks
- Fix Upgrade failures recovery
- Add ResignLeadership action before Upgrade, Restart and Shutdown actions

## [1.1.3](https://github.com/arangodb/kube-arangodb/tree/1.1.3) (2020-12-16)
- Add v2alpha1 API for ArangoDeployment and ArangoDeploymentReplication
- Migrate CRD to apiextensions.k8s.io/v1
- Add customizable log levels per service
- Move Upgrade as InitContainer and fix Direct Image discovery mode
- Allow to remove currently executed plan by annotation

## [1.1.2](https://github.com/arangodb/kube-arangodb/tree/1.1.2) (2020-11-11)
- Fix Bootstrap phase and move it under Plan

## [1.1.1](https://github.com/arangodb/kube-arangodb/tree/1.1.1) (2020-11-04)
- Allow to mount EmptyDir
- Allow to specify initContainers in pods
- Add serviceAccount, resources and securityContext fields to ID Group
- Allow to override Entrypoint
- Add NodeSelector to Deployment Helm Chart

## [1.1.0](https://github.com/arangodb/kube-arangodb/tree/1.1.0) (2020-10-14)
- Change NumberOfCores and MemoryOverride flags to be set to true by default
- Enable by default and promote to Production Ready - JWT Rotation Feature, TLS Rotation Feature
- Deprecate K8S < 1.16
- Fix Upgrade procedure to safely evict pods during upgrade
- Fix Panics in Deployments without authentication
- Fix ChaosMonkey mode
- Allow append on empty annotations
- Add annotations and labels on pod creation

## [1.0.8](https://github.com/arangodb/kube-arangodb/tree/1.0.8) (2020-09-10)
- Fix Volume rotation on AKS

## [1.0.7](https://github.com/arangodb/kube-arangodb/tree/1.0.7) (2020-09-09)
- Always use JWT Authorized requests in internal communication
- Add Operator Maintenance Management feature
- Add support for ARANGODB_OVERRIDE_DETECTED_NUMBER_OF_CORES ArangoDB Environment Variable
- Allow to use privileged pods in ArangoStorage

## [1.0.6](https://github.com/arangodb/kube-arangodb/tree/1.0.6) (2020-08-19)
- Add Operator Namespaced mode (Alpha)
- Fix ActiveFailover Upgrade procedure

## [1.0.5](https://github.com/arangodb/kube-arangodb/tree/1.0.5) (2020-08-05)
- Add Labels and Annotations to ServiceMonitor
- Allow to expose Exporter in HTTP with secured Deployments
- Change rotation by annotation order (coordinator before dbserver)
- Fix NodeAffinity propagation
- Allow to disable Foxx Queues on Cluster mode

## [1.0.4](https://github.com/arangodb/kube-arangodb/tree/1.0.4) (2020-07-28)
- Add Encryption Key rotation feature for ArangoDB EE 3.7+
- Improve TLS CA and Keyfile rotation for CE and EE
- Add runtime TLS rotation for ArangoDB EE 3.7+
- Add Kustomize support
- Improve Helm 3 support
- Allow to customize ID Pod selectors
- Add Label and Envs Pod customization
- Improved JWT Rotation
- Allow to customize Security Context in pods
- Remove dead Coordinators in Cluster mode
- Add AutoRecovery flag to recover cluster in case of deadlock
- Add Operator Single mode
- Improve SecurityContext settings
- Update k8s dependency to 1.15.11
- Add Scope parameter to Operator

## [1.0.3](https://github.com/arangodb/kube-arangodb/tree/1.0.3) (2020-05-25)
- Prevent deletion of not known PVC's
- Move Restore as Plan

## [1.0.2](https://github.com/arangodb/kube-arangodb/tree/1.0.2) (2020-04-16)
- Added additional checks in UpToDate condition
- Added extended Rotation check for Cluster mode
- Removed old rotation logic (rotation of ArangoDeployment may be enforced after Operator upgrade)
- Added UpToDate condition in ArangoDeployment Status

## [1.0.1](https://github.com/arangodb/kube-arangodb/tree/1.0.1) (2020-03-25)
- Added Customizable Affinity settings for ArangoDB Member Pods
- Added possibility to override default images used by ArangoDeployment
- Added possibility to set probes on all groups
- Added Image Discovery type in ArangoDeployment spec
- Prevent Agency Members recreation
- Added Customizable Volumes and VolumeMounts for ArangoDB server container
- Added MemoryOverride flag for ArangoDB >= 3.6.3
- Improved Rotation discovery process
- Added annotation to rotate ArangoDeployment in secure way

## [1.0.0](https://github.com/arangodb/kube-arangodb/tree/1.0.0) (2020-03-03)
- Removal of v1alpha support for ArangoDeployment, ArangoDeploymentReplication, ArangoBackup
- Added new command to operator - version

## [0.4.5](https://github.com/arangodb/kube-arangodb/tree/0.4.5) (2020-03-02)
- Add Customizable SecurityContext for ArangoDeployment pods

## [0.4.4](https://github.com/arangodb/kube-arangodb/tree/0.4.4) (2020-02-27)
- Add new VolumeResize mode to be compatible with Azure flow
- Allow to customize probe configuration options
- Add new upgrade flag for ArangoDB 3.6.0<=

## [0.4.3](https://github.com/arangodb/kube-arangodb/tree/0.4.3) (2020-01-31)
- Prevent DBServer deletion if there are any shards active on it
- Add Maintenance mode annotation for ArangoDeployment

## [0.4.2](https://github.com/arangodb/kube-arangodb/tree/0.4.2) (2019-11-12)
- AntiAffinity for operator pods.
- Add CRD API v1 with support for v1alpha.
- Allow to set annotations in ArangoDeployment resources.
- Add UBI based image.

## [0.4.0](https://github.com/arangodb/kube-arangodb/tree/0.4.0) (2019-10-09)
- Further helm chart fixes for linter.
- Support hot backup.
- Disable scaling buttons if scaling is not possible.

## [0.3.16](https://github.com/arangodb/kube-arangodb/tree/0.3.16) (2019-09-25)
- Revised helm charts.
- Use separate service account for operator.
- Support for ResignLeadership job.
- Allow to set ImagePullSecrets in pods.
- Bug fixes.

## [0.3.15]() (never released, only previews existed)

## [0.3.14](https://github.com/arangodb/kube-arangodb/tree/0.3.14) (2019-08-07)
- Bug fixes for custom sidecars.
- More tests

## [0.3.13](https://github.com/arangodb/kube-arangodb/tree/0.3.13) (2019-08-02)
- Added side car changed to pod rotation criterium
- Added ArangoDB version and image id to member status
- Fix bug with MemberOfCluster condition
- Added test for resource change

## [0.3.12](https://github.com/arangodb/kube-arangodb/tree/0.3.12) (2019-07-04)
- Limit source IP ranges for external services

## [0.3.11](https://github.com/arangodb/kube-arangodb/tree/0.3.11) (2019-06-07)
- Introduced volume claim templates for all server groups that require volume.
- Added arangodb-exporter support as sidecar to all arangodb pods.
- Fixed a bug in the case that all coordinators failed.
- Increase some timeouts in cluster observation.
- Ignore connection errors when removing servers.
- Switch to go 1.12 and modules.
- User sidecars.

## [0.3.10](https://github.com/arangodb/kube-arangodb/tree/0.3.10) (2019-04-04)
- Added Pod Disruption Budgets for all server groups in production mode.
- Added Priority Class Name to be specified per server group.
- Forward resource requirements to k8s.
- Automatic creation of randomized root password on demand.
- Volume resizing (only enlarge).
- Allow to disable liveness probes, increase timeouts in defaults.
- Handle case of all coordinators gone better.
- Added `MY_NODE_NAME` and `NODE_NAME` env vars for all pods.
- Internal communications with ArangoDB more secure through tokens which
  are limited to certain API paths.
- Rolling upgrade waits till all shards are in sync before proceeding to
  next dbserver, even if it takes longer than 15 min.
- Improve installation and upgrade instructions in README.

## [0.3.9](https://github.com/arangodb/kube-arangodb/tree/0.3.9) (2019-02-28)
[Full Changelog](https://github.com/arangodb/kube-arangodb/compare/0.3.8...0.3.9)
- Fixed a serious bug in rolling upgrades which was introduced in 0.3.8.
- Document the drain procedure for k8s nodes.
- Wait for shards to be in sync before continuing upgrade process.
- Rotate members when patch-level upgrade.
- Don't trigger cleanout server during upgrade.
- More robust remove-server actions.

## [0.3.8](https://github.com/arangodb/kube-arangodb/tree/0.3.8) (2019-02-19)
[Full Changelog](https://github.com/arangodb/kube-arangodb/compare/0.3.7...0.3.8)

- Added scaling limits to spec and enforce in operator.
- npm update for dashboard to alleviate security problems.
- Added bare metal walk through to documentation.
- Wait for coordinator to be ready in kubernetes.
- Schedule only one CleanOutServer job in drain scenario, introduce
  Drain phase.
- Take care of case that server is terminated by drain before cleanout
  has completed.
- Added undocumented force-status-reload status field.
- Take care of case that all coordinators have failed: delete all
  coordinator pods and create new ones.
- Updated lodash for dashboard.
- Try harder to remove server from cluster if it does not work right away.
- Update member status, if once decided to drain, continue draining.
  This takes care of more corner cases.

## [0.3.7](https://github.com/arangodb/kube-arangodb/tree/0.3.7) (2019-01-03)
[Full Changelog](https://github.com/arangodb/kube-arangodb/compare/0.3.6...0.3.7)

**Merged pull requests:**

- Use jwt-keyfile option if available. [\#318](https://github.com/arangodb/kube-arangodb/pull/318)
- StorageOperator Volume Size Fix [\#316](https://github.com/arangodb/kube-arangodb/pull/316)

## [0.3.6](https://github.com/arangodb/kube-arangodb/tree/0.3.6) (2018-12-06)
[Full Changelog](https://github.com/arangodb/kube-arangodb/compare/0.3.5...0.3.6)

**Closed issues:**

- Dashboards not aware of kube-proxy [\#278](https://github.com/arangodb/kube-arangodb/issues/278)

**Merged pull requests:**

- Link to k8s platform tutorials. [\#313](https://github.com/arangodb/kube-arangodb/pull/313)
- Updated Go-Driver to latest version. [\#312](https://github.com/arangodb/kube-arangodb/pull/312)
- NodeSelector [\#311](https://github.com/arangodb/kube-arangodb/pull/311)
- Docs: Formatting [\#310](https://github.com/arangodb/kube-arangodb/pull/310)
- Doc: remove duplicate chapter [\#309](https://github.com/arangodb/kube-arangodb/pull/309)
- Doc: remove blanks after tripple tics [\#308](https://github.com/arangodb/kube-arangodb/pull/308)
- License Key [\#307](https://github.com/arangodb/kube-arangodb/pull/307)
- Updated packages containing vulnerabilities [\#306](https://github.com/arangodb/kube-arangodb/pull/306)
- Advertised Endpoints [\#299](https://github.com/arangodb/kube-arangodb/pull/299)

## [0.3.5](https://github.com/arangodb/kube-arangodb/tree/0.3.5) (2018-11-20)
[Full Changelog](https://github.com/arangodb/kube-arangodb/compare/0.3.4...0.3.5)

**Closed issues:**

- Istio compatibility issue [\#260](https://github.com/arangodb/kube-arangodb/issues/260)

**Merged pull requests:**

- Fixing imageID retrieval issue when sidecars are injected. [\#302](https://github.com/arangodb/kube-arangodb/pull/302)
- Bug fix/fix immutable reset [\#301](https://github.com/arangodb/kube-arangodb/pull/301)
- Fixing small type in readme [\#300](https://github.com/arangodb/kube-arangodb/pull/300)
- Make timeout configurable. [\#298](https://github.com/arangodb/kube-arangodb/pull/298)
- fixed getLoadBalancerIP to also handle hostnames [\#297](https://github.com/arangodb/kube-arangodb/pull/297)

## [0.3.4](https://github.com/arangodb/kube-arangodb/tree/0.3.4) (2018-11-06)
[Full Changelog](https://github.com/arangodb/kube-arangodb/compare/0.3.3...0.3.4)

**Merged pull requests:**

- Try to repair changelog generator. [\#296](https://github.com/arangodb/kube-arangodb/pull/296)
- Fixing uninitialised `lastNumberOfServers`. [\#294](https://github.com/arangodb/kube-arangodb/pull/294)
- Fixes for semiautomation. [\#293](https://github.com/arangodb/kube-arangodb/pull/293)
- add ebs volumes to eks doc [\#295](https://github.com/arangodb/kube-arangodb/pull/295)

## [0.3.3](https://github.com/arangodb/kube-arangodb/tree/0.3.3) (2018-11-02)
[Full Changelog](https://github.com/arangodb/kube-arangodb/compare/0.3.2...0.3.3)

**Closed issues:**

- `manifests/arango-crd.yaml` not in repository [\#292](https://github.com/arangodb/kube-arangodb/issues/292)

**Merged pull requests:**

- Make semiautomation files self-contained. [\#291](https://github.com/arangodb/kube-arangodb/pull/291)

## [0.3.2](https://github.com/arangodb/kube-arangodb/tree/0.3.2) (2018-11-02)
[Full Changelog](https://github.com/arangodb/kube-arangodb/compare/0.3.1...0.3.2)

**Closed issues:**

- Operator redeployed not fully functional [\#273](https://github.com/arangodb/kube-arangodb/issues/273)
- Busy Update Loop on PKS [\#272](https://github.com/arangodb/kube-arangodb/issues/272)
- scaling down in production starts pending pods to terminate them immediately [\#267](https://github.com/arangodb/kube-arangodb/issues/267)
- crd inclusion in helm chart prevents subsequent deployments to alternate namespaces [\#261](https://github.com/arangodb/kube-arangodb/issues/261)
- Tutorials with real world examples [\#229](https://github.com/arangodb/kube-arangodb/issues/229)

**Merged pull requests:**

- UI Fix [\#290](https://github.com/arangodb/kube-arangodb/pull/290)
- Revisited scale up and scale down. [\#288](https://github.com/arangodb/kube-arangodb/pull/288)
- Bug fix/extra crd yaml [\#287](https://github.com/arangodb/kube-arangodb/pull/287)
- Documentation/add aks tutorial [\#286](https://github.com/arangodb/kube-arangodb/pull/286)
- IPv6 revisited [\#285](https://github.com/arangodb/kube-arangodb/pull/285)
- Bug fix/readiness upgrade fix [\#283](https://github.com/arangodb/kube-arangodb/pull/283)
- Revert "Skip LoadBalancer Test" [\#282](https://github.com/arangodb/kube-arangodb/pull/282)
- Updated node modules to fix vulnerabilities [\#281](https://github.com/arangodb/kube-arangodb/pull/281)
- First stab at semiautomation. [\#280](https://github.com/arangodb/kube-arangodb/pull/280)
- When doing tests, always pull the image. [\#279](https://github.com/arangodb/kube-arangodb/pull/279)
- Break PKS Loop [\#277](https://github.com/arangodb/kube-arangodb/pull/277)
- Fixed readiness route. [\#276](https://github.com/arangodb/kube-arangodb/pull/276)
- Bug fix/scale up error [\#275](https://github.com/arangodb/kube-arangodb/pull/275)
- minor fix in template generation [\#274](https://github.com/arangodb/kube-arangodb/pull/274)
- Added `disableIPV6` Spec entry. [\#271](https://github.com/arangodb/kube-arangodb/pull/271)
- Test Image Option [\#270](https://github.com/arangodb/kube-arangodb/pull/270)
- Skip LoadBalancer Test [\#269](https://github.com/arangodb/kube-arangodb/pull/269)
- Test/templates [\#266](https://github.com/arangodb/kube-arangodb/pull/266)
- Updated examples to use version 3.3.17. [\#265](https://github.com/arangodb/kube-arangodb/pull/265)
- Unified Readiness Test [\#264](https://github.com/arangodb/kube-arangodb/pull/264)
- Use correct templateoptions for helm charts [\#258](https://github.com/arangodb/kube-arangodb/pull/258)
- Add advanced dc2dc to acceptance test. [\#252](https://github.com/arangodb/kube-arangodb/pull/252)
- adding EKS tutorial [\#289](https://github.com/arangodb/kube-arangodb/pull/289)

## [0.3.1](https://github.com/arangodb/kube-arangodb/tree/0.3.1) (2018-09-25)
[Full Changelog](https://github.com/arangodb/kube-arangodb/compare/0.3.0...0.3.1)

**Closed issues:**

- Helm chart not deploying custom resource definitions [\#254](https://github.com/arangodb/kube-arangodb/issues/254)
- `go get` failing due to nonexistent arangodb/arangosync repo [\#249](https://github.com/arangodb/kube-arangodb/issues/249)
- Helm chart download links broken \(404\) [\#248](https://github.com/arangodb/kube-arangodb/issues/248)
- Make it easy to deploy in another namespace [\#230](https://github.com/arangodb/kube-arangodb/issues/230)
- Deployment Failed to Start in different Namespace other than Default [\#223](https://github.com/arangodb/kube-arangodb/issues/223)

**Merged pull requests:**

- Bugfix/sed on linux [\#259](https://github.com/arangodb/kube-arangodb/pull/259)
- README updates, removing `kubectl apply -f crd.yaml` [\#256](https://github.com/arangodb/kube-arangodb/pull/256)
- Include CRD in helm chart [\#255](https://github.com/arangodb/kube-arangodb/pull/255)

## [0.3.0](https://github.com/arangodb/kube-arangodb/tree/0.3.0) (2018-09-07)
[Full Changelog](https://github.com/arangodb/kube-arangodb/compare/0.2.2...0.3.0)

**Closed issues:**

- Provide an option to add SubjectAltName or option to disable SSL [\#239](https://github.com/arangodb/kube-arangodb/issues/239)
- Use go-upgrade-rules [\#234](https://github.com/arangodb/kube-arangodb/issues/234)
- Spot the difference [\#225](https://github.com/arangodb/kube-arangodb/issues/225)
- How to Delete ArangoDeployment [\#224](https://github.com/arangodb/kube-arangodb/issues/224)
- Unable to delete pods, stuck in terminating state [\#220](https://github.com/arangodb/kube-arangodb/issues/220)
- Do not allow "critical" cmdline arguments to be overwritten [\#207](https://github.com/arangodb/kube-arangodb/issues/207)

**Merged pull requests:**

- Avoid use of arangosync packages [\#250](https://github.com/arangodb/kube-arangodb/pull/250)
- Fixed PV creation on kubernetes 1.11 [\#247](https://github.com/arangodb/kube-arangodb/pull/247)
- Resilience improvements [\#246](https://github.com/arangodb/kube-arangodb/pull/246)
- Adding GKE tutorial [\#245](https://github.com/arangodb/kube-arangodb/pull/245)
- Reject critical options during validation fixes \#207 [\#243](https://github.com/arangodb/kube-arangodb/pull/243)
- Trying to stabalize resilience tests [\#242](https://github.com/arangodb/kube-arangodb/pull/242)
- Adding helm charts for deploying the operators [\#238](https://github.com/arangodb/kube-arangodb/pull/238)
- Include license in upgrade check [\#237](https://github.com/arangodb/kube-arangodb/pull/237)
- Use new CurrentImage field to prevent unintended upgrades. [\#236](https://github.com/arangodb/kube-arangodb/pull/236)
- Use go-upgrade-rules to make "is upgrade allowed" decision fixes \#234 [\#235](https://github.com/arangodb/kube-arangodb/pull/235)
- Updated versions to known "proper" versions [\#233](https://github.com/arangodb/kube-arangodb/pull/233)
- Applying defaults after immutable fields have been reset [\#232](https://github.com/arangodb/kube-arangodb/pull/232)
- Updated go-driver to latest version [\#231](https://github.com/arangodb/kube-arangodb/pull/231)
- EE note for Kubernetes DC2DC [\#222](https://github.com/arangodb/kube-arangodb/pull/222)
- Documented dashboard usage [\#219](https://github.com/arangodb/kube-arangodb/pull/219)
- Load balancing tests [\#218](https://github.com/arangodb/kube-arangodb/pull/218)
- Add links to other operators in dashboard menu [\#217](https://github.com/arangodb/kube-arangodb/pull/217)
- Grouping style elements in 1 place [\#216](https://github.com/arangodb/kube-arangodb/pull/216)
- Adding ArangoDeploymentReplication dashboard. [\#215](https://github.com/arangodb/kube-arangodb/pull/215)
- Do not build initcontainer for imageid pod [\#214](https://github.com/arangodb/kube-arangodb/pull/214)
- Dashboard for ArangoLocalStorage operator [\#213](https://github.com/arangodb/kube-arangodb/pull/213)
- Adjust documentation based on new load balancer support. [\#212](https://github.com/arangodb/kube-arangodb/pull/212)
- Feature/dashboard [\#211](https://github.com/arangodb/kube-arangodb/pull/211)
- Use gin as HTTP server framework [\#210](https://github.com/arangodb/kube-arangodb/pull/210)
- Dashboard design concept [\#209](https://github.com/arangodb/kube-arangodb/pull/209)

## [0.2.2](https://github.com/arangodb/kube-arangodb/tree/0.2.2) (2018-06-29)
[Full Changelog](https://github.com/arangodb/kube-arangodb/compare/0.2.1...0.2.2)

**Closed issues:**

- Unable to unset standard storage class in GKE using kubectl [\#200](https://github.com/arangodb/kube-arangodb/issues/200)
- Fix operators Deployment spec wrt minimum availability [\#198](https://github.com/arangodb/kube-arangodb/issues/198)
- Rotate server when cmdline arguments change [\#189](https://github.com/arangodb/kube-arangodb/issues/189)

**Merged pull requests:**

- Set a `role=leader` label on the Pod who won the leader election [\#208](https://github.com/arangodb/kube-arangodb/pull/208)
- Rotate server on changed arguments [\#206](https://github.com/arangodb/kube-arangodb/pull/206)
- Documentation fixes [\#205](https://github.com/arangodb/kube-arangodb/pull/205)
- Fixed get/set Default flag for StorageClasses [\#204](https://github.com/arangodb/kube-arangodb/pull/204)
- Log improvements [\#203](https://github.com/arangodb/kube-arangodb/pull/203)
- All operator Pods will now reach the Ready state. [\#201](https://github.com/arangodb/kube-arangodb/pull/201)

## [0.2.1](https://github.com/arangodb/kube-arangodb/tree/0.2.1) (2018-06-19)
[Full Changelog](https://github.com/arangodb/kube-arangodb/compare/0.2.0...0.2.1)

## [0.2.0](https://github.com/arangodb/kube-arangodb/tree/0.2.0) (2018-06-19)
[Full Changelog](https://github.com/arangodb/kube-arangodb/compare/0.1.0...0.2.0)

**Closed issues:**

- Guard operations that yield downtime with an `downtimeAllowed` field [\#190](https://github.com/arangodb/kube-arangodb/issues/190)
- Require at least 2 dbservers for `Cluster` deployment [\#178](https://github.com/arangodb/kube-arangodb/issues/178)
- Resource re-deployments when changing specific specs [\#164](https://github.com/arangodb/kube-arangodb/issues/164)
- PVC's can get stuck in Terminating state [\#157](https://github.com/arangodb/kube-arangodb/issues/157)
- PVC [\#156](https://github.com/arangodb/kube-arangodb/issues/156)
- Add timeout for reconciliation plan\(items\) [\#154](https://github.com/arangodb/kube-arangodb/issues/154)
- Add setting to specify ServiceAccount for deployment [\#146](https://github.com/arangodb/kube-arangodb/issues/146)
- Finalizers TODO [\#138](https://github.com/arangodb/kube-arangodb/issues/138)
- Prevent deleting pods \(manually\) using finalizers [\#134](https://github.com/arangodb/kube-arangodb/issues/134)
- Set controller of pods to support `kubectl drain` [\#132](https://github.com/arangodb/kube-arangodb/issues/132)
- Add option to taint pods [\#131](https://github.com/arangodb/kube-arangodb/issues/131)
- OpenShift: No DB is getting deployed [\#128](https://github.com/arangodb/kube-arangodb/issues/128)
- ArangoDeploymentTasks [\#34](https://github.com/arangodb/kube-arangodb/issues/34)
- ArangoLocalStorage tasks [\#33](https://github.com/arangodb/kube-arangodb/issues/33)

**Merged pull requests:**

- Adding downtimeAllowed field [\#194](https://github.com/arangodb/kube-arangodb/pull/194)
- Added tutorial for configuring DC2DC of Kubernetes [\#187](https://github.com/arangodb/kube-arangodb/pull/187)
- Various TLS & Sync related fixes [\#186](https://github.com/arangodb/kube-arangodb/pull/186)
- Use standard EventRecord to use event compression [\#185](https://github.com/arangodb/kube-arangodb/pull/185)
- Fixed ID prefix for single servers [\#184](https://github.com/arangodb/kube-arangodb/pull/184)
- Allow changing server group storage class. [\#183](https://github.com/arangodb/kube-arangodb/pull/183)
- Added test timeouts to all stages [\#182](https://github.com/arangodb/kube-arangodb/pull/182)
- Added renewal of deployment TLS CA certificate [\#181](https://github.com/arangodb/kube-arangodb/pull/181)
- Min dbserver count is 2. Revert phase when cleanout has failed [\#180](https://github.com/arangodb/kube-arangodb/pull/180)
- Prefer distinct nodes, even when not required [\#179](https://github.com/arangodb/kube-arangodb/pull/179)
- Added duration test app [\#177](https://github.com/arangodb/kube-arangodb/pull/177)
- Improved readiness probe, database services only use ready pods [\#176](https://github.com/arangodb/kube-arangodb/pull/176)
- Documenting acceptance test [\#175](https://github.com/arangodb/kube-arangodb/pull/175)
- Avoid useless warnings in log [\#174](https://github.com/arangodb/kube-arangodb/pull/174)
- Hide "dangerous" functions of MemberStatusList [\#173](https://github.com/arangodb/kube-arangodb/pull/173)
- Avoid overwriting status changes [\#172](https://github.com/arangodb/kube-arangodb/pull/172)
- Abort reconcilientation plan on failed cleanout server [\#171](https://github.com/arangodb/kube-arangodb/pull/171)
- Improving documentation [\#170](https://github.com/arangodb/kube-arangodb/pull/170)
- Remove service stickyness [\#169](https://github.com/arangodb/kube-arangodb/pull/169)
- Prevent deleting the PV when the PVC has already been attached to it [\#168](https://github.com/arangodb/kube-arangodb/pull/168)
- Various test improvements [\#167](https://github.com/arangodb/kube-arangodb/pull/167)
- Added unit tests for pv\_creator.go [\#166](https://github.com/arangodb/kube-arangodb/pull/166)
- Added finalizer on deployment, used to remove child finalizers on delete [\#165](https://github.com/arangodb/kube-arangodb/pull/165)
- Fix endless rotation because of serviceAccount `default` [\#163](https://github.com/arangodb/kube-arangodb/pull/163)
- Force volumes to unique nodes for production environments [\#162](https://github.com/arangodb/kube-arangodb/pull/162)
- Improved Service documentation [\#161](https://github.com/arangodb/kube-arangodb/pull/161)
- Reconciliation plan-item timeout [\#160](https://github.com/arangodb/kube-arangodb/pull/160)
- Operator high-availability [\#155](https://github.com/arangodb/kube-arangodb/pull/155)
- Cleanup long terminating stateful pods [\#153](https://github.com/arangodb/kube-arangodb/pull/153)
- Allow customization of serviceAccountName for pods [\#152](https://github.com/arangodb/kube-arangodb/pull/152)
- Cleanup stateless pods that are in terminating state for a long time [\#151](https://github.com/arangodb/kube-arangodb/pull/151)
- Added no-execute tolerations on operators to failover quicker [\#150](https://github.com/arangodb/kube-arangodb/pull/150)
- Replication shard status in ArangoDeploymentReplication status [\#148](https://github.com/arangodb/kube-arangodb/pull/148)
- Sync access packages [\#147](https://github.com/arangodb/kube-arangodb/pull/147)
- Adding syncmaster&worker reconciliation support. [\#145](https://github.com/arangodb/kube-arangodb/pull/145)
- Fixes needed to run on latest openshift. [\#144](https://github.com/arangodb/kube-arangodb/pull/144)
- `ArangoDeploymentReplication` resource [\#143](https://github.com/arangodb/kube-arangodb/pull/143)
- Adding deployment replication spec [\#142](https://github.com/arangodb/kube-arangodb/pull/142)
- No stickyness for EA service of type LoadBalancer [\#141](https://github.com/arangodb/kube-arangodb/pull/141)
- Added `tolerations` field to configure tolerations of generated pods. [\#140](https://github.com/arangodb/kube-arangodb/pull/140)
- Inspect node schedulable state [\#139](https://github.com/arangodb/kube-arangodb/pull/139)
- Make use of GOCACHE as docker volume for improved build times [\#137](https://github.com/arangodb/kube-arangodb/pull/137)
- Feature: finalizers [\#136](https://github.com/arangodb/kube-arangodb/pull/136)
- Added a spec regarding the rules for eviction & replacement of pods [\#133](https://github.com/arangodb/kube-arangodb/pull/133)
- Added support for running arangosync master & worker servers. [\#130](https://github.com/arangodb/kube-arangodb/pull/130)
- Updated go-certificates & go-driver to latest versions [\#127](https://github.com/arangodb/kube-arangodb/pull/127)
- Added Database external access service feature [\#126](https://github.com/arangodb/kube-arangodb/pull/126)
- Updated to latest go-driver [\#125](https://github.com/arangodb/kube-arangodb/pull/125)
- BREAKING CHANGE: Deployment mode ResilientSingle renamed to ActiveFailover [\#124](https://github.com/arangodb/kube-arangodb/pull/124)
- add persistent-volume tests [\#97](https://github.com/arangodb/kube-arangodb/pull/97)

## [0.1.0](https://github.com/arangodb/kube-arangodb/tree/0.1.0) (2018-04-06)
[Full Changelog](https://github.com/arangodb/kube-arangodb/compare/0.0.1...0.1.0)

**Closed issues:**

- make sure scripts terminate to avoid hanging CI [\#63](https://github.com/arangodb/kube-arangodb/issues/63)
- prefix environment variables [\#62](https://github.com/arangodb/kube-arangodb/issues/62)
- warning when passing string literal "None" as spec.tls.caSecretName [\#60](https://github.com/arangodb/kube-arangodb/issues/60)

**Merged pull requests:**

- Fixed down/upgrading resilient single deployments. [\#123](https://github.com/arangodb/kube-arangodb/pull/123)
- Various docs improvements & fixes [\#122](https://github.com/arangodb/kube-arangodb/pull/122)
- Added tests for query cursors on various deployments. [\#121](https://github.com/arangodb/kube-arangodb/pull/121)
- Remove upgrade resilient single 3.2 -\> 3.3 test. [\#120](https://github.com/arangodb/kube-arangodb/pull/120)
- Various renamings in tests such that common names are used. [\#119](https://github.com/arangodb/kube-arangodb/pull/119)
- Added envvar \(CLEANUPDEPLOYMENTS\) to cleanup failed tests. [\#118](https://github.com/arangodb/kube-arangodb/pull/118)
- Added test that removes PV, PVC & Pod or dbserver. \[ci VERBOSE=1\] \[ci LONG=1\] \[ci TESTOPTIONS="-test.run ^TestResiliencePVDBServer$"\] [\#117](https://github.com/arangodb/kube-arangodb/pull/117)
- Fixed expected value for ENGINE file in init container of dbserver. [\#116](https://github.com/arangodb/kube-arangodb/pull/116)
- Improved liveness detection [\#115](https://github.com/arangodb/kube-arangodb/pull/115)
- Run chaos-monkey in go-routine to avoid blocking the operator [\#114](https://github.com/arangodb/kube-arangodb/pull/114)
- Added examples for exposing metrics to Prometheus [\#113](https://github.com/arangodb/kube-arangodb/pull/113)
- Replace HTTP server with HTTPS server [\#112](https://github.com/arangodb/kube-arangodb/pull/112)
- Disabled colorizing logs [\#111](https://github.com/arangodb/kube-arangodb/pull/111)
- Safe resource watcher [\#110](https://github.com/arangodb/kube-arangodb/pull/110)
- Archive log files [\#109](https://github.com/arangodb/kube-arangodb/pull/109)
- Doc - Follow file name conventions of main docs, move to Tutorials [\#108](https://github.com/arangodb/kube-arangodb/pull/108)
- Quickly fail when deployment no longer exists [\#107](https://github.com/arangodb/kube-arangodb/pull/107)
- BREAKING CHANGE: Renamed all enum values to title case [\#104](https://github.com/arangodb/kube-arangodb/pull/104)
- Changed TLSSpec.TTL to new string based `Duration` type [\#103](https://github.com/arangodb/kube-arangodb/pull/103)
- Added automatic renewal of TLS server certificates [\#102](https://github.com/arangodb/kube-arangodb/pull/102)
- Adding GettingStarted page and structuring docs for website [\#101](https://github.com/arangodb/kube-arangodb/pull/101)
- Added LivenessProbe & Readiness probe [\#100](https://github.com/arangodb/kube-arangodb/pull/100)
- Patch latest version number in README [\#99](https://github.com/arangodb/kube-arangodb/pull/99)
- Adding CHANGELOG.md generation [\#98](https://github.com/arangodb/kube-arangodb/pull/98)
- Adding chaos-monkey for deployments [\#96](https://github.com/arangodb/kube-arangodb/pull/96)
- Check contents of persisted volume when dbserver is restarting [\#95](https://github.com/arangodb/kube-arangodb/pull/95)
- Added helper to prepull arangodb \(enterprise\) image. This allows the normal tests to have decent timeouts while prevent a timeout caused by a long during image pull. [\#94](https://github.com/arangodb/kube-arangodb/pull/94)
- Fixing PV cleanup [\#93](https://github.com/arangodb/kube-arangodb/pull/93)
- Check member failure [\#92](https://github.com/arangodb/kube-arangodb/pull/92)
- Tracking recent pod terminations [\#91](https://github.com/arangodb/kube-arangodb/pull/91)
- Enable LONG on kube-arangodb-long test [\#90](https://github.com/arangodb/kube-arangodb/pull/90)
- Tests/multi deployment [\#89](https://github.com/arangodb/kube-arangodb/pull/89)
- Tests/modes [\#88](https://github.com/arangodb/kube-arangodb/pull/88)
- increase timeout for long running tests [\#87](https://github.com/arangodb/kube-arangodb/pull/87)
- fix rocksdb\_encryption\_test [\#86](https://github.com/arangodb/kube-arangodb/pull/86)
- fix - /api/version will answer on all servers \(not leader only\) [\#85](https://github.com/arangodb/kube-arangodb/pull/85)
- fixes required after merge [\#84](https://github.com/arangodb/kube-arangodb/pull/84)
- Deployment state -\> phase [\#83](https://github.com/arangodb/kube-arangodb/pull/83)
- Added detection on unschedulable pods [\#82](https://github.com/arangodb/kube-arangodb/pull/82)
- AsOwner no longer things the owner refers to a controller. It refers to the ArangoDeployment [\#81](https://github.com/arangodb/kube-arangodb/pull/81)
- Store & compare hash of secrets. [\#80](https://github.com/arangodb/kube-arangodb/pull/80)
- Control jenkins from git commit log. [\#79](https://github.com/arangodb/kube-arangodb/pull/79)
- Fix scale-up [\#78](https://github.com/arangodb/kube-arangodb/pull/78)
- Added terminated-pod cleanup to speed up re-creation of pods. [\#77](https://github.com/arangodb/kube-arangodb/pull/77)
- add upgrade tests [\#76](https://github.com/arangodb/kube-arangodb/pull/76)
- check result of api version call [\#75](https://github.com/arangodb/kube-arangodb/pull/75)
- Also watch changes in PVCs and Services [\#74](https://github.com/arangodb/kube-arangodb/pull/74)
- Feature/test individual pod deletion [\#72](https://github.com/arangodb/kube-arangodb/pull/72)
- Moved low level resource \(pod,pvc,secret,service\) creation & inspection to resources sub-package. [\#71](https://github.com/arangodb/kube-arangodb/pull/71)
- Moved reconciliation code to separate package [\#70](https://github.com/arangodb/kube-arangodb/pull/70)
- Test/different deployments resilient [\#69](https://github.com/arangodb/kube-arangodb/pull/69)
- Store accepted spec [\#68](https://github.com/arangodb/kube-arangodb/pull/68)
- Fixed behavior for scaling UI integration wrt startup of the cluster [\#67](https://github.com/arangodb/kube-arangodb/pull/67)
- Fixed immitable `mode` field. [\#66](https://github.com/arangodb/kube-arangodb/pull/66)
- Integrate with scaling web-UI [\#65](https://github.com/arangodb/kube-arangodb/pull/65)
- add test for different deployments [\#64](https://github.com/arangodb/kube-arangodb/pull/64)
- Fixed validation of tls.caSecretName=None [\#61](https://github.com/arangodb/kube-arangodb/pull/61)
- Feature/add tests for immutable cluster parameters [\#59](https://github.com/arangodb/kube-arangodb/pull/59)
- rename test function [\#58](https://github.com/arangodb/kube-arangodb/pull/58)
- Detecting ImageID & ArangoDB version. [\#57](https://github.com/arangodb/kube-arangodb/pull/57)
- Adds ssl support for scaling test [\#53](https://github.com/arangodb/kube-arangodb/pull/53)
- Rotation support for members. [\#49](https://github.com/arangodb/kube-arangodb/pull/49)
- begin to add tests for `apis/storage/v1alpha` [\#36](https://github.com/arangodb/kube-arangodb/pull/36)

## [0.0.1](https://github.com/arangodb/kube-arangodb/tree/0.0.1) (2018-03-20)
**Merged pull requests:**

- Changed scope of ArangoLocalStorage to Cluster. [\#56](https://github.com/arangodb/kube-arangodb/pull/56)
- External crd creation [\#55](https://github.com/arangodb/kube-arangodb/pull/55)
- Rename default docker image to kube-arangodb [\#54](https://github.com/arangodb/kube-arangodb/pull/54)
- Splitting operator in two parts [\#52](https://github.com/arangodb/kube-arangodb/pull/52)
- Turn on TLS by default [\#51](https://github.com/arangodb/kube-arangodb/pull/51)
- Rename repository to `kube-arangodb` [\#48](https://github.com/arangodb/kube-arangodb/pull/48)
- Use single image tag to prevent polluting the docker hub [\#47](https://github.com/arangodb/kube-arangodb/pull/47)
- Renamed pkg/apis/arangodb to pkg/apis/deployment [\#46](https://github.com/arangodb/kube-arangodb/pull/46)
- Added release code [\#45](https://github.com/arangodb/kube-arangodb/pull/45)
- Cleaning up deployment, avoiding docker overrides [\#44](https://github.com/arangodb/kube-arangodb/pull/44)
- TLS support [\#43](https://github.com/arangodb/kube-arangodb/pull/43)
- Adds "Storage Resource" to user README [\#42](https://github.com/arangodb/kube-arangodb/pull/42)
- Reworked TLS spec [\#41](https://github.com/arangodb/kube-arangodb/pull/41)
- Set sesion affinity for coordinator [\#40](https://github.com/arangodb/kube-arangodb/pull/40)
- Set PublishNotReadyAddresses on coordinator&syncmasters service [\#39](https://github.com/arangodb/kube-arangodb/pull/39)
- Prepare test cluster [\#38](https://github.com/arangodb/kube-arangodb/pull/38)
- Run tests on multiple clusters in parallel [\#37](https://github.com/arangodb/kube-arangodb/pull/37)
- Implemented isDefault behavior of storage class [\#35](https://github.com/arangodb/kube-arangodb/pull/35)
- add some tests for util/k8sutil/erros.go [\#32](https://github.com/arangodb/kube-arangodb/pull/32)
- Adding `ArangoLocalStorage` resource \(wip\) [\#31](https://github.com/arangodb/kube-arangodb/pull/31)
- Added custom resource spec for ArangoDB Storage operator. [\#30](https://github.com/arangodb/kube-arangodb/pull/30)
- Added unit tests for k8s secrets & utility methods [\#28](https://github.com/arangodb/kube-arangodb/pull/28)
- Added unit test for creating affinity [\#27](https://github.com/arangodb/kube-arangodb/pull/27)
- More simple tests [\#26](https://github.com/arangodb/kube-arangodb/pull/26)
- Changed default storage engine to RocksDB [\#24](https://github.com/arangodb/kube-arangodb/pull/24)
- Adding command line tests for arangod commandlines. [\#23](https://github.com/arangodb/kube-arangodb/pull/23)
- UnitTests for plan\_builder [\#22](https://github.com/arangodb/kube-arangodb/pull/22)
- Unit tests for apis/arangodb/v1alpha package [\#21](https://github.com/arangodb/kube-arangodb/pull/21)
- Fix bash error [\#20](https://github.com/arangodb/kube-arangodb/pull/20)
- Renamed Controller to Operator [\#19](https://github.com/arangodb/kube-arangodb/pull/19)
- Cleanup kubernetes after tests [\#18](https://github.com/arangodb/kube-arangodb/pull/18)
- Adding rocksdb encryption key support [\#17](https://github.com/arangodb/kube-arangodb/pull/17)
- Adding test design [\#16](https://github.com/arangodb/kube-arangodb/pull/16)
- avoid sub-shell creation [\#15](https://github.com/arangodb/kube-arangodb/pull/15)
- Adding authentication support [\#14](https://github.com/arangodb/kube-arangodb/pull/14)
- Scaling deployments [\#13](https://github.com/arangodb/kube-arangodb/pull/13)
- Test framework [\#11](https://github.com/arangodb/kube-arangodb/pull/11)
- Change docs to "authentication default on" [\#10](https://github.com/arangodb/kube-arangodb/pull/10)
- Pod monitoring [\#9](https://github.com/arangodb/kube-arangodb/pull/9)
- Pod affinity [\#8](https://github.com/arangodb/kube-arangodb/pull/8)
- Extended storage docs wrt local storage [\#7](https://github.com/arangodb/kube-arangodb/pull/7)
- Adding event support [\#6](https://github.com/arangodb/kube-arangodb/pull/6)
- Added pod probes [\#5](https://github.com/arangodb/kube-arangodb/pull/5)
- Creating pods [\#4](https://github.com/arangodb/kube-arangodb/pull/4)
- Extending spec & status object. Implementing service & pvc creation [\#3](https://github.com/arangodb/kube-arangodb/pull/3)
- Initial API objects & vendoring [\#2](https://github.com/arangodb/kube-arangodb/pull/2)
- Added specification of custom resource [\#1](https://github.com/arangodb/kube-arangodb/pull/1)



\* *This Change Log was automatically generated by [github_changelog_generator](https://github.com/skywinder/Github-Changelog-Generator)*<|MERGE_RESOLUTION|>--- conflicted
+++ resolved
@@ -9,11 +9,8 @@
 - (Feature) Recreation member in the high plan
 - (Feature) Add 'crd install' subcommand
 - (Bugfix) Fix `internal` metrics mode
-<<<<<<< HEAD
+- (Bugfix) Create agency dump if auth is disabled
 - (Bugfix) Prevent member removal in case of high
-=======
-- (Bugfix) Create agency dump if auth is disabled
->>>>>>> 4e5015a2
 
 ## [1.2.14](https://github.com/arangodb/kube-arangodb/tree/1.2.14) (2022-07-14)
 - (Feature) Add ArangoSync TLS based rotation
