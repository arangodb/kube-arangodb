# Change Log

## [master](https://github.com/arangodb/kube-arangodb/tree/master) (N/A)
- (Maintenance) Bump golang.org/x/net to v0.13.0
- (Feature) PVCResize action concurrency limit
- (Feature) Optional Assertions
- (Feature) Deprecate Actions
- (Bugfix) Debug mode
- (Improvement) Switch to Lease API
- (Bugfix) Fix Member Terminating state discovery
- (Bugfix) Fix CRD yaml (chart)
- (Bugfix) (EE) Fix MemberMaintenance Context and ClusterMaintenance discovery
- (Feature) Add proper Prometheus endpoint compression + 204 response code
- (Feature) Reconciliation Loop Interval option
- (Bugfix) Fix GZIP encoding in case of small responses
<<<<<<< HEAD
- (Bugfix) Use ArangoMember as owner reference for syncmaster secrets instead of Deployment
=======
- (Bugfix) Fix PVC Rotation Discovery
- (Feature) Allow to pass EphemeralStorage Resource to the Pods
- (Feature) Add basic metrics for ArangoDeploymentReplication CR
>>>>>>> d697216e

## [1.2.32](https://github.com/arangodb/kube-arangodb/tree/1.2.32) (2023-08-07)
- (Feature) Backup lifetime - remove Backup once its lifetime has been reached
- (Feature) Add Feature dependency
- (Feature) Run secured containers as a feature
- (Feature) Expose core.PodSecurityContext Sysctl options
- (Bugfix) Skip Collection check for missing Database
- (Feature) Abort resignation of leadership when DB server is restarted
- (Feature) Numactl Options
- (Maintenance) Bump K8S Version to 1.23.17
- (Maintenance) Bump K8S Version to 1.24.16
- (Maintenance) Bump K8S Version to 1.25.12
- (Maintenance) Bump Go to 1.20.7
- (Improvement) Remove PodSchedulingFailure condition instead of setting to false, restart pod if it could not be scheduled

## [1.2.31](https://github.com/arangodb/kube-arangodb/tree/1.2.31) (2023-07-14)
- (Improvement) Block traffic on the services if there is more than 1 active leader in ActiveFailover mode
- (Improvement) Improve master endpoint validation.
- (Feature) Agency Improvements
- (Bugfix) Fix agency timeout
- (Improvement) Extract Agency Timeout
- (Feature) Rebalancer V2
- (Bugfix) Fix for ContextExceeded error during backup upload
- (Feature) Version Check V2
- (Bugfix) Disable VersionCheck V2 by default
- (Bugfix) Fix Rebalancer V2 Job (From/To)

## [1.2.30](https://github.com/arangodb/kube-arangodb/tree/1.2.30) (2023-06-16)
- (Feature) AgencyCache Interface
- (Feature) Agency Cache Poll EE Extension
- (Feature) Metrics Counter
- (Feature) Requests Bytes Counter
- (Feature) Agency Poll System
- (Bugfix) (CE) Agency Lock bugfix

## [1.2.29](https://github.com/arangodb/kube-arangodb/tree/1.2.29) (2023-06-08)
- (Maintenance) Add govulncheck to pipeline, update golangci-linter
- (Feature) Agency Cache memory usage reduction
- (Bugfix) (LocalStorage) Add feature to pass ReclaimPolicy from StorageClass to PersistentVolumes

## [1.2.28](https://github.com/arangodb/kube-arangodb/tree/1.2.28) (2023-06-05)
- (Feature) ArangoBackup create retries and MaxIterations limit
- (Feature) Add Reason in OOM Metric
- (Feature) PersistentVolume Inspector
- (Bugfix) Discover Arango image during ID phase
- (Feature) PV Unschedulable condition
- (Feature) Features startup logging
- (Maintenance) Generics for type handling
- (Bugfix) Fix creating sync components with EA type set to Managed and headless svc
- (Feature) Check if Volume with LocalStorage is missing
- (Feature) Add allowConcurrent option to ArangoBackupPolicy
- (Feature) Allow to recreate Local volumes

## [1.2.27](https://github.com/arangodb/kube-arangodb/tree/1.2.27) (2023-04-27)
- (Feature) Add InSync Cache
- (Feature) Force Rebuild Out Synced Shards

## [1.2.26](https://github.com/arangodb/kube-arangodb/tree/1.2.26) (2023-04-18)
- (Bugfix) Fix manual overwrite for ReplicasCount in helm
- (Bugfix) Fix for ArangoTask list error
- (Improvement) Deprecate Endpoint field in ArangoDeployment

## [1.2.25](https://github.com/arangodb/kube-arangodb/tree/1.2.25) (2023-04-07)
- (Feature) Add Generics & Drop policy/v1beta1 support
- (Feature) Add Kubernetes Client logger
- (Feature) CreationFailed ArangoMember Phase
- (Bugfix) Fix Rebalancer NPE in case if member is missing in Status
- (Feature) SilentRotation High plan
- (Improvement) Update arangosync-client package for new API capabilities and better HTTP handling
- (Maintenance) Fix generated license dates
- (Improvement) Reduce CI on Commit Travis runs
- (Maintenance) Add license range rewrite command
- (Feature) Optional Action
- (Maintenance) Add & Enable YAML Linter
- (Feature) Optional ResignLeadership Action
- (Feature) Improve CRD Management and deprecate CRD Chart
- (Bugfix) Fix invalid Timeout calculation in case of ActionList
- (Feature) Optional JSON logger format
- (Improvement) Change Operator default ReplicasCount to 1
- (Maintenance) Change MD content injection method
- (Maintenance) Generate README Platforms
- (Improvement) Cleanout calculation - picks members with the lowest number of shards
- (Improvement) Add new field to CR for more precise calculation of DC2DC replication progress
- (Maintenance) Bump GO Modules
- (Feature) Optional Graceful Restart
- (Maintenance) Manual Recovery documentation
- (Feature) Headless DNS CommunicationMethod

## [1.2.24](https://github.com/arangodb/kube-arangodb/tree/1.2.24) (2023-01-25)
- (Bugfix) Fix deployment creation on ARM64
- (DebugPackage) Add Agency Dump & State
- (Bugfix) Fix After leaked GoRoutines
- (Bugfix) Ensure proper ArangoDeployment Spec usage in ArangoSync

## [1.2.23](https://github.com/arangodb/kube-arangodb/tree/1.2.23) (2023-01-12)
- (Bugfix) Remove PDBs if group count is 0
- (Feature) Add SpecPropagated condition
- (Bugfix) Recover from locked ShuttingDown state
- (Feature) Add tolerations runtime rotation
- (Feature) Promote Version Check Feature
- (Bugfix) Ensure PDBs Consistency
- (Bugfix) Fix LocalStorage WaitForFirstConsumer mode
- (Bugfix) Fix Tolerations propagation in case of toleration removal

## [1.2.22](https://github.com/arangodb/kube-arangodb/tree/1.2.22) (2022-12-13)
- (Bugfix) Do not manage ports in managed ExternalAccess mode

## [1.2.21](https://github.com/arangodb/kube-arangodb/tree/1.2.21) (2022-12-13)
- (Improvement) Bump dependencies
- (Documentation) (1.3.0) EE & CE Definitions
- (Improvement) Arango Kubernetes Client Mod Implementation
- (Refactoring) Extract kerrors package
- (Refactoring) Extract Inspector Definitions package
- (Bugfix) Fix PDBs Version discovery
- (Feature) Agency ArangoSync State check
- (Improvement) Parametrize Make tools
- (Bugfix) Fix V2Alpha1 Generator
- (Feature) Create Internal Actions and move RebalancerGenerator
- (Dependencies) Bump K8S Dependencies to 1.22.15
- (Bugfix) Unlock broken inspectors
- (Debug) Allow to send package to stdout
- (Improvement) ArangoDB image validation (=>3.10) for ARM64 architecture
- (Improvement) Use inspector for ArangoMember
- (DebugPackage) Collect logs from pods
- (Bugfix) Move Agency CommitIndex log message to Trace
- (Feature) Force delete Pods which are stuck in init phase
- (Bugfix) Do not tolerate False Bootstrap condition in UpToDate evaluation
- (Improvement) Don't serialize and deprecate two DeploymentReplicationStatus fields
- (Improvement) Improve error message when replication can't be configured
- (Bugfix) Fix License handling in case of broken license secret
- (Bugfix) Check ArangoSync availability without checking healthiness
- (Improvement) Add Anonymous Inspector mods
- (Improvement) Do not check checksums for DeploymentReplicationStatus.IncomingSynchronization field values
- (Improvement) Add ServerGroup details into ServerGroupSpec
- (Improvement) Add Resource kerror Type
- (Bugfix) Do not block reconciliation in case of Resource failure
- (Improvement) Multi-arch support for ID member
- (Feature) Allow to change Pod Network and PID settings
- (Feature) Pre OOM Abort function
- (Bugfix) Fix ErrorArray String function
- (Feature) Switch services to Port names
- (Feature) Configurable ArangoD Port
- (Feature) Allow to exclude metrics
- (Bugfix) Do not stop Sync if Synchronization is in progress
- (Bugfix) Wait for Pod to be Ready in post-restart actions
- (Bugfix) Prevent Runtime update restarts
- (Bugfix) Change member port discovery
- (Feature) Do not change external service ports
- (Bugfix) Fix Operator Debug mode
- (Bugfix) Ensure NodePort wont be duplicated
- (Bugfix) Remove finalizer during sidecar update

## [1.2.20](https://github.com/arangodb/kube-arangodb/tree/1.2.20) (2022-10-25)
- (Feature) Add action progress
- (Feature) Ensure consistency during replication cancellation
- (Feature) Add annotation to change architecture of a member
- (Bugfix) Prevent Member Maintenance Error log
- (Feature) ID ServerGroup
- (Bugfix) Propagate Lifecycle Mount
- (Feature) PVC Member Status info
- (Feature) Respect ToBeCleanedServers in Agency
- (Improvement) Unify K8S Error Handling
- (Feature) Remove stuck Pods
- (Bugfix) Fix Go routine leak
- (Feature) Extend Pod Security context
- (Improvement) Update DeploymentReplicationStatus on configuration error
- (Feature) Pod Scheduled condition

## [1.2.19](https://github.com/arangodb/kube-arangodb/tree/1.2.19) (2022-10-05)
- (Bugfix) Prevent changes when UID is wrong

## [1.2.18](https://github.com/arangodb/kube-arangodb/tree/1.2.18) (2022-09-28)
- (Feature) Define Actions PlaceHolder
- (Feature) Add Member Update helpers
- (Feature) Active Member condition
- (Bugfix) Accept Initial Spec
- (Bugfix) Prevent LifeCycle restarts
- (Bugfix) Change SyncWorker Affinity to Soft
- (Feature) Add HostAliases for Sync
- (Bugfix) Always stop Sync if disabled
- (Bugfix) Fix checksum of accepted spec

## [1.2.17](https://github.com/arangodb/kube-arangodb/tree/1.2.17) (2022-09-22)
- (Feature) Add new field to DeploymentReplicationStatus with details on DC2DC sync status=
- (Feature) Early connections support
- (Bugfix) Fix and document action timeouts
- (Feature) Propagate sidecars' ports to a member's service
- (Debug Package) Initial commit
- (Feature) Detach PVC from deployment in Ordered indexing method
- (Feature) OPS Alerts
- (Feature) ScaleDown Candidate

## [1.2.16](https://github.com/arangodb/kube-arangodb/tree/1.2.16) (2022-09-14)
- (Feature) Add ArangoDeployment ServerGroupStatus
- (Feature) (EE) Ordered Member IDs
- (Refactor) Deprecate ForeachServerGroup, ForeachServerInGroups and ForServerGroup functions and refactor code accordingly
- (Feature) Add new GRPC and HTTP API
- (Feature) Add new API endpoints to allow getting and setting operator logging level
- (Bugfix) Memory leaks due to incorrect time.After function usage
- (Feature) Add startup probe for coordinators
- (Feature) Use only connections for healthy members
- (Feature) Set condition to shrink agent volume size
- (Bugfix) Check serving servers
- (Documentation) Add docs on setting timezone for containers
- (Bugfix) Ensure that client cache is initialized before using it
- (Feature) (DBServer Maintenance) Agency adjustments
- (Logging) Internal client trace
- (QA) Member maintenance feature
- (Feature) Extract Pod Details
- (Feature) Add Timezone management
- (Bugfix) Always recreate DBServers if they have a leader on it.
- (Feature) Immutable spec
- (Bugfix) Proper agent cleanout
- (Bugfix) Fix ClusterScaling integration
- (Feature) Sensitive information protection
- (Bugfix) Propagate SecurityContext to the ID Containers
- (Bugfix) Fix for enabling all features
- (Feature) Propagate feature and predefined env variables to members
 
## [1.2.15](https://github.com/arangodb/kube-arangodb/tree/1.2.15) (2022-07-20)
- (Bugfix) Ensure pod names not too long
- (Refactor) Use cached member's clients
- (Feature) Move PVC resize action to high-priority plan
- (Feature) Remove forgotten ArangoDB jobs during restart
- (Feature) Add support for managed services
- (Feature) Recreation member in the high plan
- (Feature) Add 'crd install' subcommand
- (Bugfix) Fix `internal` metrics mode
- (Bugfix) Create agency dump if auth is disabled
- (Bugfix) Prevent deployment removal in case of invalid K8S API response

## [1.2.14](https://github.com/arangodb/kube-arangodb/tree/1.2.14) (2022-07-14)
- (Feature) Add ArangoSync TLS based rotation
- (Bugfix) Fix labels propagation
- (Feature) Add `ArangoDeployment` CRD auto-installer
- (Feature) Add `ArangoMember` CRD auto-installer
- (Feature) Add `ArangoBackup` CRD auto-installer
- (Feature) Add `ArangoBackupPolicy` CRD auto-installer
- (Feature) Add `ArangoJob` CRD auto-installer
- (Feature) Add RestartPolicyAlways to ArangoDeployment in order to restart ArangoDB on failure
- (Feature) Set a leader in active fail-over mode
- (Feature) Use policy/v1 instead policy/v1beta1
- (Feature) OPS CLI with Arango Task
- (Bugfix) Allow ArangoBackup Creation during Upload state
- (Hotfix) Fix `ArangoDeployment` SubResource in CRD auto-installer
- (Bugfix) Fix Operator Logger NPE
- (Bugfix) Fix License RAW value discovery
- (Refactor) Optimize go.mod entries
- (Feature) Add `ArangoLocalStorage` CRD auto-installer
- (Feature) Add `ArangoDeploymentReplication` CRD auto-installer
- (Bugfix) Allow missing `token` key in License secret
- (Feature) Unify agency access
- (Feature) Change DBServer Cleanup Logic
- (Feature) Set Logger format
- (Bugfix) Ensure Wait actions to be present after AddMember
- (Documentation) Refactor metrics (Part 1)
- (Bugfix) Extend Agency HealthCheck for replace
- (Bugfix) Allow to remove resources (CPU & Memory) on the managed pods
- (Bugfix) Add DistributeShardsLike support
- (Feature) Member restarts metric
- (Bugfix) Infinite loop fix in ArangoD AsyncClient
- (Bugfix) Add Panic Handler
- (Bugfix) Unify yaml packages

## [1.2.13](https://github.com/arangodb/kube-arangodb/tree/1.2.13) (2022-06-07)
- (Bugfix) Fix arangosync members state inspection
- (Feature) (ACS) Improve Reconciliation Loop
- (Bugfix) Allow missing Monitoring CRD
- (Feature) (ACS) Add Resource plan
- (Feature) Allow raw json value for license token-v2
- (Update) Replace `beta.kubernetes.io/arch` to `kubernetes.io/arch` in Operator Chart
- (Feature) Add operator shutdown handler for graceful termination
- (Feature) Add agency leader discovery
- (Feature) Add `ACSDeploymentSynced` condition type and fix comparison of `SecretHashes` method
- (Feature) Add agency leader service
- (Feature) Add HostPath and PVC Volume types and allow templating
- (Feature) Replace mod

## [1.2.12](https://github.com/arangodb/kube-arangodb/tree/1.2.12) (2022-05-10)
- (Feature) Add CoreV1 Endpoints Inspector
- (Feature) Add Current ArangoDeployment Inspector
- (Refactor) Anonymous inspector functions
- (Feature) Recursive OwnerReference discovery
- (Maintenance) Add check make targets
- (Feature) Create support for local variables in actions.
- (Feature) Support for asynchronous ArangoD resquests.
- (Feature) Change Restore in Cluster mode to Async Request

## [1.2.11](https://github.com/arangodb/kube-arangodb/tree/1.2.11) (2022-04-30)
- (Bugfix) Orphan PVC are not removed
- (Bugfix) Remove LocalStorage Deadlock
- (Bugfix) Skip arangosync members state inspection checks
- (Feature) Add LocalStorage DaemonSet Priority support

## [1.2.10](https://github.com/arangodb/kube-arangodb/tree/1.2.10) (2022-04-27)
- (Feature) Allow configuration for securityContext.runAsUser value
- (Bugfix) Fix Satellite collections in Agency
- (Bugfix) Fix backup creation timeout
- (Bugfix) ArangoSync port fix
- (Bugfix) Fix GetClient lock system
- (Feature) Backup InProgress Agency key discovery
- (Feature) Backup & Maintenance Conditions
- (Bugfix) Disable member removal in case of health failure
- (Bugfix) Reorder Topology management plan steps
- (Feature) UpdateInProgress & UpgradeInProgress Conditions
- (Bugfix) Fix Maintenance switch and HotBackup race
- (Bugfix) Fix Maintenance Condition typo

## [1.2.9](https://github.com/arangodb/kube-arangodb/tree/1.2.9) (2022-03-30)
- (Feature) Improve Kubernetes clientsets management
- Migrate storage-operator CustomResourceDefinition apiVersion to apiextensions.k8s.io/v1
- (Feature) Add CRD Installer
- (Bugfix) Assign imagePullSecrets to LocalStorage
- (Update) Bump K8S API to 1.21.10
- (Feature) (ACS) Add ACS handler
- (Feature) Allow to restart DBServers in cases when WriteConcern will be satisfied
- (Feature) Allow to configure action timeouts
- (Feature) (AT) Add ArangoTask API
- (Bugfix) Fix NPE in State fetcher
- (Refactor) Configurable throttle inspector
- (Bugfix) Skip Replace operation on DBServer if they need to be scaled down
- (Feature) Upgrade procedure steps
- (Refactor) Remove API and Core cross-dependency
- (Bugfix) Allow to have nil architecture (NPE fix)

## [1.2.8](https://github.com/arangodb/kube-arangodb/tree/1.2.8) (2022-02-24)
- Do not check License V2 on Community images
- Add status.members.<group>.
- Don't replace pod immediately when storage class changes
- Define MemberReplacementRequired condition
- Remove pod immediately when annotation is turned on
- (ARM64) Add support for ARM64 enablement
- (Cleanup) Reorganize main reconciliation context
- (Bugfix) Unreachable condition
- (Feature) Allow to disable external port (sidecar managed connection)
- (Bugfix) Fix 3.6 -> 3.7 Upgrade procedure
- (Bugfix) Add missing finalizer
- (Bugfix) Add graceful to kill command
- (Bugfix) Add reachable condition to deployment. Mark as UpToDate only of cluster is reachable.
- (Bugfix) Add toleration's for network failures in action start procedure

## [1.2.7](https://github.com/arangodb/kube-arangodb/tree/1.2.7) (2022-01-17)
- Add Plan BackOff functionality
- Fix Core InitContainers check
- Remove unused `status.members.<group>.sidecars-specs` variable
- Keep only recent terminations
- Add endpoint into member status
- Add debug mode (Golang DLV)
- License V2 for ArangoDB 3.9.0+
- Add ArangoClusterSynchronization v1 API
- Add core containers names to follow their terminations
- Add ArangoJob and Apps Operator
- Use Go 1.17
- Add metrics for the plan actions
- Add ArangoClusterSynchronization Operator
- Update licenses
- Fix restart procedure in case of failing members
- Fix status propagation race condition

## [1.2.6](https://github.com/arangodb/kube-arangodb/tree/1.2.6) (2021-12-15)
- Add ArangoBackup backoff functionality
- Allow to abort ArangoBackup uploads by removing spec.upload
- Add Agency Cache internally
- Add Recovery during PlanBuild operation
- Fix Exporter in Deployments without authentication
- Allow to disable ClusterScalingIntegration and add proper Scheduled label to pods
- Add additional timeout parameters and kubernetes batch size
- Limit parallel Backup uploads
- Bugfix - Adjust Cluster Scaling Integration logic

## [1.2.5](https://github.com/arangodb/kube-arangodb/tree/1.2.5) (2021-10-25)
- Split & Unify Lifecycle management functionality
- Drop support for ArangoDB <= 3.5 (versions already EOL)
- Add new admin commands to fetch agency dump and agency state
- Add Graceful shutdown as finalizer (supports kubectl delete)
- Add Watch to Lifecycle command
- Add Topology Discovery
- Add Support for StartupProbe
- Add ARM64 support for Operator Docker image
- Add ALPHA Rebalancer support

## [1.2.4](https://github.com/arangodb/kube-arangodb/tree/1.2.4) (2021-10-22)
- Replace `beta.kubernetes.io/arch` Pod label with `kubernetes.io/arch` using Silent Rotation
- Add "Short Names" feature
- Switch ArangoDB Image Discovery process from Headless Service to Pod IP
- Fix PVC Resize for Single servers
- Add Topology support
- Add ARANGODB_ZONE env to Topology Managed pods
- Add "Random pod names" feature
- Rotate TLS Secrets on ALT Names change

## [1.2.3](https://github.com/arangodb/kube-arangodb/tree/1.2.3) (2021-09-24)
- Update UBI Image to 8.4
- Fix ArangoSync Liveness Probe
- Allow runtime update of Sidecar images
- Allow Agent recreation with preserved IDs
- The internal metrics exporter can not be disabled
- Changing the topics' log level without restarting the container.
  When the topic is removed from the argument list then it will not 
  be turned off in the ArangoDB automatically.
- Allow to customize SchedulerName inside Member Pod
- Add Enterprise Edition support

## [1.2.2](https://github.com/arangodb/kube-arangodb/tree/1.2.2) (2021-09-09)
- Update 'github.com/arangodb/arangosync-client' dependency to v0.7.0
- Add HighPriorityPlan to ArangoDeployment Status
- Add Pending Member phase
- Add Ephemeral Volumes for apps feature
- Check if the DB server is cleaned out.
- Render Pod Template in ArangoMember Spec and Status
- Add Pod PropagationModes
- Fix MemberUp action for ActiveFailover

## [1.2.1](https://github.com/arangodb/kube-arangodb/tree/1.2.1) (2021-07-28)
- Fix ArangoMember race with multiple ArangoDeployments within single namespace
- Allow to define Member Recreation Policy within group
- Replace 'github.com/dgrijalva/jwt-go' with 'github.com/golang-jwt/jwt'
- Update 'github.com/gin-gonic/gin' dependency to v1.7.2

## [1.2.0](https://github.com/arangodb/kube-arangodb/tree/1.2.0) (2021-07-16)
- Enable "Operator Internal Metrics Exporter" by default
- Enable "Operator Maintenance Management Support" by default
- Add Operator `/api/v1/version` endpoint

## [1.1.10](https://github.com/arangodb/kube-arangodb/tree/1.1.10) (2021-07-06)
- Switch K8S CRD API to V1
- Deprecate Alpine image usage
- Use persistent name and namespace in ArangoDeployment reconcilation loop
- Remove finalizers when Server container is already terminated and reduce initial reconciliation delay
- Add new logger services - reconciliation and event

## [1.1.9](https://github.com/arangodb/kube-arangodb/tree/1.1.9) (2021-05-28)
- Add IP, DNS, ShortDNS, HeadlessService (Default) communication methods
- Migrate ArangoExporter into Operator code

## [1.1.8](https://github.com/arangodb/kube-arangodb/tree/1.1.8) (2021-04-21)
- Prevent Single member recreation
- Add OwnerReference to ClusterIP member service
- Add InternalPort to ServerGroupSpec to allow user to expose tcp connection over localhost for sidecars

## [1.1.7](https://github.com/arangodb/kube-arangodb/tree/1.1.7) (2021-04-14)
- Bump Kubernetes Dependencies to 1.19.x
- Add ArangoMember status propagation
- Add ShutdownMethod option for members
- Fix Maintenance Plan actions

## [1.1.6](https://github.com/arangodb/kube-arangodb/tree/1.1.6) (2021-03-02)
- Add ArangoMember Resource and required RBAC rules

## [1.1.5](https://github.com/arangodb/kube-arangodb/tree/1.1.5) (2021-02-20)
- Fix AKS Volume Resize mode
- Use cached status in member client creation
- Remove failed DBServers
- Remove deadlock in internal cache
- Replace CleanOut action with ResignLeadership on rotate PVC resize mode

## [1.1.4](https://github.com/arangodb/kube-arangodb/tree/1.1.4) (2021-02-15)
- Add support for spec.ClusterDomain to be able to use FQDN in ArangoDB cluster communication
- Add Version Check feature with extended Upgrade checks
- Fix Upgrade failures recovery
- Add ResignLeadership action before Upgrade, Restart and Shutdown actions

## [1.1.3](https://github.com/arangodb/kube-arangodb/tree/1.1.3) (2020-12-16)
- Add v2alpha1 API for ArangoDeployment and ArangoDeploymentReplication
- Migrate CRD to apiextensions.k8s.io/v1
- Add customizable log levels per service
- Move Upgrade as InitContainer and fix Direct Image discovery mode
- Allow to remove currently executed plan by annotation

## [1.1.2](https://github.com/arangodb/kube-arangodb/tree/1.1.2) (2020-11-11)
- Fix Bootstrap phase and move it under Plan

## [1.1.1](https://github.com/arangodb/kube-arangodb/tree/1.1.1) (2020-11-04)
- Allow to mount EmptyDir
- Allow to specify initContainers in pods
- Add serviceAccount, resources and securityContext fields to ID Group
- Allow to override Entrypoint
- Add NodeSelector to Deployment Helm Chart

## [1.1.0](https://github.com/arangodb/kube-arangodb/tree/1.1.0) (2020-10-14)
- Change NumberOfCores and MemoryOverride flags to be set to true by default
- Enable by default and promote to Production Ready - JWT Rotation Feature, TLS Rotation Feature
- Deprecate K8S < 1.16
- Fix Upgrade procedure to safely evict pods during upgrade
- Fix Panics in Deployments without authentication
- Fix ChaosMonkey mode
- Allow append on empty annotations
- Add annotations and labels on pod creation

## [1.0.8](https://github.com/arangodb/kube-arangodb/tree/1.0.8) (2020-09-10)
- Fix Volume rotation on AKS

## [1.0.7](https://github.com/arangodb/kube-arangodb/tree/1.0.7) (2020-09-09)
- Always use JWT Authorized requests in internal communication
- Add Operator Maintenance Management feature
- Add support for ARANGODB_OVERRIDE_DETECTED_NUMBER_OF_CORES ArangoDB Environment Variable
- Allow to use privileged pods in ArangoStorage

## [1.0.6](https://github.com/arangodb/kube-arangodb/tree/1.0.6) (2020-08-19)
- Add Operator Namespaced mode (Alpha)
- Fix ActiveFailover Upgrade procedure

## [1.0.5](https://github.com/arangodb/kube-arangodb/tree/1.0.5) (2020-08-05)
- Add Labels and Annotations to ServiceMonitor
- Allow to expose Exporter in HTTP with secured Deployments
- Change rotation by annotation order (coordinator before dbserver)
- Fix NodeAffinity propagation
- Allow to disable Foxx Queues on Cluster mode

## [1.0.4](https://github.com/arangodb/kube-arangodb/tree/1.0.4) (2020-07-28)
- Add Encryption Key rotation feature for ArangoDB EE 3.7+
- Improve TLS CA and Keyfile rotation for CE and EE
- Add runtime TLS rotation for ArangoDB EE 3.7+
- Add Kustomize support
- Improve Helm 3 support
- Allow to customize ID Pod selectors
- Add Label and Envs Pod customization
- Improved JWT Rotation
- Allow to customize Security Context in pods
- Remove dead Coordinators in Cluster mode
- Add AutoRecovery flag to recover cluster in case of deadlock
- Add Operator Single mode
- Improve SecurityContext settings
- Update k8s dependency to 1.15.11
- Add Scope parameter to Operator

## [1.0.3](https://github.com/arangodb/kube-arangodb/tree/1.0.3) (2020-05-25)
- Prevent deletion of not known PVC's
- Move Restore as Plan

## [1.0.2](https://github.com/arangodb/kube-arangodb/tree/1.0.2) (2020-04-16)
- Added additional checks in UpToDate condition
- Added extended Rotation check for Cluster mode
- Removed old rotation logic (rotation of ArangoDeployment may be enforced after Operator upgrade)
- Added UpToDate condition in ArangoDeployment Status

## [1.0.1](https://github.com/arangodb/kube-arangodb/tree/1.0.1) (2020-03-25)
- Added Customizable Affinity settings for ArangoDB Member Pods
- Added possibility to override default images used by ArangoDeployment
- Added possibility to set probes on all groups
- Added Image Discovery type in ArangoDeployment spec
- Prevent Agency Members recreation
- Added Customizable Volumes and VolumeMounts for ArangoDB server container
- Added MemoryOverride flag for ArangoDB >= 3.6.3
- Improved Rotation discovery process
- Added annotation to rotate ArangoDeployment in secure way

## [1.0.0](https://github.com/arangodb/kube-arangodb/tree/1.0.0) (2020-03-03)
- Removal of v1alpha support for ArangoDeployment, ArangoDeploymentReplication, ArangoBackup
- Added new command to operator - version

## [0.4.5](https://github.com/arangodb/kube-arangodb/tree/0.4.5) (2020-03-02)
- Add Customizable SecurityContext for ArangoDeployment pods

## [0.4.4](https://github.com/arangodb/kube-arangodb/tree/0.4.4) (2020-02-27)
- Add new VolumeResize mode to be compatible with Azure flow
- Allow to customize probe configuration options
- Add new upgrade flag for ArangoDB 3.6.0<=

## [0.4.3](https://github.com/arangodb/kube-arangodb/tree/0.4.3) (2020-01-31)
- Prevent DBServer deletion if there are any shards active on it
- Add Maintenance mode annotation for ArangoDeployment

## [0.4.2](https://github.com/arangodb/kube-arangodb/tree/0.4.2) (2019-11-12)
- AntiAffinity for operator pods.
- Add CRD API v1 with support for v1alpha.
- Allow to set annotations in ArangoDeployment resources.
- Add UBI based image.

## [0.4.0](https://github.com/arangodb/kube-arangodb/tree/0.4.0) (2019-10-09)
- Further helm chart fixes for linter.
- Support hot backup.
- Disable scaling buttons if scaling is not possible.

## [0.3.16](https://github.com/arangodb/kube-arangodb/tree/0.3.16) (2019-09-25)
- Revised helm charts.
- Use separate service account for operator.
- Support for ResignLeadership job.
- Allow to set ImagePullSecrets in pods.
- Bug fixes.

## [0.3.15]() (never released, only previews existed)

## [0.3.14](https://github.com/arangodb/kube-arangodb/tree/0.3.14) (2019-08-07)
- Bug fixes for custom sidecars.
- More tests

## [0.3.13](https://github.com/arangodb/kube-arangodb/tree/0.3.13) (2019-08-02)
- Added side car changed to pod rotation criterium
- Added ArangoDB version and image id to member status
- Fix bug with MemberOfCluster condition
- Added test for resource change

## [0.3.12](https://github.com/arangodb/kube-arangodb/tree/0.3.12) (2019-07-04)
- Limit source IP ranges for external services

## [0.3.11](https://github.com/arangodb/kube-arangodb/tree/0.3.11) (2019-06-07)
- Introduced volume claim templates for all server groups that require volume.
- Added arangodb-exporter support as sidecar to all arangodb pods.
- Fixed a bug in the case that all coordinators failed.
- Increase some timeouts in cluster observation.
- Ignore connection errors when removing servers.
- Switch to go 1.12 and modules.
- User sidecars.

## [0.3.10](https://github.com/arangodb/kube-arangodb/tree/0.3.10) (2019-04-04)
- Added Pod Disruption Budgets for all server groups in production mode.
- Added Priority Class Name to be specified per server group.
- Forward resource requirements to k8s.
- Automatic creation of randomized root password on demand.
- Volume resizing (only enlarge).
- Allow to disable liveness probes, increase timeouts in defaults.
- Handle case of all coordinators gone better.
- Added `MY_NODE_NAME` and `NODE_NAME` env vars for all pods.
- Internal communications with ArangoDB more secure through tokens which
  are limited to certain API paths.
- Rolling upgrade waits till all shards are in sync before proceeding to
  next dbserver, even if it takes longer than 15 min.
- Improve installation and upgrade instructions in README.

## [0.3.9](https://github.com/arangodb/kube-arangodb/tree/0.3.9) (2019-02-28)
[Full Changelog](https://github.com/arangodb/kube-arangodb/compare/0.3.8...0.3.9)
- Fixed a serious bug in rolling upgrades which was introduced in 0.3.8.
- Document the drain procedure for k8s nodes.
- Wait for shards to be in sync before continuing upgrade process.
- Rotate members when patch-level upgrade.
- Don't trigger cleanout server during upgrade.
- More robust remove-server actions.

## [0.3.8](https://github.com/arangodb/kube-arangodb/tree/0.3.8) (2019-02-19)
[Full Changelog](https://github.com/arangodb/kube-arangodb/compare/0.3.7...0.3.8)

- Added scaling limits to spec and enforce in operator.
- npm update for dashboard to alleviate security problems.
- Added bare metal walk through to documentation.
- Wait for coordinator to be ready in kubernetes.
- Schedule only one CleanOutServer job in drain scenario, introduce
  Drain phase.
- Take care of case that server is terminated by drain before cleanout
  has completed.
- Added undocumented force-status-reload status field.
- Take care of case that all coordinators have failed: delete all
  coordinator pods and create new ones.
- Updated lodash for dashboard.
- Try harder to remove server from cluster if it does not work right away.
- Update member status, if once decided to drain, continue draining.
  This takes care of more corner cases.

## [0.3.7](https://github.com/arangodb/kube-arangodb/tree/0.3.7) (2019-01-03)
[Full Changelog](https://github.com/arangodb/kube-arangodb/compare/0.3.6...0.3.7)

**Merged pull requests:**

- Use jwt-keyfile option if available. [\#318](https://github.com/arangodb/kube-arangodb/pull/318)
- StorageOperator Volume Size Fix [\#316](https://github.com/arangodb/kube-arangodb/pull/316)

## [0.3.6](https://github.com/arangodb/kube-arangodb/tree/0.3.6) (2018-12-06)
[Full Changelog](https://github.com/arangodb/kube-arangodb/compare/0.3.5...0.3.6)

**Closed issues:**

- Dashboards not aware of kube-proxy [\#278](https://github.com/arangodb/kube-arangodb/issues/278)

**Merged pull requests:**

- Link to k8s platform tutorials. [\#313](https://github.com/arangodb/kube-arangodb/pull/313)
- Updated Go-Driver to latest version. [\#312](https://github.com/arangodb/kube-arangodb/pull/312)
- NodeSelector [\#311](https://github.com/arangodb/kube-arangodb/pull/311)
- Docs: Formatting [\#310](https://github.com/arangodb/kube-arangodb/pull/310)
- Doc: remove duplicate chapter [\#309](https://github.com/arangodb/kube-arangodb/pull/309)
- Doc: remove blanks after tripple tics [\#308](https://github.com/arangodb/kube-arangodb/pull/308)
- License Key [\#307](https://github.com/arangodb/kube-arangodb/pull/307)
- Updated packages containing vulnerabilities [\#306](https://github.com/arangodb/kube-arangodb/pull/306)
- Advertised Endpoints [\#299](https://github.com/arangodb/kube-arangodb/pull/299)

## [0.3.5](https://github.com/arangodb/kube-arangodb/tree/0.3.5) (2018-11-20)
[Full Changelog](https://github.com/arangodb/kube-arangodb/compare/0.3.4...0.3.5)

**Closed issues:**

- Istio compatibility issue [\#260](https://github.com/arangodb/kube-arangodb/issues/260)

**Merged pull requests:**

- Fixing imageID retrieval issue when sidecars are injected. [\#302](https://github.com/arangodb/kube-arangodb/pull/302)
- Bug fix/fix immutable reset [\#301](https://github.com/arangodb/kube-arangodb/pull/301)
- Fixing small type in readme [\#300](https://github.com/arangodb/kube-arangodb/pull/300)
- Make timeout configurable. [\#298](https://github.com/arangodb/kube-arangodb/pull/298)
- fixed getLoadBalancerIP to also handle hostnames [\#297](https://github.com/arangodb/kube-arangodb/pull/297)

## [0.3.4](https://github.com/arangodb/kube-arangodb/tree/0.3.4) (2018-11-06)
[Full Changelog](https://github.com/arangodb/kube-arangodb/compare/0.3.3...0.3.4)

**Merged pull requests:**

- Try to repair changelog generator. [\#296](https://github.com/arangodb/kube-arangodb/pull/296)
- Fixing uninitialised `lastNumberOfServers`. [\#294](https://github.com/arangodb/kube-arangodb/pull/294)
- Fixes for semiautomation. [\#293](https://github.com/arangodb/kube-arangodb/pull/293)
- add ebs volumes to eks doc [\#295](https://github.com/arangodb/kube-arangodb/pull/295)

## [0.3.3](https://github.com/arangodb/kube-arangodb/tree/0.3.3) (2018-11-02)
[Full Changelog](https://github.com/arangodb/kube-arangodb/compare/0.3.2...0.3.3)

**Closed issues:**

- `manifests/arango-crd.yaml` not in repository [\#292](https://github.com/arangodb/kube-arangodb/issues/292)

**Merged pull requests:**

- Make semiautomation files self-contained. [\#291](https://github.com/arangodb/kube-arangodb/pull/291)

## [0.3.2](https://github.com/arangodb/kube-arangodb/tree/0.3.2) (2018-11-02)
[Full Changelog](https://github.com/arangodb/kube-arangodb/compare/0.3.1...0.3.2)

**Closed issues:**

- Operator redeployed not fully functional [\#273](https://github.com/arangodb/kube-arangodb/issues/273)
- Busy Update Loop on PKS [\#272](https://github.com/arangodb/kube-arangodb/issues/272)
- scaling down in production starts pending pods to terminate them immediately [\#267](https://github.com/arangodb/kube-arangodb/issues/267)
- crd inclusion in helm chart prevents subsequent deployments to alternate namespaces [\#261](https://github.com/arangodb/kube-arangodb/issues/261)
- Tutorials with real world examples [\#229](https://github.com/arangodb/kube-arangodb/issues/229)

**Merged pull requests:**

- UI Fix [\#290](https://github.com/arangodb/kube-arangodb/pull/290)
- Revisited scale up and scale down. [\#288](https://github.com/arangodb/kube-arangodb/pull/288)
- Bug fix/extra crd yaml [\#287](https://github.com/arangodb/kube-arangodb/pull/287)
- Documentation/add aks tutorial [\#286](https://github.com/arangodb/kube-arangodb/pull/286)
- IPv6 revisited [\#285](https://github.com/arangodb/kube-arangodb/pull/285)
- Bug fix/readiness upgrade fix [\#283](https://github.com/arangodb/kube-arangodb/pull/283)
- Revert "Skip LoadBalancer Test" [\#282](https://github.com/arangodb/kube-arangodb/pull/282)
- Updated node modules to fix vulnerabilities [\#281](https://github.com/arangodb/kube-arangodb/pull/281)
- First stab at semiautomation. [\#280](https://github.com/arangodb/kube-arangodb/pull/280)
- When doing tests, always pull the image. [\#279](https://github.com/arangodb/kube-arangodb/pull/279)
- Break PKS Loop [\#277](https://github.com/arangodb/kube-arangodb/pull/277)
- Fixed readiness route. [\#276](https://github.com/arangodb/kube-arangodb/pull/276)
- Bug fix/scale up error [\#275](https://github.com/arangodb/kube-arangodb/pull/275)
- minor fix in template generation [\#274](https://github.com/arangodb/kube-arangodb/pull/274)
- Added `disableIPV6` Spec entry. [\#271](https://github.com/arangodb/kube-arangodb/pull/271)
- Test Image Option [\#270](https://github.com/arangodb/kube-arangodb/pull/270)
- Skip LoadBalancer Test [\#269](https://github.com/arangodb/kube-arangodb/pull/269)
- Test/templates [\#266](https://github.com/arangodb/kube-arangodb/pull/266)
- Updated examples to use version 3.3.17. [\#265](https://github.com/arangodb/kube-arangodb/pull/265)
- Unified Readiness Test [\#264](https://github.com/arangodb/kube-arangodb/pull/264)
- Use correct templateoptions for helm charts [\#258](https://github.com/arangodb/kube-arangodb/pull/258)
- Add advanced dc2dc to acceptance test. [\#252](https://github.com/arangodb/kube-arangodb/pull/252)
- adding EKS tutorial [\#289](https://github.com/arangodb/kube-arangodb/pull/289)

## [0.3.1](https://github.com/arangodb/kube-arangodb/tree/0.3.1) (2018-09-25)
[Full Changelog](https://github.com/arangodb/kube-arangodb/compare/0.3.0...0.3.1)

**Closed issues:**

- Helm chart not deploying custom resource definitions [\#254](https://github.com/arangodb/kube-arangodb/issues/254)
- `go get` failing due to nonexistent arangodb/arangosync repo [\#249](https://github.com/arangodb/kube-arangodb/issues/249)
- Helm chart download links broken \(404\) [\#248](https://github.com/arangodb/kube-arangodb/issues/248)
- Make it easy to deploy in another namespace [\#230](https://github.com/arangodb/kube-arangodb/issues/230)
- Deployment Failed to Start in different Namespace other than Default [\#223](https://github.com/arangodb/kube-arangodb/issues/223)

**Merged pull requests:**

- Bugfix/sed on linux [\#259](https://github.com/arangodb/kube-arangodb/pull/259)
- README updates, removing `kubectl apply -f crd.yaml` [\#256](https://github.com/arangodb/kube-arangodb/pull/256)
- Include CRD in helm chart [\#255](https://github.com/arangodb/kube-arangodb/pull/255)

## [0.3.0](https://github.com/arangodb/kube-arangodb/tree/0.3.0) (2018-09-07)
[Full Changelog](https://github.com/arangodb/kube-arangodb/compare/0.2.2...0.3.0)

**Closed issues:**

- Provide an option to add SubjectAltName or option to disable SSL [\#239](https://github.com/arangodb/kube-arangodb/issues/239)
- Use go-upgrade-rules [\#234](https://github.com/arangodb/kube-arangodb/issues/234)
- Spot the difference [\#225](https://github.com/arangodb/kube-arangodb/issues/225)
- How to Delete ArangoDeployment [\#224](https://github.com/arangodb/kube-arangodb/issues/224)
- Unable to delete pods, stuck in terminating state [\#220](https://github.com/arangodb/kube-arangodb/issues/220)
- Do not allow "critical" cmdline arguments to be overwritten [\#207](https://github.com/arangodb/kube-arangodb/issues/207)

**Merged pull requests:**

- Avoid use of arangosync packages [\#250](https://github.com/arangodb/kube-arangodb/pull/250)
- Fixed PV creation on kubernetes 1.11 [\#247](https://github.com/arangodb/kube-arangodb/pull/247)
- Resilience improvements [\#246](https://github.com/arangodb/kube-arangodb/pull/246)
- Adding GKE tutorial [\#245](https://github.com/arangodb/kube-arangodb/pull/245)
- Reject critical options during validation fixes \#207 [\#243](https://github.com/arangodb/kube-arangodb/pull/243)
- Trying to stabalize resilience tests [\#242](https://github.com/arangodb/kube-arangodb/pull/242)
- Adding helm charts for deploying the operators [\#238](https://github.com/arangodb/kube-arangodb/pull/238)
- Include license in upgrade check [\#237](https://github.com/arangodb/kube-arangodb/pull/237)
- Use new CurrentImage field to prevent unintended upgrades. [\#236](https://github.com/arangodb/kube-arangodb/pull/236)
- Use go-upgrade-rules to make "is upgrade allowed" decision fixes \#234 [\#235](https://github.com/arangodb/kube-arangodb/pull/235)
- Updated versions to known "proper" versions [\#233](https://github.com/arangodb/kube-arangodb/pull/233)
- Applying defaults after immutable fields have been reset [\#232](https://github.com/arangodb/kube-arangodb/pull/232)
- Updated go-driver to latest version [\#231](https://github.com/arangodb/kube-arangodb/pull/231)
- EE note for Kubernetes DC2DC [\#222](https://github.com/arangodb/kube-arangodb/pull/222)
- Documented dashboard usage [\#219](https://github.com/arangodb/kube-arangodb/pull/219)
- Load balancing tests [\#218](https://github.com/arangodb/kube-arangodb/pull/218)
- Add links to other operators in dashboard menu [\#217](https://github.com/arangodb/kube-arangodb/pull/217)
- Grouping style elements in 1 place [\#216](https://github.com/arangodb/kube-arangodb/pull/216)
- Adding ArangoDeploymentReplication dashboard. [\#215](https://github.com/arangodb/kube-arangodb/pull/215)
- Do not build initcontainer for imageid pod [\#214](https://github.com/arangodb/kube-arangodb/pull/214)
- Dashboard for ArangoLocalStorage operator [\#213](https://github.com/arangodb/kube-arangodb/pull/213)
- Adjust documentation based on new load balancer support. [\#212](https://github.com/arangodb/kube-arangodb/pull/212)
- Feature/dashboard [\#211](https://github.com/arangodb/kube-arangodb/pull/211)
- Use gin as HTTP server framework [\#210](https://github.com/arangodb/kube-arangodb/pull/210)
- Dashboard design concept [\#209](https://github.com/arangodb/kube-arangodb/pull/209)

## [0.2.2](https://github.com/arangodb/kube-arangodb/tree/0.2.2) (2018-06-29)
[Full Changelog](https://github.com/arangodb/kube-arangodb/compare/0.2.1...0.2.2)

**Closed issues:**

- Unable to unset standard storage class in GKE using kubectl [\#200](https://github.com/arangodb/kube-arangodb/issues/200)
- Fix operators Deployment spec wrt minimum availability [\#198](https://github.com/arangodb/kube-arangodb/issues/198)
- Rotate server when cmdline arguments change [\#189](https://github.com/arangodb/kube-arangodb/issues/189)

**Merged pull requests:**

- Set a `role=leader` label on the Pod who won the leader election [\#208](https://github.com/arangodb/kube-arangodb/pull/208)
- Rotate server on changed arguments [\#206](https://github.com/arangodb/kube-arangodb/pull/206)
- Documentation fixes [\#205](https://github.com/arangodb/kube-arangodb/pull/205)
- Fixed get/set Default flag for StorageClasses [\#204](https://github.com/arangodb/kube-arangodb/pull/204)
- Log improvements [\#203](https://github.com/arangodb/kube-arangodb/pull/203)
- All operator Pods will now reach the Ready state. [\#201](https://github.com/arangodb/kube-arangodb/pull/201)

## [0.2.1](https://github.com/arangodb/kube-arangodb/tree/0.2.1) (2018-06-19)
[Full Changelog](https://github.com/arangodb/kube-arangodb/compare/0.2.0...0.2.1)

## [0.2.0](https://github.com/arangodb/kube-arangodb/tree/0.2.0) (2018-06-19)
[Full Changelog](https://github.com/arangodb/kube-arangodb/compare/0.1.0...0.2.0)

**Closed issues:**

- Guard operations that yield downtime with an `downtimeAllowed` field [\#190](https://github.com/arangodb/kube-arangodb/issues/190)
- Require at least 2 dbservers for `Cluster` deployment [\#178](https://github.com/arangodb/kube-arangodb/issues/178)
- Resource re-deployments when changing specific specs [\#164](https://github.com/arangodb/kube-arangodb/issues/164)
- PVC's can get stuck in Terminating state [\#157](https://github.com/arangodb/kube-arangodb/issues/157)
- PVC [\#156](https://github.com/arangodb/kube-arangodb/issues/156)
- Add timeout for reconciliation plan\(items\) [\#154](https://github.com/arangodb/kube-arangodb/issues/154)
- Add setting to specify ServiceAccount for deployment [\#146](https://github.com/arangodb/kube-arangodb/issues/146)
- Finalizers TODO [\#138](https://github.com/arangodb/kube-arangodb/issues/138)
- Prevent deleting pods \(manually\) using finalizers [\#134](https://github.com/arangodb/kube-arangodb/issues/134)
- Set controller of pods to support `kubectl drain` [\#132](https://github.com/arangodb/kube-arangodb/issues/132)
- Add option to taint pods [\#131](https://github.com/arangodb/kube-arangodb/issues/131)
- OpenShift: No DB is getting deployed [\#128](https://github.com/arangodb/kube-arangodb/issues/128)
- ArangoDeploymentTasks [\#34](https://github.com/arangodb/kube-arangodb/issues/34)
- ArangoLocalStorage tasks [\#33](https://github.com/arangodb/kube-arangodb/issues/33)

**Merged pull requests:**

- Adding downtimeAllowed field [\#194](https://github.com/arangodb/kube-arangodb/pull/194)
- Added tutorial for configuring DC2DC of Kubernetes [\#187](https://github.com/arangodb/kube-arangodb/pull/187)
- Various TLS & Sync related fixes [\#186](https://github.com/arangodb/kube-arangodb/pull/186)
- Use standard EventRecord to use event compression [\#185](https://github.com/arangodb/kube-arangodb/pull/185)
- Fixed ID prefix for single servers [\#184](https://github.com/arangodb/kube-arangodb/pull/184)
- Allow changing server group storage class. [\#183](https://github.com/arangodb/kube-arangodb/pull/183)
- Added test timeouts to all stages [\#182](https://github.com/arangodb/kube-arangodb/pull/182)
- Added renewal of deployment TLS CA certificate [\#181](https://github.com/arangodb/kube-arangodb/pull/181)
- Min dbserver count is 2. Revert phase when cleanout has failed [\#180](https://github.com/arangodb/kube-arangodb/pull/180)
- Prefer distinct nodes, even when not required [\#179](https://github.com/arangodb/kube-arangodb/pull/179)
- Added duration test app [\#177](https://github.com/arangodb/kube-arangodb/pull/177)
- Improved readiness probe, database services only use ready pods [\#176](https://github.com/arangodb/kube-arangodb/pull/176)
- Documenting acceptance test [\#175](https://github.com/arangodb/kube-arangodb/pull/175)
- Avoid useless warnings in log [\#174](https://github.com/arangodb/kube-arangodb/pull/174)
- Hide "dangerous" functions of MemberStatusList [\#173](https://github.com/arangodb/kube-arangodb/pull/173)
- Avoid overwriting status changes [\#172](https://github.com/arangodb/kube-arangodb/pull/172)
- Abort reconcilientation plan on failed cleanout server [\#171](https://github.com/arangodb/kube-arangodb/pull/171)
- Improving documentation [\#170](https://github.com/arangodb/kube-arangodb/pull/170)
- Remove service stickyness [\#169](https://github.com/arangodb/kube-arangodb/pull/169)
- Prevent deleting the PV when the PVC has already been attached to it [\#168](https://github.com/arangodb/kube-arangodb/pull/168)
- Various test improvements [\#167](https://github.com/arangodb/kube-arangodb/pull/167)
- Added unit tests for pv\_creator.go [\#166](https://github.com/arangodb/kube-arangodb/pull/166)
- Added finalizer on deployment, used to remove child finalizers on delete [\#165](https://github.com/arangodb/kube-arangodb/pull/165)
- Fix endless rotation because of serviceAccount `default` [\#163](https://github.com/arangodb/kube-arangodb/pull/163)
- Force volumes to unique nodes for production environments [\#162](https://github.com/arangodb/kube-arangodb/pull/162)
- Improved Service documentation [\#161](https://github.com/arangodb/kube-arangodb/pull/161)
- Reconciliation plan-item timeout [\#160](https://github.com/arangodb/kube-arangodb/pull/160)
- Operator high-availability [\#155](https://github.com/arangodb/kube-arangodb/pull/155)
- Cleanup long terminating stateful pods [\#153](https://github.com/arangodb/kube-arangodb/pull/153)
- Allow customization of serviceAccountName for pods [\#152](https://github.com/arangodb/kube-arangodb/pull/152)
- Cleanup stateless pods that are in terminating state for a long time [\#151](https://github.com/arangodb/kube-arangodb/pull/151)
- Added no-execute tolerations on operators to failover quicker [\#150](https://github.com/arangodb/kube-arangodb/pull/150)
- Replication shard status in ArangoDeploymentReplication status [\#148](https://github.com/arangodb/kube-arangodb/pull/148)
- Sync access packages [\#147](https://github.com/arangodb/kube-arangodb/pull/147)
- Adding syncmaster&worker reconciliation support. [\#145](https://github.com/arangodb/kube-arangodb/pull/145)
- Fixes needed to run on latest openshift. [\#144](https://github.com/arangodb/kube-arangodb/pull/144)
- `ArangoDeploymentReplication` resource [\#143](https://github.com/arangodb/kube-arangodb/pull/143)
- Adding deployment replication spec [\#142](https://github.com/arangodb/kube-arangodb/pull/142)
- No stickyness for EA service of type LoadBalancer [\#141](https://github.com/arangodb/kube-arangodb/pull/141)
- Added `tolerations` field to configure tolerations of generated pods. [\#140](https://github.com/arangodb/kube-arangodb/pull/140)
- Inspect node schedulable state [\#139](https://github.com/arangodb/kube-arangodb/pull/139)
- Make use of GOCACHE as docker volume for improved build times [\#137](https://github.com/arangodb/kube-arangodb/pull/137)
- Feature: finalizers [\#136](https://github.com/arangodb/kube-arangodb/pull/136)
- Added a spec regarding the rules for eviction & replacement of pods [\#133](https://github.com/arangodb/kube-arangodb/pull/133)
- Added support for running arangosync master & worker servers. [\#130](https://github.com/arangodb/kube-arangodb/pull/130)
- Updated go-certificates & go-driver to latest versions [\#127](https://github.com/arangodb/kube-arangodb/pull/127)
- Added Database external access service feature [\#126](https://github.com/arangodb/kube-arangodb/pull/126)
- Updated to latest go-driver [\#125](https://github.com/arangodb/kube-arangodb/pull/125)
- BREAKING CHANGE: Deployment mode ResilientSingle renamed to ActiveFailover [\#124](https://github.com/arangodb/kube-arangodb/pull/124)
- add persistent-volume tests [\#97](https://github.com/arangodb/kube-arangodb/pull/97)

## [0.1.0](https://github.com/arangodb/kube-arangodb/tree/0.1.0) (2018-04-06)
[Full Changelog](https://github.com/arangodb/kube-arangodb/compare/0.0.1...0.1.0)

**Closed issues:**

- make sure scripts terminate to avoid hanging CI [\#63](https://github.com/arangodb/kube-arangodb/issues/63)
- prefix environment variables [\#62](https://github.com/arangodb/kube-arangodb/issues/62)
- warning when passing string literal "None" as spec.tls.caSecretName [\#60](https://github.com/arangodb/kube-arangodb/issues/60)

**Merged pull requests:**

- Fixed down/upgrading resilient single deployments. [\#123](https://github.com/arangodb/kube-arangodb/pull/123)
- Various docs improvements & fixes [\#122](https://github.com/arangodb/kube-arangodb/pull/122)
- Added tests for query cursors on various deployments. [\#121](https://github.com/arangodb/kube-arangodb/pull/121)
- Remove upgrade resilient single 3.2 -\> 3.3 test. [\#120](https://github.com/arangodb/kube-arangodb/pull/120)
- Various renamings in tests such that common names are used. [\#119](https://github.com/arangodb/kube-arangodb/pull/119)
- Added envvar \(CLEANUPDEPLOYMENTS\) to cleanup failed tests. [\#118](https://github.com/arangodb/kube-arangodb/pull/118)
- Added test that removes PV, PVC & Pod or dbserver. \[ci VERBOSE=1\] \[ci LONG=1\] \[ci TESTOPTIONS="-test.run ^TestResiliencePVDBServer$"\] [\#117](https://github.com/arangodb/kube-arangodb/pull/117)
- Fixed expected value for ENGINE file in init container of dbserver. [\#116](https://github.com/arangodb/kube-arangodb/pull/116)
- Improved liveness detection [\#115](https://github.com/arangodb/kube-arangodb/pull/115)
- Run chaos-monkey in go-routine to avoid blocking the operator [\#114](https://github.com/arangodb/kube-arangodb/pull/114)
- Added examples for exposing metrics to Prometheus [\#113](https://github.com/arangodb/kube-arangodb/pull/113)
- Replace HTTP server with HTTPS server [\#112](https://github.com/arangodb/kube-arangodb/pull/112)
- Disabled colorizing logs [\#111](https://github.com/arangodb/kube-arangodb/pull/111)
- Safe resource watcher [\#110](https://github.com/arangodb/kube-arangodb/pull/110)
- Archive log files [\#109](https://github.com/arangodb/kube-arangodb/pull/109)
- Doc - Follow file name conventions of main docs, move to Tutorials [\#108](https://github.com/arangodb/kube-arangodb/pull/108)
- Quickly fail when deployment no longer exists [\#107](https://github.com/arangodb/kube-arangodb/pull/107)
- BREAKING CHANGE: Renamed all enum values to title case [\#104](https://github.com/arangodb/kube-arangodb/pull/104)
- Changed TLSSpec.TTL to new string based `Duration` type [\#103](https://github.com/arangodb/kube-arangodb/pull/103)
- Added automatic renewal of TLS server certificates [\#102](https://github.com/arangodb/kube-arangodb/pull/102)
- Adding GettingStarted page and structuring docs for website [\#101](https://github.com/arangodb/kube-arangodb/pull/101)
- Added LivenessProbe & Readiness probe [\#100](https://github.com/arangodb/kube-arangodb/pull/100)
- Patch latest version number in README [\#99](https://github.com/arangodb/kube-arangodb/pull/99)
- Adding CHANGELOG.md generation [\#98](https://github.com/arangodb/kube-arangodb/pull/98)
- Adding chaos-monkey for deployments [\#96](https://github.com/arangodb/kube-arangodb/pull/96)
- Check contents of persisted volume when dbserver is restarting [\#95](https://github.com/arangodb/kube-arangodb/pull/95)
- Added helper to prepull arangodb \(enterprise\) image. This allows the normal tests to have decent timeouts while prevent a timeout caused by a long during image pull. [\#94](https://github.com/arangodb/kube-arangodb/pull/94)
- Fixing PV cleanup [\#93](https://github.com/arangodb/kube-arangodb/pull/93)
- Check member failure [\#92](https://github.com/arangodb/kube-arangodb/pull/92)
- Tracking recent pod terminations [\#91](https://github.com/arangodb/kube-arangodb/pull/91)
- Enable LONG on kube-arangodb-long test [\#90](https://github.com/arangodb/kube-arangodb/pull/90)
- Tests/multi deployment [\#89](https://github.com/arangodb/kube-arangodb/pull/89)
- Tests/modes [\#88](https://github.com/arangodb/kube-arangodb/pull/88)
- increase timeout for long running tests [\#87](https://github.com/arangodb/kube-arangodb/pull/87)
- fix rocksdb\_encryption\_test [\#86](https://github.com/arangodb/kube-arangodb/pull/86)
- fix - /api/version will answer on all servers \(not leader only\) [\#85](https://github.com/arangodb/kube-arangodb/pull/85)
- fixes required after merge [\#84](https://github.com/arangodb/kube-arangodb/pull/84)
- Deployment state -\> phase [\#83](https://github.com/arangodb/kube-arangodb/pull/83)
- Added detection on unschedulable pods [\#82](https://github.com/arangodb/kube-arangodb/pull/82)
- AsOwner no longer things the owner refers to a controller. It refers to the ArangoDeployment [\#81](https://github.com/arangodb/kube-arangodb/pull/81)
- Store & compare hash of secrets. [\#80](https://github.com/arangodb/kube-arangodb/pull/80)
- Control jenkins from git commit log. [\#79](https://github.com/arangodb/kube-arangodb/pull/79)
- Fix scale-up [\#78](https://github.com/arangodb/kube-arangodb/pull/78)
- Added terminated-pod cleanup to speed up re-creation of pods. [\#77](https://github.com/arangodb/kube-arangodb/pull/77)
- add upgrade tests [\#76](https://github.com/arangodb/kube-arangodb/pull/76)
- check result of api version call [\#75](https://github.com/arangodb/kube-arangodb/pull/75)
- Also watch changes in PVCs and Services [\#74](https://github.com/arangodb/kube-arangodb/pull/74)
- Feature/test individual pod deletion [\#72](https://github.com/arangodb/kube-arangodb/pull/72)
- Moved low level resource \(pod,pvc,secret,service\) creation & inspection to resources sub-package. [\#71](https://github.com/arangodb/kube-arangodb/pull/71)
- Moved reconciliation code to separate package [\#70](https://github.com/arangodb/kube-arangodb/pull/70)
- Test/different deployments resilient [\#69](https://github.com/arangodb/kube-arangodb/pull/69)
- Store accepted spec [\#68](https://github.com/arangodb/kube-arangodb/pull/68)
- Fixed behavior for scaling UI integration wrt startup of the cluster [\#67](https://github.com/arangodb/kube-arangodb/pull/67)
- Fixed immitable `mode` field. [\#66](https://github.com/arangodb/kube-arangodb/pull/66)
- Integrate with scaling web-UI [\#65](https://github.com/arangodb/kube-arangodb/pull/65)
- add test for different deployments [\#64](https://github.com/arangodb/kube-arangodb/pull/64)
- Fixed validation of tls.caSecretName=None [\#61](https://github.com/arangodb/kube-arangodb/pull/61)
- Feature/add tests for immutable cluster parameters [\#59](https://github.com/arangodb/kube-arangodb/pull/59)
- rename test function [\#58](https://github.com/arangodb/kube-arangodb/pull/58)
- Detecting ImageID & ArangoDB version. [\#57](https://github.com/arangodb/kube-arangodb/pull/57)
- Adds ssl support for scaling test [\#53](https://github.com/arangodb/kube-arangodb/pull/53)
- Rotation support for members. [\#49](https://github.com/arangodb/kube-arangodb/pull/49)
- begin to add tests for `apis/storage/v1alpha` [\#36](https://github.com/arangodb/kube-arangodb/pull/36)

## [0.0.1](https://github.com/arangodb/kube-arangodb/tree/0.0.1) (2018-03-20)
**Merged pull requests:**

- Changed scope of ArangoLocalStorage to Cluster. [\#56](https://github.com/arangodb/kube-arangodb/pull/56)
- External crd creation [\#55](https://github.com/arangodb/kube-arangodb/pull/55)
- Rename default docker image to kube-arangodb [\#54](https://github.com/arangodb/kube-arangodb/pull/54)
- Splitting operator in two parts [\#52](https://github.com/arangodb/kube-arangodb/pull/52)
- Turn on TLS by default [\#51](https://github.com/arangodb/kube-arangodb/pull/51)
- Rename repository to `kube-arangodb` [\#48](https://github.com/arangodb/kube-arangodb/pull/48)
- Use single image tag to prevent polluting the docker hub [\#47](https://github.com/arangodb/kube-arangodb/pull/47)
- Renamed pkg/apis/arangodb to pkg/apis/deployment [\#46](https://github.com/arangodb/kube-arangodb/pull/46)
- Added release code [\#45](https://github.com/arangodb/kube-arangodb/pull/45)
- Cleaning up deployment, avoiding docker overrides [\#44](https://github.com/arangodb/kube-arangodb/pull/44)
- TLS support [\#43](https://github.com/arangodb/kube-arangodb/pull/43)
- Adds "Storage Resource" to user README [\#42](https://github.com/arangodb/kube-arangodb/pull/42)
- Reworked TLS spec [\#41](https://github.com/arangodb/kube-arangodb/pull/41)
- Set sesion affinity for coordinator [\#40](https://github.com/arangodb/kube-arangodb/pull/40)
- Set PublishNotReadyAddresses on coordinator&syncmasters service [\#39](https://github.com/arangodb/kube-arangodb/pull/39)
- Prepare test cluster [\#38](https://github.com/arangodb/kube-arangodb/pull/38)
- Run tests on multiple clusters in parallel [\#37](https://github.com/arangodb/kube-arangodb/pull/37)
- Implemented isDefault behavior of storage class [\#35](https://github.com/arangodb/kube-arangodb/pull/35)
- add some tests for util/k8sutil/erros.go [\#32](https://github.com/arangodb/kube-arangodb/pull/32)
- Adding `ArangoLocalStorage` resource \(wip\) [\#31](https://github.com/arangodb/kube-arangodb/pull/31)
- Added custom resource spec for ArangoDB Storage operator. [\#30](https://github.com/arangodb/kube-arangodb/pull/30)
- Added unit tests for k8s secrets & utility methods [\#28](https://github.com/arangodb/kube-arangodb/pull/28)
- Added unit test for creating affinity [\#27](https://github.com/arangodb/kube-arangodb/pull/27)
- More simple tests [\#26](https://github.com/arangodb/kube-arangodb/pull/26)
- Changed default storage engine to RocksDB [\#24](https://github.com/arangodb/kube-arangodb/pull/24)
- Adding command line tests for arangod commandlines. [\#23](https://github.com/arangodb/kube-arangodb/pull/23)
- UnitTests for plan\_builder [\#22](https://github.com/arangodb/kube-arangodb/pull/22)
- Unit tests for apis/arangodb/v1alpha package [\#21](https://github.com/arangodb/kube-arangodb/pull/21)
- Fix bash error [\#20](https://github.com/arangodb/kube-arangodb/pull/20)
- Renamed Controller to Operator [\#19](https://github.com/arangodb/kube-arangodb/pull/19)
- Cleanup kubernetes after tests [\#18](https://github.com/arangodb/kube-arangodb/pull/18)
- Adding rocksdb encryption key support [\#17](https://github.com/arangodb/kube-arangodb/pull/17)
- Adding test design [\#16](https://github.com/arangodb/kube-arangodb/pull/16)
- avoid sub-shell creation [\#15](https://github.com/arangodb/kube-arangodb/pull/15)
- Adding authentication support [\#14](https://github.com/arangodb/kube-arangodb/pull/14)
- Scaling deployments [\#13](https://github.com/arangodb/kube-arangodb/pull/13)
- Test framework [\#11](https://github.com/arangodb/kube-arangodb/pull/11)
- Change docs to "authentication default on" [\#10](https://github.com/arangodb/kube-arangodb/pull/10)
- Pod monitoring [\#9](https://github.com/arangodb/kube-arangodb/pull/9)
- Pod affinity [\#8](https://github.com/arangodb/kube-arangodb/pull/8)
- Extended storage docs wrt local storage [\#7](https://github.com/arangodb/kube-arangodb/pull/7)
- Adding event support [\#6](https://github.com/arangodb/kube-arangodb/pull/6)
- Added pod probes [\#5](https://github.com/arangodb/kube-arangodb/pull/5)
- Creating pods [\#4](https://github.com/arangodb/kube-arangodb/pull/4)
- Extending spec & status object. Implementing service & pvc creation [\#3](https://github.com/arangodb/kube-arangodb/pull/3)
- Initial API objects & vendoring [\#2](https://github.com/arangodb/kube-arangodb/pull/2)
- Added specification of custom resource [\#1](https://github.com/arangodb/kube-arangodb/pull/1)



\* *This Change Log was automatically generated by [github_changelog_generator](https://github.com/skywinder/Github-Changelog-Generator)*<|MERGE_RESOLUTION|>--- conflicted
+++ resolved
@@ -13,13 +13,10 @@
 - (Feature) Add proper Prometheus endpoint compression + 204 response code
 - (Feature) Reconciliation Loop Interval option
 - (Bugfix) Fix GZIP encoding in case of small responses
-<<<<<<< HEAD
-- (Bugfix) Use ArangoMember as owner reference for syncmaster secrets instead of Deployment
-=======
 - (Bugfix) Fix PVC Rotation Discovery
 - (Feature) Allow to pass EphemeralStorage Resource to the Pods
 - (Feature) Add basic metrics for ArangoDeploymentReplication CR
->>>>>>> d697216e
+- (Bugfix) Use ArangoMember as owner reference for syncmaster secrets instead of Deployment
 
 ## [1.2.32](https://github.com/arangodb/kube-arangodb/tree/1.2.32) (2023-08-07)
 - (Feature) Backup lifetime - remove Backup once its lifetime has been reached
