--- conflicted
+++ resolved
@@ -3,11 +3,8 @@
 ## [master](https://github.com/arangodb/kube-arangodb/tree/master) (N/A)
 - (Feature) Add Generics & Drop policy/v1beta1 support
 - (Feature) Add Kubernetes Client logger
-<<<<<<< HEAD
+- (Feature) CreationFailed ArangoMember Phase
 - (Bugfix) Fix Rebalancer NPE in case if member is missing in Status
-=======
-- (Feature) CreationFailed ArangoMember Phase
->>>>>>> 36a2a73b
 
 ## [1.2.24](https://github.com/arangodb/kube-arangodb/tree/1.2.24) (2023-01-25)
 - (Bugfix) Fix deployment creation on ARM64
