# Change Log

## [master](https://github.com/arangodb/kube-arangodb/tree/master) (N/A)
- (Improvement) Bump dependencies
- (Documentation) (1.3.0) EE & CE Definitions
- (Improvement) Arango Kubernetes Client Mod Implementation
- (Refactoring) Extract kerrors package
- (Refactoring) Extract Inspector Definitions package
- (Bugfix) Fix PDBs Version discovery
- (Feature) Agency ArangoSync State check
- (Improvement) Parametrize Make tools
- (Bugfix) Fix V2Alpha1 Generator
- (Feature) Create Internal Actions and move RebalancerGenerator
- (Dependencies) Bump K8S Dependencies to 1.22.15
- (Bugfix) Unlock broken inspectors
- (Debug) Allow to send package to stdout
- (Improvement) ArangoDB image validation (=>3.10) for ARM64 architecture
- (Improvement) Use inspector for ArangoMember
- (DebugPackage) Collect logs from pods
- (Bugfix) Move Agency CommitIndex log message to Trace
- (Feature) Force delete Pods which are stuck in init phase
- (Bugfix) Do not tolerate False Bootstrap condition in UpToDate evaluation
<<<<<<< HEAD
- (Bugfix) Fix License handling in case of broken license secret
=======
- (Improvement) Don't serialize and deprecate two DeploymentReplicationStatus fields
- (Improvement) Improve error message when replication can't be configured
>>>>>>> 0d15c835

## [1.2.20](https://github.com/arangodb/kube-arangodb/tree/1.2.20) (2022-10-25)
- (Feature) Add action progress
- (Feature) Ensure consistency during replication cancellation
- (Feature) Add annotation to change architecture of a member
- (Bugfix) Prevent Member Maintenance Error log
- (Feature) ID ServerGroup
- (Bugfix) Propagate Lifecycle Mount
- (Feature) PVC Member Status info
- (Feature) Respect ToBeCleanedServers in Agency
- (Improvement) Unify K8S Error Handling
- (Feature) Remove stuck Pods
- (Bugfix) Fix Go routine leak
- (Feature) Extend Pod Security context
- (Improvement) Update DeploymentReplicationStatus on configuration error
- (Feature) Pod Scheduled condition

## [1.2.19](https://github.com/arangodb/kube-arangodb/tree/1.2.19) (2022-10-05)
- (Bugfix) Prevent changes when UID is wrong

## [1.2.18](https://github.com/arangodb/kube-arangodb/tree/1.2.18) (2022-09-28)
- (Feature) Define Actions PlaceHolder
- (Feature) Add Member Update helpers
- (Feature) Active Member condition
- (Bugfix) Accept Initial Spec
- (Bugfix) Prevent LifeCycle restarts
- (Bugfix) Change SyncWorker Affinity to Soft
- (Feature) Add HostAliases for Sync
- (Bugfix) Always stop Sync if disabled
- (Bugfix) Fix checksum of accepted spec

## [1.2.17](https://github.com/arangodb/kube-arangodb/tree/1.2.17) (2022-09-22)
- (Feature) Add new field to DeploymentReplicationStatus with details on DC2DC sync status=
- (Feature) Early connections support
- (Bugfix) Fix and document action timeouts
- (Feature) Propagate sidecars' ports to a member's service
- (Debug Package) Initial commit
- (Feature) Detach PVC from deployment in Ordered indexing method
- (Feature) OPS Alerts
- (Feature) ScaleDown Candidate

## [1.2.16](https://github.com/arangodb/kube-arangodb/tree/1.2.16) (2022-09-14)
- (Feature) Add ArangoDeployment ServerGroupStatus
- (Feature) (EE) Ordered Member IDs
- (Refactor) Deprecate ForeachServerGroup, ForeachServerInGroups and ForServerGroup functions and refactor code accordingly
- (Feature) Add new GRPC and HTTP API
- (Feature) Add new API endpoints to allow getting and setting operator logging level
- (Bugfix) Memory leaks due to incorrect time.After function usage
- (Feature) Add startup probe for coordinators
- (Feature) Use only connections for healthy members
- (Feature) Set condition to shrink agent volume size
- (Bugfix) Check serving servers
- (Documentation) Add docs on setting timezone for containers
- (Bugfix) Ensure that client cache is initialized before using it
- (Feature) (DBServer Maintenance) Agency adjustments
- (Logging) Internal client trace
- (QA) Member maintenance feature
- (Feature) Extract Pod Details
- (Feature) Add Timezone management
- (Bugfix) Always recreate DBServers if they have a leader on it.
- (Feature) Immutable spec
- (Bugfix) Proper agent cleanout
- (Bugfix) Fix ClusterScaling integration
- (Feature) Sensitive information protection
- (Bugfix) Propagate SecurityContext to the ID Containers
- (Bugfix) Fix for enabling all features
- (Feature) Propagate feature and predefined env variables to members
 
## [1.2.15](https://github.com/arangodb/kube-arangodb/tree/1.2.15) (2022-07-20)
- (Bugfix) Ensure pod names not too long
- (Refactor) Use cached member's clients
- (Feature) Move PVC resize action to high-priority plan
- (Feature) Remove forgotten ArangoDB jobs during restart
- (Feature) Add support for managed services
- (Feature) Recreation member in the high plan
- (Feature) Add 'crd install' subcommand
- (Bugfix) Fix `internal` metrics mode
- (Bugfix) Create agency dump if auth is disabled
- (Bugfix) Prevent deployment removal in case of invalid K8S API response

## [1.2.14](https://github.com/arangodb/kube-arangodb/tree/1.2.14) (2022-07-14)
- (Feature) Add ArangoSync TLS based rotation
- (Bugfix) Fix labels propagation
- (Feature) Add `ArangoDeployment` CRD auto-installer
- (Feature) Add `ArangoMember` CRD auto-installer
- (Feature) Add `ArangoBackup` CRD auto-installer
- (Feature) Add `ArangoBackupPolicy` CRD auto-installer
- (Feature) Add `ArangoJob` CRD auto-installer
- (Feature) Add RestartPolicyAlways to ArangoDeployment in order to restart ArangoDB on failure
- (Feature) Set a leader in active fail-over mode
- (Feature) Use policy/v1 instead policy/v1beta1
- (Feature) OPS CLI with Arango Task
- (Bugfix) Allow ArangoBackup Creation during Upload state
- (Hotfix) Fix `ArangoDeployment` SubResource in CRD auto-installer
- (Bugfix) Fix Operator Logger NPE
- (Bugfix) Fix License RAW value discovery
- (Refactor) Optimize go.mod entries
- (Feature) Add `ArangoLocalStorage` CRD auto-installer
- (Feature) Add `ArangoDeploymentReplication` CRD auto-installer
- (Bugfix) Allow missing `token` key in License secret
- (Feature) Unify agency access
- (Feature) Change DBServer Cleanup Logic
- (Feature) Set Logger format
- (Bugfix) Ensure Wait actions to be present after AddMember
- (Documentation) Refactor metrics (Part 1)
- (Bugfix) Extend Agency HealthCheck for replace
- (Bugfix) Allow to remove resources (CPU & Memory) on the managed pods
- (Bugfix) Add DistributeShardsLike support
- (Feature) Member restarts metric
- (Bugfix) Infinite loop fix in ArangoD AsyncClient
- (Bugfix) Add Panic Handler
- (Bugfix) Unify yaml packages

## [1.2.13](https://github.com/arangodb/kube-arangodb/tree/1.2.13) (2022-06-07)
- (Bugfix) Fix arangosync members state inspection
- (Feature) (ACS) Improve Reconciliation Loop
- (Bugfix) Allow missing Monitoring CRD
- (Feature) (ACS) Add Resource plan
- (Feature) Allow raw json value for license token-v2
- (Update) Replace `beta.kubernetes.io/arch` to `kubernetes.io/arch` in Operator Chart
- (Feature) Add operator shutdown handler for graceful termination
- (Feature) Add agency leader discovery
- (Feature) Add `ACSDeploymentSynced` condition type and fix comparison of `SecretHashes` method
- (Feature) Add agency leader service
- (Feature) Add HostPath and PVC Volume types and allow templating
- (Feature) Replace mod

## [1.2.12](https://github.com/arangodb/kube-arangodb/tree/1.2.12) (2022-05-10)
- (Feature) Add CoreV1 Endpoints Inspector
- (Feature) Add Current ArangoDeployment Inspector
- (Refactor) Anonymous inspector functions
- (Feature) Recursive OwnerReference discovery
- (Maintenance) Add check make targets
- (Feature) Create support for local variables in actions.
- (Feature) Support for asynchronous ArangoD resquests.
- (Feature) Change Restore in Cluster mode to Async Request

## [1.2.11](https://github.com/arangodb/kube-arangodb/tree/1.2.11) (2022-04-30)
- (Bugfix) Orphan PVC are not removed
- (Bugfix) Remove LocalStorage Deadlock
- (Bugfix) Skip arangosync members state inspection checks
- (Feature) Add LocalStorage DaemonSet Priority support

## [1.2.10](https://github.com/arangodb/kube-arangodb/tree/1.2.10) (2022-04-27)
- (Feature) Allow configuration for securityContext.runAsUser value
- (Bugfix) Fix Satellite collections in Agency
- (Bugfix) Fix backup creation timeout
- (Bugfix) ArangoSync port fix
- (Bugfix) Fix GetClient lock system
- (Feature) Backup InProgress Agency key discovery
- (Feature) Backup & Maintenance Conditions
- (Bugfix) Disable member removal in case of health failure
- (Bugfix) Reorder Topology management plan steps
- (Feature) UpdateInProgress & UpgradeInProgress Conditions
- (Bugfix) Fix Maintenance switch and HotBackup race
- (Bugfix) Fix Maintenance Condition typo

## [1.2.9](https://github.com/arangodb/kube-arangodb/tree/1.2.9) (2022-03-30)
- (Feature) Improve Kubernetes clientsets management
- Migrate storage-operator CustomResourceDefinition apiVersion to apiextensions.k8s.io/v1
- (Feature) Add CRD Installer
- (Bugfix) Assign imagePullSecrets to LocalStorage
- (Update) Bump K8S API to 1.21.10
- (Feature) (ACS) Add ACS handler
- (Feature) Allow to restart DBServers in cases when WriteConcern will be satisfied
- (Feature) Allow to configure action timeouts
- (Feature) (AT) Add ArangoTask API
- (Bugfix) Fix NPE in State fetcher
- (Refactor) Configurable throttle inspector
- (Bugfix) Skip Replace operation on DBServer if they need to be scaled down
- (Feature) Upgrade procedure steps
- (Refactor) Remove API and Core cross-dependency
- (Bugfix) Allow to have nil architecture (NPE fix)

## [1.2.8](https://github.com/arangodb/kube-arangodb/tree/1.2.8) (2022-02-24)
- Do not check License V2 on Community images
- Add status.members.<group>.
- Don't replace pod immediately when storage class changes
- Define MemberReplacementRequired condition
- Remove pod immediately when annotation is turned on
- (ARM64) Add support for ARM64 enablement
- (Cleanup) Reorganize main reconciliation context
- (Bugfix) Unreachable condition
- (Feature) Allow to disable external port (sidecar managed connection)
- (Bugfix) Fix 3.6 -> 3.7 Upgrade procedure
- (Bugfix) Add missing finalizer
- (Bugfix) Add graceful to kill command
- (Bugfix) Add reachable condition to deployment. Mark as UpToDate only of cluster is reachable.
- (Bugfix) Add toleration's for network failures in action start procedure

## [1.2.7](https://github.com/arangodb/kube-arangodb/tree/1.2.7) (2022-01-17)
- Add Plan BackOff functionality
- Fix Core InitContainers check
- Remove unused `status.members.<group>.sidecars-specs` variable
- Keep only recent terminations
- Add endpoint into member status
- Add debug mode (Golang DLV)
- License V2 for ArangoDB 3.9.0+
- Add ArangoClusterSynchronization v1 API
- Add core containers names to follow their terminations
- Add ArangoJob and Apps Operator
- Use Go 1.17
- Add metrics for the plan actions
- Add ArangoClusterSynchronization Operator
- Update licenses
- Fix restart procedure in case of failing members
- Fix status propagation race condition

## [1.2.6](https://github.com/arangodb/kube-arangodb/tree/1.2.6) (2021-12-15)
- Add ArangoBackup backoff functionality
- Allow to abort ArangoBackup uploads by removing spec.upload
- Add Agency Cache internally
- Add Recovery during PlanBuild operation
- Fix Exporter in Deployments without authentication
- Allow to disable ClusterScalingIntegration and add proper Scheduled label to pods
- Add additional timeout parameters and kubernetes batch size
- Limit parallel Backup uploads
- Bugfix - Adjust Cluster Scaling Integration logic

## [1.2.5](https://github.com/arangodb/kube-arangodb/tree/1.2.5) (2021-10-25)
- Split & Unify Lifecycle management functionality
- Drop support for ArangoDB <= 3.5 (versions already EOL)
- Add new admin commands to fetch agency dump and agency state
- Add Graceful shutdown as finalizer (supports kubectl delete)
- Add Watch to Lifecycle command
- Add Topology Discovery
- Add Support for StartupProbe
- Add ARM64 support for Operator Docker image
- Add ALPHA Rebalancer support

## [1.2.4](https://github.com/arangodb/kube-arangodb/tree/1.2.4) (2021-10-22)
- Replace `beta.kubernetes.io/arch` Pod label with `kubernetes.io/arch` using Silent Rotation
- Add "Short Names" feature
- Switch ArangoDB Image Discovery process from Headless Service to Pod IP
- Fix PVC Resize for Single servers
- Add Topology support
- Add ARANGODB_ZONE env to Topology Managed pods
- Add "Random pod names" feature
- Rotate TLS Secrets on ALT Names change

## [1.2.3](https://github.com/arangodb/kube-arangodb/tree/1.2.3) (2021-09-24)
- Update UBI Image to 8.4
- Fix ArangoSync Liveness Probe
- Allow runtime update of Sidecar images
- Allow Agent recreation with preserved IDs
- The internal metrics exporter can not be disabled
- Changing the topics' log level without restarting the container.
  When the topic is removed from the argument list then it will not 
  be turned off in the ArangoDB automatically.
- Allow to customize SchedulerName inside Member Pod
- Add Enterprise Edition support

## [1.2.2](https://github.com/arangodb/kube-arangodb/tree/1.2.2) (2021-09-09)
- Update 'github.com/arangodb/arangosync-client' dependency to v0.7.0
- Add HighPriorityPlan to ArangoDeployment Status
- Add Pending Member phase
- Add Ephemeral Volumes for apps feature
- Check if the DB server is cleaned out.
- Render Pod Template in ArangoMember Spec and Status
- Add Pod PropagationModes
- Fix MemberUp action for ActiveFailover

## [1.2.1](https://github.com/arangodb/kube-arangodb/tree/1.2.1) (2021-07-28)
- Fix ArangoMember race with multiple ArangoDeployments within single namespace
- Allow to define Member Recreation Policy within group
- Replace 'github.com/dgrijalva/jwt-go' with 'github.com/golang-jwt/jwt'
- Update 'github.com/gin-gonic/gin' dependency to v1.7.2

## [1.2.0](https://github.com/arangodb/kube-arangodb/tree/1.2.0) (2021-07-16)
- Enable "Operator Internal Metrics Exporter" by default
- Enable "Operator Maintenance Management Support" by default
- Add Operator `/api/v1/version` endpoint

## [1.1.10](https://github.com/arangodb/kube-arangodb/tree/1.1.10) (2021-07-06)
- Switch K8S CRD API to V1
- Deprecate Alpine image usage
- Use persistent name and namespace in ArangoDeployment reconcilation loop
- Remove finalizers when Server container is already terminated and reduce initial reconciliation delay
- Add new logger services - reconciliation and event

## [1.1.9](https://github.com/arangodb/kube-arangodb/tree/1.1.9) (2021-05-28)
- Add IP, DNS, ShortDNS, HeadlessService (Default) communication methods
- Migrate ArangoExporter into Operator code

## [1.1.8](https://github.com/arangodb/kube-arangodb/tree/1.1.8) (2021-04-21)
- Prevent Single member recreation
- Add OwnerReference to ClusterIP member service
- Add InternalPort to ServerGroupSpec to allow user to expose tcp connection over localhost for sidecars

## [1.1.7](https://github.com/arangodb/kube-arangodb/tree/1.1.7) (2021-04-14)
- Bump Kubernetes Dependencies to 1.19.x
- Add ArangoMember status propagation
- Add ShutdownMethod option for members
- Fix Maintenance Plan actions

## [1.1.6](https://github.com/arangodb/kube-arangodb/tree/1.1.6) (2021-03-02)
- Add ArangoMember Resource and required RBAC rules

## [1.1.5](https://github.com/arangodb/kube-arangodb/tree/1.1.5) (2021-02-20)
- Fix AKS Volume Resize mode
- Use cached status in member client creation
- Remove failed DBServers
- Remove deadlock in internal cache
- Replace CleanOut action with ResignLeadership on rotate PVC resize mode

## [1.1.4](https://github.com/arangodb/kube-arangodb/tree/1.1.4) (2021-02-15)
- Add support for spec.ClusterDomain to be able to use FQDN in ArangoDB cluster communication
- Add Version Check feature with extended Upgrade checks
- Fix Upgrade failures recovery
- Add ResignLeadership action before Upgrade, Restart and Shutdown actions

## [1.1.3](https://github.com/arangodb/kube-arangodb/tree/1.1.3) (2020-12-16)
- Add v2alpha1 API for ArangoDeployment and ArangoDeploymentReplication
- Migrate CRD to apiextensions.k8s.io/v1
- Add customizable log levels per service
- Move Upgrade as InitContainer and fix Direct Image discovery mode
- Allow to remove currently executed plan by annotation

## [1.1.2](https://github.com/arangodb/kube-arangodb/tree/1.1.2) (2020-11-11)
- Fix Bootstrap phase and move it under Plan

## [1.1.1](https://github.com/arangodb/kube-arangodb/tree/1.1.1) (2020-11-04)
- Allow to mount EmptyDir
- Allow to specify initContainers in pods
- Add serviceAccount, resources and securityContext fields to ID Group
- Allow to override Entrypoint
- Add NodeSelector to Deployment Helm Chart

## [1.1.0](https://github.com/arangodb/kube-arangodb/tree/1.1.0) (2020-10-14)
- Change NumberOfCores and MemoryOverride flags to be set to true by default
- Enable by default and promote to Production Ready - JWT Rotation Feature, TLS Rotation Feature
- Deprecate K8S < 1.16
- Fix Upgrade procedure to safely evict pods during upgrade
- Fix Panics in Deployments without authentication
- Fix ChaosMonkey mode
- Allow append on empty annotations
- Add annotations and labels on pod creation

## [1.0.8](https://github.com/arangodb/kube-arangodb/tree/1.0.8) (2020-09-10)
- Fix Volume rotation on AKS

## [1.0.7](https://github.com/arangodb/kube-arangodb/tree/1.0.7) (2020-09-09)
- Always use JWT Authorized requests in internal communication
- Add Operator Maintenance Management feature
- Add support for ARANGODB_OVERRIDE_DETECTED_NUMBER_OF_CORES ArangoDB Environment Variable
- Allow to use privileged pods in ArangoStorage

## [1.0.6](https://github.com/arangodb/kube-arangodb/tree/1.0.6) (2020-08-19)
- Add Operator Namespaced mode (Alpha)
- Fix ActiveFailover Upgrade procedure

## [1.0.5](https://github.com/arangodb/kube-arangodb/tree/1.0.5) (2020-08-05)
- Add Labels and Annotations to ServiceMonitor
- Allow to expose Exporter in HTTP with secured Deployments
- Change rotation by annotation order (coordinator before dbserver)
- Fix NodeAffinity propagation
- Allow to disable Foxx Queues on Cluster mode

## [1.0.4](https://github.com/arangodb/kube-arangodb/tree/1.0.4) (2020-07-28)
- Add Encryption Key rotation feature for ArangoDB EE 3.7+
- Improve TLS CA and Keyfile rotation for CE and EE
- Add runtime TLS rotation for ArangoDB EE 3.7+
- Add Kustomize support
- Improve Helm 3 support
- Allow to customize ID Pod selectors
- Add Label and Envs Pod customization
- Improved JWT Rotation
- Allow to customize Security Context in pods
- Remove dead Coordinators in Cluster mode
- Add AutoRecovery flag to recover cluster in case of deadlock
- Add Operator Single mode
- Improve SecurityContext settings
- Update k8s dependency to 1.15.11
- Add Scope parameter to Operator

## [1.0.3](https://github.com/arangodb/kube-arangodb/tree/1.0.3) (2020-05-25)
- Prevent deletion of not known PVC's
- Move Restore as Plan

## [1.0.2](https://github.com/arangodb/kube-arangodb/tree/1.0.2) (2020-04-16)
- Added additional checks in UpToDate condition
- Added extended Rotation check for Cluster mode
- Removed old rotation logic (rotation of ArangoDeployment may be enforced after Operator upgrade)
- Added UpToDate condition in ArangoDeployment Status

## [1.0.1](https://github.com/arangodb/kube-arangodb/tree/1.0.1) (2020-03-25)
- Added Customizable Affinity settings for ArangoDB Member Pods
- Added possibility to override default images used by ArangoDeployment
- Added possibility to set probes on all groups
- Added Image Discovery type in ArangoDeployment spec
- Prevent Agency Members recreation
- Added Customizable Volumes and VolumeMounts for ArangoDB server container
- Added MemoryOverride flag for ArangoDB >= 3.6.3
- Improved Rotation discovery process
- Added annotation to rotate ArangoDeployment in secure way

## [1.0.0](https://github.com/arangodb/kube-arangodb/tree/1.0.0) (2020-03-03)
- Removal of v1alpha support for ArangoDeployment, ArangoDeploymentReplication, ArangoBackup
- Added new command to operator - version

## [0.4.5](https://github.com/arangodb/kube-arangodb/tree/0.4.5) (2020-03-02)
- Add Customizable SecurityContext for ArangoDeployment pods

## [0.4.4](https://github.com/arangodb/kube-arangodb/tree/0.4.4) (2020-02-27)
- Add new VolumeResize mode to be compatible with Azure flow
- Allow to customize probe configuration options
- Add new upgrade flag for ArangoDB 3.6.0<=

## [0.4.3](https://github.com/arangodb/kube-arangodb/tree/0.4.3) (2020-01-31)
- Prevent DBServer deletion if there are any shards active on it
- Add Maintenance mode annotation for ArangoDeployment

## [0.4.2](https://github.com/arangodb/kube-arangodb/tree/0.4.2) (2019-11-12)
- AntiAffinity for operator pods.
- Add CRD API v1 with support for v1alpha.
- Allow to set annotations in ArangoDeployment resources.
- Add UBI based image.

## [0.4.0](https://github.com/arangodb/kube-arangodb/tree/0.4.0) (2019-10-09)
- Further helm chart fixes for linter.
- Support hot backup.
- Disable scaling buttons if scaling is not possible.

## [0.3.16](https://github.com/arangodb/kube-arangodb/tree/0.3.16) (2019-09-25)
- Revised helm charts.
- Use separate service account for operator.
- Support for ResignLeadership job.
- Allow to set ImagePullSecrets in pods.
- Bug fixes.

## [0.3.15]() (never released, only previews existed)

## [0.3.14](https://github.com/arangodb/kube-arangodb/tree/0.3.14) (2019-08-07)
- Bug fixes for custom sidecars.
- More tests

## [0.3.13](https://github.com/arangodb/kube-arangodb/tree/0.3.13) (2019-08-02)
- Added side car changed to pod rotation criterium
- Added ArangoDB version and image id to member status
- Fix bug with MemberOfCluster condition
- Added test for resource change

## [0.3.12](https://github.com/arangodb/kube-arangodb/tree/0.3.12) (2019-07-04)
- Limit source IP ranges for external services

## [0.3.11](https://github.com/arangodb/kube-arangodb/tree/0.3.11) (2019-06-07)
- Introduced volume claim templates for all server groups that require volume.
- Added arangodb-exporter support as sidecar to all arangodb pods.
- Fixed a bug in the case that all coordinators failed.
- Increase some timeouts in cluster observation.
- Ignore connection errors when removing servers.
- Switch to go 1.12 and modules.
- User sidecars.

## [0.3.10](https://github.com/arangodb/kube-arangodb/tree/0.3.10) (2019-04-04)
- Added Pod Disruption Budgets for all server groups in production mode.
- Added Priority Class Name to be specified per server group.
- Forward resource requirements to k8s.
- Automatic creation of randomized root password on demand.
- Volume resizing (only enlarge).
- Allow to disable liveness probes, increase timeouts in defaults.
- Handle case of all coordinators gone better.
- Added `MY_NODE_NAME` and `NODE_NAME` env vars for all pods.
- Internal communications with ArangoDB more secure through tokens which
  are limited to certain API paths.
- Rolling upgrade waits till all shards are in sync before proceeding to
  next dbserver, even if it takes longer than 15 min.
- Improve installation and upgrade instructions in README.

## [0.3.9](https://github.com/arangodb/kube-arangodb/tree/0.3.9) (2019-02-28)
[Full Changelog](https://github.com/arangodb/kube-arangodb/compare/0.3.8...0.3.9)
- Fixed a serious bug in rolling upgrades which was introduced in 0.3.8.
- Document the drain procedure for k8s nodes.
- Wait for shards to be in sync before continuing upgrade process.
- Rotate members when patch-level upgrade.
- Don't trigger cleanout server during upgrade.
- More robust remove-server actions.

## [0.3.8](https://github.com/arangodb/kube-arangodb/tree/0.3.8) (2019-02-19)
[Full Changelog](https://github.com/arangodb/kube-arangodb/compare/0.3.7...0.3.8)

- Added scaling limits to spec and enforce in operator.
- npm update for dashboard to alleviate security problems.
- Added bare metal walk through to documentation.
- Wait for coordinator to be ready in kubernetes.
- Schedule only one CleanOutServer job in drain scenario, introduce
  Drain phase.
- Take care of case that server is terminated by drain before cleanout
  has completed.
- Added undocumented force-status-reload status field.
- Take care of case that all coordinators have failed: delete all
  coordinator pods and create new ones.
- Updated lodash for dashboard.
- Try harder to remove server from cluster if it does not work right away.
- Update member status, if once decided to drain, continue draining.
  This takes care of more corner cases.

## [0.3.7](https://github.com/arangodb/kube-arangodb/tree/0.3.7) (2019-01-03)
[Full Changelog](https://github.com/arangodb/kube-arangodb/compare/0.3.6...0.3.7)

**Merged pull requests:**

- Use jwt-keyfile option if available. [\#318](https://github.com/arangodb/kube-arangodb/pull/318)
- StorageOperator Volume Size Fix [\#316](https://github.com/arangodb/kube-arangodb/pull/316)

## [0.3.6](https://github.com/arangodb/kube-arangodb/tree/0.3.6) (2018-12-06)
[Full Changelog](https://github.com/arangodb/kube-arangodb/compare/0.3.5...0.3.6)

**Closed issues:**

- Dashboards not aware of kube-proxy [\#278](https://github.com/arangodb/kube-arangodb/issues/278)

**Merged pull requests:**

- Link to k8s platform tutorials. [\#313](https://github.com/arangodb/kube-arangodb/pull/313)
- Updated Go-Driver to latest version. [\#312](https://github.com/arangodb/kube-arangodb/pull/312)
- NodeSelector [\#311](https://github.com/arangodb/kube-arangodb/pull/311)
- Docs: Formatting [\#310](https://github.com/arangodb/kube-arangodb/pull/310)
- Doc: remove duplicate chapter [\#309](https://github.com/arangodb/kube-arangodb/pull/309)
- Doc: remove blanks after tripple tics [\#308](https://github.com/arangodb/kube-arangodb/pull/308)
- License Key [\#307](https://github.com/arangodb/kube-arangodb/pull/307)
- Updated packages containing vulnerabilities [\#306](https://github.com/arangodb/kube-arangodb/pull/306)
- Advertised Endpoints [\#299](https://github.com/arangodb/kube-arangodb/pull/299)

## [0.3.5](https://github.com/arangodb/kube-arangodb/tree/0.3.5) (2018-11-20)
[Full Changelog](https://github.com/arangodb/kube-arangodb/compare/0.3.4...0.3.5)

**Closed issues:**

- Istio compatibility issue [\#260](https://github.com/arangodb/kube-arangodb/issues/260)

**Merged pull requests:**

- Fixing imageID retrieval issue when sidecars are injected. [\#302](https://github.com/arangodb/kube-arangodb/pull/302)
- Bug fix/fix immutable reset [\#301](https://github.com/arangodb/kube-arangodb/pull/301)
- Fixing small type in readme [\#300](https://github.com/arangodb/kube-arangodb/pull/300)
- Make timeout configurable. [\#298](https://github.com/arangodb/kube-arangodb/pull/298)
- fixed getLoadBalancerIP to also handle hostnames [\#297](https://github.com/arangodb/kube-arangodb/pull/297)

## [0.3.4](https://github.com/arangodb/kube-arangodb/tree/0.3.4) (2018-11-06)
[Full Changelog](https://github.com/arangodb/kube-arangodb/compare/0.3.3...0.3.4)

**Merged pull requests:**

- Try to repair changelog generator. [\#296](https://github.com/arangodb/kube-arangodb/pull/296)
- Fixing uninitialised `lastNumberOfServers`. [\#294](https://github.com/arangodb/kube-arangodb/pull/294)
- Fixes for semiautomation. [\#293](https://github.com/arangodb/kube-arangodb/pull/293)
- add ebs volumes to eks doc [\#295](https://github.com/arangodb/kube-arangodb/pull/295)

## [0.3.3](https://github.com/arangodb/kube-arangodb/tree/0.3.3) (2018-11-02)
[Full Changelog](https://github.com/arangodb/kube-arangodb/compare/0.3.2...0.3.3)

**Closed issues:**

- `manifests/arango-crd.yaml` not in repository [\#292](https://github.com/arangodb/kube-arangodb/issues/292)

**Merged pull requests:**

- Make semiautomation files self-contained. [\#291](https://github.com/arangodb/kube-arangodb/pull/291)

## [0.3.2](https://github.com/arangodb/kube-arangodb/tree/0.3.2) (2018-11-02)
[Full Changelog](https://github.com/arangodb/kube-arangodb/compare/0.3.1...0.3.2)

**Closed issues:**

- Operator redeployed not fully functional [\#273](https://github.com/arangodb/kube-arangodb/issues/273)
- Busy Update Loop on PKS [\#272](https://github.com/arangodb/kube-arangodb/issues/272)
- scaling down in production starts pending pods to terminate them immediately [\#267](https://github.com/arangodb/kube-arangodb/issues/267)
- crd inclusion in helm chart prevents subsequent deployments to alternate namespaces [\#261](https://github.com/arangodb/kube-arangodb/issues/261)
- Tutorials with real world examples [\#229](https://github.com/arangodb/kube-arangodb/issues/229)

**Merged pull requests:**

- UI Fix [\#290](https://github.com/arangodb/kube-arangodb/pull/290)
- Revisited scale up and scale down. [\#288](https://github.com/arangodb/kube-arangodb/pull/288)
- Bug fix/extra crd yaml [\#287](https://github.com/arangodb/kube-arangodb/pull/287)
- Documentation/add aks tutorial [\#286](https://github.com/arangodb/kube-arangodb/pull/286)
- IPv6 revisited [\#285](https://github.com/arangodb/kube-arangodb/pull/285)
- Bug fix/readiness upgrade fix [\#283](https://github.com/arangodb/kube-arangodb/pull/283)
- Revert "Skip LoadBalancer Test" [\#282](https://github.com/arangodb/kube-arangodb/pull/282)
- Updated node modules to fix vulnerabilities [\#281](https://github.com/arangodb/kube-arangodb/pull/281)
- First stab at semiautomation. [\#280](https://github.com/arangodb/kube-arangodb/pull/280)
- When doing tests, always pull the image. [\#279](https://github.com/arangodb/kube-arangodb/pull/279)
- Break PKS Loop [\#277](https://github.com/arangodb/kube-arangodb/pull/277)
- Fixed readiness route. [\#276](https://github.com/arangodb/kube-arangodb/pull/276)
- Bug fix/scale up error [\#275](https://github.com/arangodb/kube-arangodb/pull/275)
- minor fix in template generation [\#274](https://github.com/arangodb/kube-arangodb/pull/274)
- Added `disableIPV6` Spec entry. [\#271](https://github.com/arangodb/kube-arangodb/pull/271)
- Test Image Option [\#270](https://github.com/arangodb/kube-arangodb/pull/270)
- Skip LoadBalancer Test [\#269](https://github.com/arangodb/kube-arangodb/pull/269)
- Test/templates [\#266](https://github.com/arangodb/kube-arangodb/pull/266)
- Updated examples to use version 3.3.17. [\#265](https://github.com/arangodb/kube-arangodb/pull/265)
- Unified Readiness Test [\#264](https://github.com/arangodb/kube-arangodb/pull/264)
- Use correct templateoptions for helm charts [\#258](https://github.com/arangodb/kube-arangodb/pull/258)
- Add advanced dc2dc to acceptance test. [\#252](https://github.com/arangodb/kube-arangodb/pull/252)
- adding EKS tutorial [\#289](https://github.com/arangodb/kube-arangodb/pull/289)

## [0.3.1](https://github.com/arangodb/kube-arangodb/tree/0.3.1) (2018-09-25)
[Full Changelog](https://github.com/arangodb/kube-arangodb/compare/0.3.0...0.3.1)

**Closed issues:**

- Helm chart not deploying custom resource definitions [\#254](https://github.com/arangodb/kube-arangodb/issues/254)
- `go get` failing due to nonexistent arangodb/arangosync repo [\#249](https://github.com/arangodb/kube-arangodb/issues/249)
- Helm chart download links broken \(404\) [\#248](https://github.com/arangodb/kube-arangodb/issues/248)
- Make it easy to deploy in another namespace [\#230](https://github.com/arangodb/kube-arangodb/issues/230)
- Deployment Failed to Start in different Namespace other than Default [\#223](https://github.com/arangodb/kube-arangodb/issues/223)

**Merged pull requests:**

- Bugfix/sed on linux [\#259](https://github.com/arangodb/kube-arangodb/pull/259)
- README updates, removing `kubectl apply -f crd.yaml` [\#256](https://github.com/arangodb/kube-arangodb/pull/256)
- Include CRD in helm chart [\#255](https://github.com/arangodb/kube-arangodb/pull/255)

## [0.3.0](https://github.com/arangodb/kube-arangodb/tree/0.3.0) (2018-09-07)
[Full Changelog](https://github.com/arangodb/kube-arangodb/compare/0.2.2...0.3.0)

**Closed issues:**

- Provide an option to add SubjectAltName or option to disable SSL [\#239](https://github.com/arangodb/kube-arangodb/issues/239)
- Use go-upgrade-rules [\#234](https://github.com/arangodb/kube-arangodb/issues/234)
- Spot the difference [\#225](https://github.com/arangodb/kube-arangodb/issues/225)
- How to Delete ArangoDeployment [\#224](https://github.com/arangodb/kube-arangodb/issues/224)
- Unable to delete pods, stuck in terminating state [\#220](https://github.com/arangodb/kube-arangodb/issues/220)
- Do not allow "critical" cmdline arguments to be overwritten [\#207](https://github.com/arangodb/kube-arangodb/issues/207)

**Merged pull requests:**

- Avoid use of arangosync packages [\#250](https://github.com/arangodb/kube-arangodb/pull/250)
- Fixed PV creation on kubernetes 1.11 [\#247](https://github.com/arangodb/kube-arangodb/pull/247)
- Resilience improvements [\#246](https://github.com/arangodb/kube-arangodb/pull/246)
- Adding GKE tutorial [\#245](https://github.com/arangodb/kube-arangodb/pull/245)
- Reject critical options during validation fixes \#207 [\#243](https://github.com/arangodb/kube-arangodb/pull/243)
- Trying to stabalize resilience tests [\#242](https://github.com/arangodb/kube-arangodb/pull/242)
- Adding helm charts for deploying the operators [\#238](https://github.com/arangodb/kube-arangodb/pull/238)
- Include license in upgrade check [\#237](https://github.com/arangodb/kube-arangodb/pull/237)
- Use new CurrentImage field to prevent unintended upgrades. [\#236](https://github.com/arangodb/kube-arangodb/pull/236)
- Use go-upgrade-rules to make "is upgrade allowed" decision fixes \#234 [\#235](https://github.com/arangodb/kube-arangodb/pull/235)
- Updated versions to known "proper" versions [\#233](https://github.com/arangodb/kube-arangodb/pull/233)
- Applying defaults after immutable fields have been reset [\#232](https://github.com/arangodb/kube-arangodb/pull/232)
- Updated go-driver to latest version [\#231](https://github.com/arangodb/kube-arangodb/pull/231)
- EE note for Kubernetes DC2DC [\#222](https://github.com/arangodb/kube-arangodb/pull/222)
- Documented dashboard usage [\#219](https://github.com/arangodb/kube-arangodb/pull/219)
- Load balancing tests [\#218](https://github.com/arangodb/kube-arangodb/pull/218)
- Add links to other operators in dashboard menu [\#217](https://github.com/arangodb/kube-arangodb/pull/217)
- Grouping style elements in 1 place [\#216](https://github.com/arangodb/kube-arangodb/pull/216)
- Adding ArangoDeploymentReplication dashboard. [\#215](https://github.com/arangodb/kube-arangodb/pull/215)
- Do not build initcontainer for imageid pod [\#214](https://github.com/arangodb/kube-arangodb/pull/214)
- Dashboard for ArangoLocalStorage operator [\#213](https://github.com/arangodb/kube-arangodb/pull/213)
- Adjust documentation based on new load balancer support. [\#212](https://github.com/arangodb/kube-arangodb/pull/212)
- Feature/dashboard [\#211](https://github.com/arangodb/kube-arangodb/pull/211)
- Use gin as HTTP server framework [\#210](https://github.com/arangodb/kube-arangodb/pull/210)
- Dashboard design concept [\#209](https://github.com/arangodb/kube-arangodb/pull/209)

## [0.2.2](https://github.com/arangodb/kube-arangodb/tree/0.2.2) (2018-06-29)
[Full Changelog](https://github.com/arangodb/kube-arangodb/compare/0.2.1...0.2.2)

**Closed issues:**

- Unable to unset standard storage class in GKE using kubectl [\#200](https://github.com/arangodb/kube-arangodb/issues/200)
- Fix operators Deployment spec wrt minimum availability [\#198](https://github.com/arangodb/kube-arangodb/issues/198)
- Rotate server when cmdline arguments change [\#189](https://github.com/arangodb/kube-arangodb/issues/189)

**Merged pull requests:**

- Set a `role=leader` label on the Pod who won the leader election [\#208](https://github.com/arangodb/kube-arangodb/pull/208)
- Rotate server on changed arguments [\#206](https://github.com/arangodb/kube-arangodb/pull/206)
- Documentation fixes [\#205](https://github.com/arangodb/kube-arangodb/pull/205)
- Fixed get/set Default flag for StorageClasses [\#204](https://github.com/arangodb/kube-arangodb/pull/204)
- Log improvements [\#203](https://github.com/arangodb/kube-arangodb/pull/203)
- All operator Pods will now reach the Ready state. [\#201](https://github.com/arangodb/kube-arangodb/pull/201)

## [0.2.1](https://github.com/arangodb/kube-arangodb/tree/0.2.1) (2018-06-19)
[Full Changelog](https://github.com/arangodb/kube-arangodb/compare/0.2.0...0.2.1)

## [0.2.0](https://github.com/arangodb/kube-arangodb/tree/0.2.0) (2018-06-19)
[Full Changelog](https://github.com/arangodb/kube-arangodb/compare/0.1.0...0.2.0)

**Closed issues:**

- Guard operations that yield downtime with an `downtimeAllowed` field [\#190](https://github.com/arangodb/kube-arangodb/issues/190)
- Require at least 2 dbservers for `Cluster` deployment [\#178](https://github.com/arangodb/kube-arangodb/issues/178)
- Resource re-deployments when changing specific specs [\#164](https://github.com/arangodb/kube-arangodb/issues/164)
- PVC's can get stuck in Terminating state [\#157](https://github.com/arangodb/kube-arangodb/issues/157)
- PVC [\#156](https://github.com/arangodb/kube-arangodb/issues/156)
- Add timeout for reconciliation plan\(items\) [\#154](https://github.com/arangodb/kube-arangodb/issues/154)
- Add setting to specify ServiceAccount for deployment [\#146](https://github.com/arangodb/kube-arangodb/issues/146)
- Finalizers TODO [\#138](https://github.com/arangodb/kube-arangodb/issues/138)
- Prevent deleting pods \(manually\) using finalizers [\#134](https://github.com/arangodb/kube-arangodb/issues/134)
- Set controller of pods to support `kubectl drain` [\#132](https://github.com/arangodb/kube-arangodb/issues/132)
- Add option to taint pods [\#131](https://github.com/arangodb/kube-arangodb/issues/131)
- OpenShift: No DB is getting deployed [\#128](https://github.com/arangodb/kube-arangodb/issues/128)
- ArangoDeploymentTasks [\#34](https://github.com/arangodb/kube-arangodb/issues/34)
- ArangoLocalStorage tasks [\#33](https://github.com/arangodb/kube-arangodb/issues/33)

**Merged pull requests:**

- Adding downtimeAllowed field [\#194](https://github.com/arangodb/kube-arangodb/pull/194)
- Added tutorial for configuring DC2DC of Kubernetes [\#187](https://github.com/arangodb/kube-arangodb/pull/187)
- Various TLS & Sync related fixes [\#186](https://github.com/arangodb/kube-arangodb/pull/186)
- Use standard EventRecord to use event compression [\#185](https://github.com/arangodb/kube-arangodb/pull/185)
- Fixed ID prefix for single servers [\#184](https://github.com/arangodb/kube-arangodb/pull/184)
- Allow changing server group storage class. [\#183](https://github.com/arangodb/kube-arangodb/pull/183)
- Added test timeouts to all stages [\#182](https://github.com/arangodb/kube-arangodb/pull/182)
- Added renewal of deployment TLS CA certificate [\#181](https://github.com/arangodb/kube-arangodb/pull/181)
- Min dbserver count is 2. Revert phase when cleanout has failed [\#180](https://github.com/arangodb/kube-arangodb/pull/180)
- Prefer distinct nodes, even when not required [\#179](https://github.com/arangodb/kube-arangodb/pull/179)
- Added duration test app [\#177](https://github.com/arangodb/kube-arangodb/pull/177)
- Improved readiness probe, database services only use ready pods [\#176](https://github.com/arangodb/kube-arangodb/pull/176)
- Documenting acceptance test [\#175](https://github.com/arangodb/kube-arangodb/pull/175)
- Avoid useless warnings in log [\#174](https://github.com/arangodb/kube-arangodb/pull/174)
- Hide "dangerous" functions of MemberStatusList [\#173](https://github.com/arangodb/kube-arangodb/pull/173)
- Avoid overwriting status changes [\#172](https://github.com/arangodb/kube-arangodb/pull/172)
- Abort reconcilientation plan on failed cleanout server [\#171](https://github.com/arangodb/kube-arangodb/pull/171)
- Improving documentation [\#170](https://github.com/arangodb/kube-arangodb/pull/170)
- Remove service stickyness [\#169](https://github.com/arangodb/kube-arangodb/pull/169)
- Prevent deleting the PV when the PVC has already been attached to it [\#168](https://github.com/arangodb/kube-arangodb/pull/168)
- Various test improvements [\#167](https://github.com/arangodb/kube-arangodb/pull/167)
- Added unit tests for pv\_creator.go [\#166](https://github.com/arangodb/kube-arangodb/pull/166)
- Added finalizer on deployment, used to remove child finalizers on delete [\#165](https://github.com/arangodb/kube-arangodb/pull/165)
- Fix endless rotation because of serviceAccount `default` [\#163](https://github.com/arangodb/kube-arangodb/pull/163)
- Force volumes to unique nodes for production environments [\#162](https://github.com/arangodb/kube-arangodb/pull/162)
- Improved Service documentation [\#161](https://github.com/arangodb/kube-arangodb/pull/161)
- Reconciliation plan-item timeout [\#160](https://github.com/arangodb/kube-arangodb/pull/160)
- Operator high-availability [\#155](https://github.com/arangodb/kube-arangodb/pull/155)
- Cleanup long terminating stateful pods [\#153](https://github.com/arangodb/kube-arangodb/pull/153)
- Allow customization of serviceAccountName for pods [\#152](https://github.com/arangodb/kube-arangodb/pull/152)
- Cleanup stateless pods that are in terminating state for a long time [\#151](https://github.com/arangodb/kube-arangodb/pull/151)
- Added no-execute tolerations on operators to failover quicker [\#150](https://github.com/arangodb/kube-arangodb/pull/150)
- Replication shard status in ArangoDeploymentReplication status [\#148](https://github.com/arangodb/kube-arangodb/pull/148)
- Sync access packages [\#147](https://github.com/arangodb/kube-arangodb/pull/147)
- Adding syncmaster&worker reconciliation support. [\#145](https://github.com/arangodb/kube-arangodb/pull/145)
- Fixes needed to run on latest openshift. [\#144](https://github.com/arangodb/kube-arangodb/pull/144)
- `ArangoDeploymentReplication` resource [\#143](https://github.com/arangodb/kube-arangodb/pull/143)
- Adding deployment replication spec [\#142](https://github.com/arangodb/kube-arangodb/pull/142)
- No stickyness for EA service of type LoadBalancer [\#141](https://github.com/arangodb/kube-arangodb/pull/141)
- Added `tolerations` field to configure tolerations of generated pods. [\#140](https://github.com/arangodb/kube-arangodb/pull/140)
- Inspect node schedulable state [\#139](https://github.com/arangodb/kube-arangodb/pull/139)
- Make use of GOCACHE as docker volume for improved build times [\#137](https://github.com/arangodb/kube-arangodb/pull/137)
- Feature: finalizers [\#136](https://github.com/arangodb/kube-arangodb/pull/136)
- Added a spec regarding the rules for eviction & replacement of pods [\#133](https://github.com/arangodb/kube-arangodb/pull/133)
- Added support for running arangosync master & worker servers. [\#130](https://github.com/arangodb/kube-arangodb/pull/130)
- Updated go-certificates & go-driver to latest versions [\#127](https://github.com/arangodb/kube-arangodb/pull/127)
- Added Database external access service feature [\#126](https://github.com/arangodb/kube-arangodb/pull/126)
- Updated to latest go-driver [\#125](https://github.com/arangodb/kube-arangodb/pull/125)
- BREAKING CHANGE: Deployment mode ResilientSingle renamed to ActiveFailover [\#124](https://github.com/arangodb/kube-arangodb/pull/124)
- add persistent-volume tests [\#97](https://github.com/arangodb/kube-arangodb/pull/97)

## [0.1.0](https://github.com/arangodb/kube-arangodb/tree/0.1.0) (2018-04-06)
[Full Changelog](https://github.com/arangodb/kube-arangodb/compare/0.0.1...0.1.0)

**Closed issues:**

- make sure scripts terminate to avoid hanging CI [\#63](https://github.com/arangodb/kube-arangodb/issues/63)
- prefix environment variables [\#62](https://github.com/arangodb/kube-arangodb/issues/62)
- warning when passing string literal "None" as spec.tls.caSecretName [\#60](https://github.com/arangodb/kube-arangodb/issues/60)

**Merged pull requests:**

- Fixed down/upgrading resilient single deployments. [\#123](https://github.com/arangodb/kube-arangodb/pull/123)
- Various docs improvements & fixes [\#122](https://github.com/arangodb/kube-arangodb/pull/122)
- Added tests for query cursors on various deployments. [\#121](https://github.com/arangodb/kube-arangodb/pull/121)
- Remove upgrade resilient single 3.2 -\> 3.3 test. [\#120](https://github.com/arangodb/kube-arangodb/pull/120)
- Various renamings in tests such that common names are used. [\#119](https://github.com/arangodb/kube-arangodb/pull/119)
- Added envvar \(CLEANUPDEPLOYMENTS\) to cleanup failed tests. [\#118](https://github.com/arangodb/kube-arangodb/pull/118)
- Added test that removes PV, PVC & Pod or dbserver. \[ci VERBOSE=1\] \[ci LONG=1\] \[ci TESTOPTIONS="-test.run ^TestResiliencePVDBServer$"\] [\#117](https://github.com/arangodb/kube-arangodb/pull/117)
- Fixed expected value for ENGINE file in init container of dbserver. [\#116](https://github.com/arangodb/kube-arangodb/pull/116)
- Improved liveness detection [\#115](https://github.com/arangodb/kube-arangodb/pull/115)
- Run chaos-monkey in go-routine to avoid blocking the operator [\#114](https://github.com/arangodb/kube-arangodb/pull/114)
- Added examples for exposing metrics to Prometheus [\#113](https://github.com/arangodb/kube-arangodb/pull/113)
- Replace HTTP server with HTTPS server [\#112](https://github.com/arangodb/kube-arangodb/pull/112)
- Disabled colorizing logs [\#111](https://github.com/arangodb/kube-arangodb/pull/111)
- Safe resource watcher [\#110](https://github.com/arangodb/kube-arangodb/pull/110)
- Archive log files [\#109](https://github.com/arangodb/kube-arangodb/pull/109)
- Doc - Follow file name conventions of main docs, move to Tutorials [\#108](https://github.com/arangodb/kube-arangodb/pull/108)
- Quickly fail when deployment no longer exists [\#107](https://github.com/arangodb/kube-arangodb/pull/107)
- BREAKING CHANGE: Renamed all enum values to title case [\#104](https://github.com/arangodb/kube-arangodb/pull/104)
- Changed TLSSpec.TTL to new string based `Duration` type [\#103](https://github.com/arangodb/kube-arangodb/pull/103)
- Added automatic renewal of TLS server certificates [\#102](https://github.com/arangodb/kube-arangodb/pull/102)
- Adding GettingStarted page and structuring docs for website [\#101](https://github.com/arangodb/kube-arangodb/pull/101)
- Added LivenessProbe & Readiness probe [\#100](https://github.com/arangodb/kube-arangodb/pull/100)
- Patch latest version number in README [\#99](https://github.com/arangodb/kube-arangodb/pull/99)
- Adding CHANGELOG.md generation [\#98](https://github.com/arangodb/kube-arangodb/pull/98)
- Adding chaos-monkey for deployments [\#96](https://github.com/arangodb/kube-arangodb/pull/96)
- Check contents of persisted volume when dbserver is restarting [\#95](https://github.com/arangodb/kube-arangodb/pull/95)
- Added helper to prepull arangodb \(enterprise\) image. This allows the normal tests to have decent timeouts while prevent a timeout caused by a long during image pull. [\#94](https://github.com/arangodb/kube-arangodb/pull/94)
- Fixing PV cleanup [\#93](https://github.com/arangodb/kube-arangodb/pull/93)
- Check member failure [\#92](https://github.com/arangodb/kube-arangodb/pull/92)
- Tracking recent pod terminations [\#91](https://github.com/arangodb/kube-arangodb/pull/91)
- Enable LONG on kube-arangodb-long test [\#90](https://github.com/arangodb/kube-arangodb/pull/90)
- Tests/multi deployment [\#89](https://github.com/arangodb/kube-arangodb/pull/89)
- Tests/modes [\#88](https://github.com/arangodb/kube-arangodb/pull/88)
- increase timeout for long running tests [\#87](https://github.com/arangodb/kube-arangodb/pull/87)
- fix rocksdb\_encryption\_test [\#86](https://github.com/arangodb/kube-arangodb/pull/86)
- fix - /api/version will answer on all servers \(not leader only\) [\#85](https://github.com/arangodb/kube-arangodb/pull/85)
- fixes required after merge [\#84](https://github.com/arangodb/kube-arangodb/pull/84)
- Deployment state -\> phase [\#83](https://github.com/arangodb/kube-arangodb/pull/83)
- Added detection on unschedulable pods [\#82](https://github.com/arangodb/kube-arangodb/pull/82)
- AsOwner no longer things the owner refers to a controller. It refers to the ArangoDeployment [\#81](https://github.com/arangodb/kube-arangodb/pull/81)
- Store & compare hash of secrets. [\#80](https://github.com/arangodb/kube-arangodb/pull/80)
- Control jenkins from git commit log. [\#79](https://github.com/arangodb/kube-arangodb/pull/79)
- Fix scale-up [\#78](https://github.com/arangodb/kube-arangodb/pull/78)
- Added terminated-pod cleanup to speed up re-creation of pods. [\#77](https://github.com/arangodb/kube-arangodb/pull/77)
- add upgrade tests [\#76](https://github.com/arangodb/kube-arangodb/pull/76)
- check result of api version call [\#75](https://github.com/arangodb/kube-arangodb/pull/75)
- Also watch changes in PVCs and Services [\#74](https://github.com/arangodb/kube-arangodb/pull/74)
- Feature/test individual pod deletion [\#72](https://github.com/arangodb/kube-arangodb/pull/72)
- Moved low level resource \(pod,pvc,secret,service\) creation & inspection to resources sub-package. [\#71](https://github.com/arangodb/kube-arangodb/pull/71)
- Moved reconciliation code to separate package [\#70](https://github.com/arangodb/kube-arangodb/pull/70)
- Test/different deployments resilient [\#69](https://github.com/arangodb/kube-arangodb/pull/69)
- Store accepted spec [\#68](https://github.com/arangodb/kube-arangodb/pull/68)
- Fixed behavior for scaling UI integration wrt startup of the cluster [\#67](https://github.com/arangodb/kube-arangodb/pull/67)
- Fixed immitable `mode` field. [\#66](https://github.com/arangodb/kube-arangodb/pull/66)
- Integrate with scaling web-UI [\#65](https://github.com/arangodb/kube-arangodb/pull/65)
- add test for different deployments [\#64](https://github.com/arangodb/kube-arangodb/pull/64)
- Fixed validation of tls.caSecretName=None [\#61](https://github.com/arangodb/kube-arangodb/pull/61)
- Feature/add tests for immutable cluster parameters [\#59](https://github.com/arangodb/kube-arangodb/pull/59)
- rename test function [\#58](https://github.com/arangodb/kube-arangodb/pull/58)
- Detecting ImageID & ArangoDB version. [\#57](https://github.com/arangodb/kube-arangodb/pull/57)
- Adds ssl support for scaling test [\#53](https://github.com/arangodb/kube-arangodb/pull/53)
- Rotation support for members. [\#49](https://github.com/arangodb/kube-arangodb/pull/49)
- begin to add tests for `apis/storage/v1alpha` [\#36](https://github.com/arangodb/kube-arangodb/pull/36)

## [0.0.1](https://github.com/arangodb/kube-arangodb/tree/0.0.1) (2018-03-20)
**Merged pull requests:**

- Changed scope of ArangoLocalStorage to Cluster. [\#56](https://github.com/arangodb/kube-arangodb/pull/56)
- External crd creation [\#55](https://github.com/arangodb/kube-arangodb/pull/55)
- Rename default docker image to kube-arangodb [\#54](https://github.com/arangodb/kube-arangodb/pull/54)
- Splitting operator in two parts [\#52](https://github.com/arangodb/kube-arangodb/pull/52)
- Turn on TLS by default [\#51](https://github.com/arangodb/kube-arangodb/pull/51)
- Rename repository to `kube-arangodb` [\#48](https://github.com/arangodb/kube-arangodb/pull/48)
- Use single image tag to prevent polluting the docker hub [\#47](https://github.com/arangodb/kube-arangodb/pull/47)
- Renamed pkg/apis/arangodb to pkg/apis/deployment [\#46](https://github.com/arangodb/kube-arangodb/pull/46)
- Added release code [\#45](https://github.com/arangodb/kube-arangodb/pull/45)
- Cleaning up deployment, avoiding docker overrides [\#44](https://github.com/arangodb/kube-arangodb/pull/44)
- TLS support [\#43](https://github.com/arangodb/kube-arangodb/pull/43)
- Adds "Storage Resource" to user README [\#42](https://github.com/arangodb/kube-arangodb/pull/42)
- Reworked TLS spec [\#41](https://github.com/arangodb/kube-arangodb/pull/41)
- Set sesion affinity for coordinator [\#40](https://github.com/arangodb/kube-arangodb/pull/40)
- Set PublishNotReadyAddresses on coordinator&syncmasters service [\#39](https://github.com/arangodb/kube-arangodb/pull/39)
- Prepare test cluster [\#38](https://github.com/arangodb/kube-arangodb/pull/38)
- Run tests on multiple clusters in parallel [\#37](https://github.com/arangodb/kube-arangodb/pull/37)
- Implemented isDefault behavior of storage class [\#35](https://github.com/arangodb/kube-arangodb/pull/35)
- add some tests for util/k8sutil/erros.go [\#32](https://github.com/arangodb/kube-arangodb/pull/32)
- Adding `ArangoLocalStorage` resource \(wip\) [\#31](https://github.com/arangodb/kube-arangodb/pull/31)
- Added custom resource spec for ArangoDB Storage operator. [\#30](https://github.com/arangodb/kube-arangodb/pull/30)
- Added unit tests for k8s secrets & utility methods [\#28](https://github.com/arangodb/kube-arangodb/pull/28)
- Added unit test for creating affinity [\#27](https://github.com/arangodb/kube-arangodb/pull/27)
- More simple tests [\#26](https://github.com/arangodb/kube-arangodb/pull/26)
- Changed default storage engine to RocksDB [\#24](https://github.com/arangodb/kube-arangodb/pull/24)
- Adding command line tests for arangod commandlines. [\#23](https://github.com/arangodb/kube-arangodb/pull/23)
- UnitTests for plan\_builder [\#22](https://github.com/arangodb/kube-arangodb/pull/22)
- Unit tests for apis/arangodb/v1alpha package [\#21](https://github.com/arangodb/kube-arangodb/pull/21)
- Fix bash error [\#20](https://github.com/arangodb/kube-arangodb/pull/20)
- Renamed Controller to Operator [\#19](https://github.com/arangodb/kube-arangodb/pull/19)
- Cleanup kubernetes after tests [\#18](https://github.com/arangodb/kube-arangodb/pull/18)
- Adding rocksdb encryption key support [\#17](https://github.com/arangodb/kube-arangodb/pull/17)
- Adding test design [\#16](https://github.com/arangodb/kube-arangodb/pull/16)
- avoid sub-shell creation [\#15](https://github.com/arangodb/kube-arangodb/pull/15)
- Adding authentication support [\#14](https://github.com/arangodb/kube-arangodb/pull/14)
- Scaling deployments [\#13](https://github.com/arangodb/kube-arangodb/pull/13)
- Test framework [\#11](https://github.com/arangodb/kube-arangodb/pull/11)
- Change docs to "authentication default on" [\#10](https://github.com/arangodb/kube-arangodb/pull/10)
- Pod monitoring [\#9](https://github.com/arangodb/kube-arangodb/pull/9)
- Pod affinity [\#8](https://github.com/arangodb/kube-arangodb/pull/8)
- Extended storage docs wrt local storage [\#7](https://github.com/arangodb/kube-arangodb/pull/7)
- Adding event support [\#6](https://github.com/arangodb/kube-arangodb/pull/6)
- Added pod probes [\#5](https://github.com/arangodb/kube-arangodb/pull/5)
- Creating pods [\#4](https://github.com/arangodb/kube-arangodb/pull/4)
- Extending spec & status object. Implementing service & pvc creation [\#3](https://github.com/arangodb/kube-arangodb/pull/3)
- Initial API objects & vendoring [\#2](https://github.com/arangodb/kube-arangodb/pull/2)
- Added specification of custom resource [\#1](https://github.com/arangodb/kube-arangodb/pull/1)



\* *This Change Log was automatically generated by [github_changelog_generator](https://github.com/skywinder/Github-Changelog-Generator)*<|MERGE_RESOLUTION|>--- conflicted
+++ resolved
@@ -20,12 +20,9 @@
 - (Bugfix) Move Agency CommitIndex log message to Trace
 - (Feature) Force delete Pods which are stuck in init phase
 - (Bugfix) Do not tolerate False Bootstrap condition in UpToDate evaluation
-<<<<<<< HEAD
-- (Bugfix) Fix License handling in case of broken license secret
-=======
 - (Improvement) Don't serialize and deprecate two DeploymentReplicationStatus fields
 - (Improvement) Improve error message when replication can't be configured
->>>>>>> 0d15c835
+- (Bugfix) Fix License handling in case of broken license secret
 
 ## [1.2.20](https://github.com/arangodb/kube-arangodb/tree/1.2.20) (2022-10-25)
 - (Feature) Add action progress
