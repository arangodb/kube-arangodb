--- conflicted
+++ resolved
@@ -34,12 +34,9 @@
 - (Feature) Pre OOM Abort function
 - (Bugfix) Fix ErrorArray String function
 - (Feature) Switch services to Port names
-<<<<<<< HEAD
-- (Feature) Do not restart member if all pods in group are not ready
-=======
 - (Feature) Configurable ArangoD Port
 - (Feature) Allow to exclude metrics
->>>>>>> 3a082b24
+- (Feature) Do not restart member if all pods in group are not ready
 
 ## [1.2.20](https://github.com/arangodb/kube-arangodb/tree/1.2.20) (2022-10-25)
 - (Feature) Add action progress
