--- conflicted
+++ resolved
@@ -4,6 +4,8 @@
 - (Feature) Add new field to DeploymentReplicationStatus with details on DC2DC sync status
 - (Feature) Early connections support
 - (Bugfix) Fix and document action timeouts
+
+- (Feature) Propagate sidecars' ports to a member's service
 
 ## [1.2.16](https://github.com/arangodb/kube-arangodb/tree/1.2.16) (2022-09-14)
 - (Feature) Add ArangoDeployment ServerGroupStatus
@@ -29,14 +31,9 @@
 - (Bugfix) Fix ClusterScaling integration
 - (Feature) Sensitive information protection
 - (Bugfix) Propagate SecurityContext to the ID Containers
-<<<<<<< HEAD
-- (Feature) Propagate sidecars' ports to a member's service
-
-=======
 - (Bugfix) Fix for enabling all features
 - (Feature) Propagate feature and predefined env variables to members
  
->>>>>>> 4b3f0b24
 ## [1.2.15](https://github.com/arangodb/kube-arangodb/tree/1.2.15) (2022-07-20)
 - (Bugfix) Ensure pod names not too long
 - (Refactor) Use cached member's clients
