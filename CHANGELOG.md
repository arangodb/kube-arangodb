--- conflicted
+++ resolved
@@ -5,12 +5,9 @@
 - (Feature) PVCResize action concurrency limit
 - (Feature) Optional Assertions
 - (Feature) Deprecate Actions
-<<<<<<< HEAD
-- (Bugfix) Fix Member Terminating state discovery
-=======
 - (Bugfix) Debug mode
 - (Improvement) Switch to Lease API
->>>>>>> 2e2333b4
+- (Bugfix) Fix Member Terminating state discovery
 
 ## [1.2.32](https://github.com/arangodb/kube-arangodb/tree/1.2.32) (2023-08-07)
 - (Feature) Backup lifetime - remove Backup once its lifetime has been reached
