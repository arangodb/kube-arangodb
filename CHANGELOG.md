--- conflicted
+++ resolved
@@ -2,6 +2,7 @@
 
 ## [master](https://github.com/arangodb/kube-arangodb/tree/master) (N/A)
 - (Bugfix) Ensure pod names not too long
+- (Refactor) Use cached member's clients
 
 ## [1.2.14](https://github.com/arangodb/kube-arangodb/tree/1.2.14) (2022-07-14)
 - (Feature) Add ArangoSync TLS based rotation
@@ -34,11 +35,7 @@
 - (Feature) Member restarts metric
 - (Bugfix) Infinite loop fix in ArangoD AsyncClient
 - (Bugfix) Add Panic Handler
-<<<<<<< HEAD
-- (Refactor) Use cached member's clients 
-=======
 - (Bugfix) Unify yaml packages
->>>>>>> 9c9e91a1
 
 ## [1.2.13](https://github.com/arangodb/kube-arangodb/tree/1.2.13) (2022-06-07)
 - (Bugfix) Fix arangosync members state inspection
