--- conflicted
+++ resolved
@@ -2,11 +2,8 @@
 
 ## [master](https://github.com/arangodb/kube-arangodb/tree/master) (N/A)
 - (Documentation) Improvements and fixes for rendered documentation (GH pages)
-<<<<<<< HEAD
+- (Feature) License Manager
 - (Bugfix) Proper handling of --agency.retries argument
-=======
-- (Feature) License Manager
->>>>>>> f101f079
 
 ## [1.2.35](https://github.com/arangodb/kube-arangodb/tree/1.2.35) (2023-11-06)
 - (Maintenance) Update go-driver to v1.6.0, update IsNotFound() checks
