# Change Log

## [master](https://github.com/arangodb/kube-arangodb/tree/master) (N/A)
- (Improvement) Bump dependencies
- (Documentation) (1.3.0) EE & CE Definitions
- (Improvement) Arango Kubernetes Client Mod Implementation
- (Refactoring) Extract kerrors package
- (Refactoring) Extract Inspector Definitions package
- (Bugfix) Fix PDBs Version discovery
- (Feature) Agency ArangoSync State check
- (Improvement) Parametrize Make tools
- (Bugfix) Fix V2Alpha1 Generator
- (Feature) Create Internal Actions and move RebalancerGenerator
<<<<<<< HEAD
- (Bugfix) Unlock broken inspectors
=======
- (Dependencies) Bump K8S Dependencies to 1.22.15
>>>>>>> 42b74175

## [1.2.20](https://github.com/arangodb/kube-arangodb/tree/1.2.20) (2022-10-25)
- (Feature) Add action progress
- (Feature) Ensure consistency during replication cancellation
- (Feature) Add annotation to change architecture of a member
- (Bugfix) Prevent Member Maintenance Error log
- (Feature) ID ServerGroup
- (Bugfix) Propagate Lifecycle Mount
- (Feature) PVC Member Status info
- (Feature) Respect ToBeCleanedServers in Agency
- (Improvement) Unify K8S Error Handling
- (Feature) Remove stuck Pods
- (Bugfix) Fix Go routine leak
- (Feature) Extend Pod Security context
- (Improvement) Update DeploymentReplicationStatus on configuration error
- (Feature) Pod Scheduled condition

## [1.2.19](https://github.com/arangodb/kube-arangodb/tree/1.2.19) (2022-10-05)
- (Bugfix) Prevent changes when UID is wrong

## [1.2.18](https://github.com/arangodb/kube-arangodb/tree/1.2.18) (2022-09-28)
- (Feature) Define Actions PlaceHolder
- (Feature) Add Member Update helpers
- (Feature) Active Member condition
- (Bugfix) Accept Initial Spec
- (Bugfix) Prevent LifeCycle restarts
- (Bugfix) Change SyncWorker Affinity to Soft
- (Feature) Add HostAliases for Sync
- (Bugfix) Always stop Sync if disabled
- (Bugfix) Fix checksum of accepted spec

## [1.2.17](https://github.com/arangodb/kube-arangodb/tree/1.2.17) (2022-09-22)
- (Feature) Add new field to DeploymentReplicationStatus with details on DC2DC sync status=
- (Feature) Early connections support
- (Bugfix) Fix and document action timeouts
- (Feature) Propagate sidecars' ports to a member's service
- (Debug Package) Initial commit
- (Feature) Detach PVC from deployment in Ordered indexing method
- (Feature) OPS Alerts
- (Feature) ScaleDown Candidate

## [1.2.16](https://github.com/arangodb/kube-arangodb/tree/1.2.16) (2022-09-14)
- (Feature) Add ArangoDeployment ServerGroupStatus
- (Feature) (EE) Ordered Member IDs
- (Refactor) Deprecate ForeachServerGroup, ForeachServerInGroups and ForServerGroup functions and refactor code accordingly
- (Feature) Add new GRPC and HTTP API
- (Feature) Add new API endpoints to allow getting and setting operator logging level
- (Bugfix) Memory leaks due to incorrect time.After function usage
- (Feature) Add startup probe for coordinators
- (Feature) Use only connections for healthy members
- (Feature) Set condition to shrink agent volume size
- (Bugfix) Check serving servers
- (Documentation) Add docs on setting timezone for containers
- (Bugfix) Ensure that client cache is initialized before using it
- (Feature) (DBServer Maintenance) Agency adjustments
- (Logging) Internal client trace
- (QA) Member maintenance feature
- (Feature) Extract Pod Details
- (Feature) Add Timezone management
- (Bugfix) Always recreate DBServers if they have a leader on it.
- (Feature) Immutable spec
- (Bugfix) Proper agent cleanout
- (Bugfix) Fix ClusterScaling integration
- (Feature) Sensitive information protection
- (Bugfix) Propagate SecurityContext to the ID Containers
- (Bugfix) Fix for enabling all features
- (Feature) Propagate feature and predefined env variables to members
 
## [1.2.15](https://github.com/arangodb/kube-arangodb/tree/1.2.15) (2022-07-20)
- (Bugfix) Ensure pod names not too long
- (Refactor) Use cached member's clients
- (Feature) Move PVC resize action to high-priority plan
- (Feature) Remove forgotten ArangoDB jobs during restart
- (Feature) Add support for managed services
- (Feature) Recreation member in the high plan
- (Feature) Add 'crd install' subcommand
- (Bugfix) Fix `internal` metrics mode
- (Bugfix) Create agency dump if auth is disabled
- (Bugfix) Prevent deployment removal in case of invalid K8S API response

## [1.2.14](https://github.com/arangodb/kube-arangodb/tree/1.2.14) (2022-07-14)
- (Feature) Add ArangoSync TLS based rotation
- (Bugfix) Fix labels propagation
- (Feature) Add `ArangoDeployment` CRD auto-installer
- (Feature) Add `ArangoMember` CRD auto-installer
- (Feature) Add `ArangoBackup` CRD auto-installer
- (Feature) Add `ArangoBackupPolicy` CRD auto-installer
- (Feature) Add `ArangoJob` CRD auto-installer
- (Feature) Add RestartPolicyAlways to ArangoDeployment in order to restart ArangoDB on failure
- (Feature) Set a leader in active fail-over mode
- (Feature) Use policy/v1 instead policy/v1beta1
- (Feature) OPS CLI with Arango Task
- (Bugfix) Allow ArangoBackup Creation during Upload state
- (Hotfix) Fix `ArangoDeployment` SubResource in CRD auto-installer
- (Bugfix) Fix Operator Logger NPE
- (Bugfix) Fix License RAW value discovery
- (Refactor) Optimize go.mod entries
- (Feature) Add `ArangoLocalStorage` CRD auto-installer
- (Feature) Add `ArangoDeploymentReplication` CRD auto-installer
- (Bugfix) Allow missing `token` key in License secret
- (Feature) Unify agency access
- (Feature) Change DBServer Cleanup Logic
- (Feature) Set Logger format
- (Bugfix) Ensure Wait actions to be present after AddMember
- (Documentation) Refactor metrics (Part 1)
- (Bugfix) Extend Agency HealthCheck for replace
- (Bugfix) Allow to remove resources (CPU & Memory) on the managed pods
- (Bugfix) Add DistributeShardsLike support
- (Feature) Member restarts metric
- (Bugfix) Infinite loop fix in ArangoD AsyncClient
- (Bugfix) Add Panic Handler
- (Bugfix) Unify yaml packages

## [1.2.13](https://github.com/arangodb/kube-arangodb/tree/1.2.13) (2022-06-07)
- (Bugfix) Fix arangosync members state inspection
- (Feature) (ACS) Improve Reconciliation Loop
- (Bugfix) Allow missing Monitoring CRD
- (Feature) (ACS) Add Resource plan
- (Feature) Allow raw json value for license token-v2
- (Update) Replace `beta.kubernetes.io/arch` to `kubernetes.io/arch` in Operator Chart
- (Feature) Add operator shutdown handler for graceful termination
- (Feature) Add agency leader discovery
- (Feature) Add `ACSDeploymentSynced` condition type and fix comparison of `SecretHashes` method
- (Feature) Add agency leader service
- (Feature) Add HostPath and PVC Volume types and allow templating
- (Feature) Replace mod

## [1.2.12](https://github.com/arangodb/kube-arangodb/tree/1.2.12) (2022-05-10)
- (Feature) Add CoreV1 Endpoints Inspector
- (Feature) Add Current ArangoDeployment Inspector
- (Refactor) Anonymous inspector functions
- (Feature) Recursive OwnerReference discovery
- (Maintenance) Add check make targets
- (Feature) Create support for local variables in actions.
- (Feature) Support for asynchronous ArangoD resquests.
- (Feature) Change Restore in Cluster mode to Async Request

## [1.2.11](https://github.com/arangodb/kube-arangodb/tree/1.2.11) (2022-04-30)
- (Bugfix) Orphan PVC are not removed
- (Bugfix) Remove LocalStorage Deadlock
- (Bugfix) Skip arangosync members state inspection checks
- (Feature) Add LocalStorage DaemonSet Priority support

## [1.2.10](https://github.com/arangodb/kube-arangodb/tree/1.2.10) (2022-04-27)
- (Feature) Allow configuration for securityContext.runAsUser value
- (Bugfix) Fix Satellite collections in Agency
- (Bugfix) Fix backup creation timeout
- (Bugfix) ArangoSync port fix
- (Bugfix) Fix GetClient lock system
- (Feature) Backup InProgress Agency key discovery
- (Feature) Backup & Maintenance Conditions
- (Bugfix) Disable member removal in case of health failure
- (Bugfix) Reorder Topology management plan steps
- (Feature) UpdateInProgress & UpgradeInProgress Conditions
- (Bugfix) Fix Maintenance switch and HotBackup race
- (Bugfix) Fix Maintenance Condition typo

## [1.2.9](https://github.com/arangodb/kube-arangodb/tree/1.2.9) (2022-03-30)
- (Feature) Improve Kubernetes clientsets management
- Migrate storage-operator CustomResourceDefinition apiVersion to apiextensions.k8s.io/v1
- (Feature) Add CRD Installer
- (Bugfix) Assign imagePullSecrets to LocalStorage
- (Update) Bump K8S API to 1.21.10
- (Feature) (ACS) Add ACS handler
- (Feature) Allow to restart DBServers in cases when WriteConcern will be satisfied
- (Feature) Allow to configure action timeouts
- (Feature) (AT) Add ArangoTask API
- (Bugfix) Fix NPE in State fetcher
- (Refactor) Configurable throttle inspector
- (Bugfix) Skip Replace operation on DBServer if they need to be scaled down
- (Feature) Upgrade procedure steps
- (Refactor) Remove API and Core cross-dependency
- (Bugfix) Allow to have nil architecture (NPE fix)

## [1.2.8](https://github.com/arangodb/kube-arangodb/tree/1.2.8) (2022-02-24)
- Do not check License V2 on Community images
- Add status.members.<group>.
- Don't replace pod immediately when storage class changes
- Define MemberReplacementRequired condition
- Remove pod immediately when annotation is turned on
- (ARM64) Add support for ARM64 enablement
- (Cleanup) Reorganize main reconciliation context
- (Bugfix) Unreachable condition
- (Feature) Allow to disable external port (sidecar managed connection)
- (Bugfix) Fix 3.6 -> 3.7 Upgrade procedure
- (Bugfix) Add missing finalizer
- (Bugfix) Add graceful to kill command
- (Bugfix) Add reachable condition to deployment. Mark as UpToDate only of cluster is reachable.
- (Bugfix) Add toleration's for network failures in action start procedure

## [1.2.7](https://github.com/arangodb/kube-arangodb/tree/1.2.7) (2022-01-17)
- Add Plan BackOff functionality
- Fix Core InitContainers check
- Remove unused `status.members.<group>.sidecars-specs` variable
- Keep only recent terminations
- Add endpoint into member status
- Add debug mode (Golang DLV)
- License V2 for ArangoDB 3.9.0+
- Add ArangoClusterSynchronization v1 API
- Add core containers names to follow their terminations
- Add ArangoJob and Apps Operator
- Use Go 1.17
- Add metrics for the plan actions
- Add ArangoClusterSynchronization Operator
- Update licenses
- Fix restart procedure in case of failing members
- Fix status propagation race condition

## [1.2.6](https://github.com/arangodb/kube-arangodb/tree/1.2.6) (2021-12-15)
- Add ArangoBackup backoff functionality
- Allow to abort ArangoBackup uploads by removing spec.upload
- Add Agency Cache internally
- Add Recovery during PlanBuild operation
- Fix Exporter in Deployments without authentication
- Allow to disable ClusterScalingIntegration and add proper Scheduled label to pods
- Add additional timeout parameters and kubernetes batch size
- Limit parallel Backup uploads
- Bugfix - Adjust Cluster Scaling Integration logic

## [1.2.5](https://github.com/arangodb/kube-arangodb/tree/1.2.5) (2021-10-25)
- Split & Unify Lifecycle management functionality
- Drop support for ArangoDB <= 3.5 (versions already EOL)
- Add new admin commands to fetch agency dump and agency state
- Add Graceful shutdown as finalizer (supports kubectl delete)
- Add Watch to Lifecycle command
- Add Topology Discovery
- Add Support for StartupProbe
- Add ARM64 support for Operator Docker image
- Add ALPHA Rebalancer support

## [1.2.4](https://github.com/arangodb/kube-arangodb/tree/1.2.4) (2021-10-22)
- Replace `beta.kubernetes.io/arch` Pod label with `kubernetes.io/arch` using Silent Rotation
- Add "Short Names" feature
- Switch ArangoDB Image Discovery process from Headless Service to Pod IP
- Fix PVC Resize for Single servers
- Add Topology support
- Add ARANGODB_ZONE env to Topology Managed pods
- Add "Random pod names" feature
- Rotate TLS Secrets on ALT Names change

## [1.2.3](https://github.com/arangodb/kube-arangodb/tree/1.2.3) (2021-09-24)
- Update UBI Image to 8.4
- Fix ArangoSync Liveness Probe
- Allow runtime update of Sidecar images
- Allow Agent recreation with preserved IDs
- The internal metrics exporter can not be disabled
- Changing the topics' log level without restarting the container.
  When the topic is removed from the argument list then it will not 
  be turned off in the ArangoDB automatically.
- Allow to customize SchedulerName inside Member Pod
- Add Enterprise Edition support

## [1.2.2](https://github.com/arangodb/kube-arangodb/tree/1.2.2) (2021-09-09)
- Update 'github.com/arangodb/arangosync-client' dependency to v0.7.0
- Add HighPriorityPlan to ArangoDeployment Status
- Add Pending Member phase
- Add Ephemeral Volumes for apps feature
- Check if the DB server is cleaned out.
- Render Pod Template in ArangoMember Spec and Status
- Add Pod PropagationModes
- Fix MemberUp action for ActiveFailover

## [1.2.1](https://github.com/arangodb/kube-arangodb/tree/1.2.1) (2021-07-28)
- Fix ArangoMember race with multiple ArangoDeployments within single namespace
- Allow to define Member Recreation Policy within group
- Replace 'github.com/dgrijalva/jwt-go' with 'github.com/golang-jwt/jwt'
- Update 'github.com/gin-gonic/gin' dependency to v1.7.2

## [1.2.0](https://github.com/arangodb/kube-arangodb/tree/1.2.0) (2021-07-16)
- Enable "Operator Internal Metrics Exporter" by default
- Enable "Operator Maintenance Management Support" by default
- Add Operator `/api/v1/version` endpoint

## [1.1.10](https://github.com/arangodb/kube-arangodb/tree/1.1.10) (2021-07-06)
- Switch K8S CRD API to V1
- Deprecate Alpine image usage
- Use persistent name and namespace in ArangoDeployment reconcilation loop
- Remove finalizers when Server container is already terminated and reduce initial reconciliation delay
- Add new logger services - reconciliation and event

## [1.1.9](https://github.com/arangodb/kube-arangodb/tree/1.1.9) (2021-05-28)
- Add IP, DNS, ShortDNS, HeadlessService (Default) communication methods
- Migrate ArangoExporter into Operator code

## [1.1.8](https://github.com/arangodb/kube-arangodb/tree/1.1.8) (2021-04-21)
- Prevent Single member recreation
- Add OwnerReference to ClusterIP member service
- Add InternalPort to ServerGroupSpec to allow user to expose tcp connection over localhost for sidecars

## [1.1.7](https://github.com/arangodb/kube-arangodb/tree/1.1.7) (2021-04-14)
- Bump Kubernetes Dependencies to 1.19.x
- Add ArangoMember status propagation
- Add ShutdownMethod option for members
- Fix Maintenance Plan actions

## [1.1.6](https://github.com/arangodb/kube-arangodb/tree/1.1.6) (2021-03-02)
- Add ArangoMember Resource and required RBAC rules

## [1.1.5](https://github.com/arangodb/kube-arangodb/tree/1.1.5) (2021-02-20)
- Fix AKS Volume Resize mode
- Use cached status in member client creation
- Remove failed DBServers
- Remove deadlock in internal cache
- Replace CleanOut action with ResignLeadership on rotate PVC resize mode

## [1.1.4](https://github.com/arangodb/kube-arangodb/tree/1.1.4) (2021-02-15)
- Add support for spec.ClusterDomain to be able to use FQDN in ArangoDB cluster communication
- Add Version Check feature with extended Upgrade checks
- Fix Upgrade failures recovery
- Add ResignLeadership action before Upgrade, Restart and Shutdown actions

## [1.1.3](https://github.com/arangodb/kube-arangodb/tree/1.1.3) (2020-12-16)
- Add v2alpha1 API for ArangoDeployment and ArangoDeploymentReplication
- Migrate CRD to apiextensions.k8s.io/v1
- Add customizable log levels per service
- Move Upgrade as InitContainer and fix Direct Image discovery mode
- Allow to remove currently executed plan by annotation

## [1.1.2](https://github.com/arangodb/kube-arangodb/tree/1.1.2) (2020-11-11)
- Fix Bootstrap phase and move it under Plan

## [1.1.1](https://github.com/arangodb/kube-arangodb/tree/1.1.1) (2020-11-04)
- Allow to mount EmptyDir
- Allow to specify initContainers in pods
- Add serviceAccount, resources and securityContext fields to ID Group
- Allow to override Entrypoint
- Add NodeSelector to Deployment Helm Chart

## [1.1.0](https://github.com/arangodb/kube-arangodb/tree/1.1.0) (2020-10-14)
- Change NumberOfCores and MemoryOverride flags to be set to true by default
- Enable by default and promote to Production Ready - JWT Rotation Feature, TLS Rotation Feature
- Deprecate K8S < 1.16
- Fix Upgrade procedure to safely evict pods during upgrade
- Fix Panics in Deployments without authentication
- Fix ChaosMonkey mode
- Allow append on empty annotations
- Add annotations and labels on pod creation

## [1.0.8](https://github.com/arangodb/kube-arangodb/tree/1.0.8) (2020-09-10)
- Fix Volume rotation on AKS

## [1.0.7](https://github.com/arangodb/kube-arangodb/tree/1.0.7) (2020-09-09)
- Always use JWT Authorized requests in internal communication
- Add Operator Maintenance Management feature
- Add support for ARANGODB_OVERRIDE_DETECTED_NUMBER_OF_CORES ArangoDB Environment Variable
- Allow to use privileged pods in ArangoStorage

## [1.0.6](https://github.com/arangodb/kube-arangodb/tree/1.0.6) (2020-08-19)
- Add Operator Namespaced mode (Alpha)
- Fix ActiveFailover Upgrade procedure

## [1.0.5](https://github.com/arangodb/kube-arangodb/tree/1.0.5) (2020-08-05)
- Add Labels and Annotations to ServiceMonitor
- Allow to expose Exporter in HTTP with secured Deployments
- Change rotation by annotation order (coordinator before dbserver)
- Fix NodeAffinity propagation
- Allow to disable Foxx Queues on Cluster mode

## [1.0.4](https://github.com/arangodb/kube-arangodb/tree/1.0.4) (2020-07-28)
- Add Encryption Key rotation feature for ArangoDB EE 3.7+
- Improve TLS CA and Keyfile rotation for CE and EE
- Add runtime TLS rotation for ArangoDB EE 3.7+
- Add Kustomize support
- Improve Helm 3 support
- Allow to customize ID Pod selectors
- Add Label and Envs Pod customization
- Improved JWT Rotation
- Allow to customize Security Context in pods
- Remove dead Coordinators in Cluster mode
- Add AutoRecovery flag to recover cluster in case of deadlock
- Add Operator Single mode
- Improve SecurityContext settings
- Update k8s dependency to 1.15.11
- Add Scope parameter to Operator

## [1.0.3](https://github.com/arangodb/kube-arangodb/tree/1.0.3) (2020-05-25)
- Prevent deletion of not known PVC's
- Move Restore as Plan

## [1.0.2](https://github.com/arangodb/kube-arangodb/tree/1.0.2) (2020-04-16)
- Added additional checks in UpToDate condition
- Added extended Rotation check for Cluster mode
- Removed old rotation logic (rotation of ArangoDeployment may be enforced after Operator upgrade)
- Added UpToDate condition in ArangoDeployment Status

## [1.0.1](https://github.com/arangodb/kube-arangodb/tree/1.0.1) (2020-03-25)
- Added Customizable Affinity settings for ArangoDB Member Pods
- Added possibility to override default images used by ArangoDeployment
- Added possibility to set probes on all groups
- Added Image Discovery type in ArangoDeployment spec
- Prevent Agency Members recreation
- Added Customizable Volumes and VolumeMounts for ArangoDB server container
- Added MemoryOverride flag for ArangoDB >= 3.6.3
- Improved Rotation discovery process
- Added annotation to rotate ArangoDeployment in secure way

## [1.0.0](https://github.com/arangodb/kube-arangodb/tree/1.0.0) (2020-03-03)
- Removal of v1alpha support for ArangoDeployment, ArangoDeploymentReplication, ArangoBackup
- Added new command to operator - version

## [0.4.5](https://github.com/arangodb/kube-arangodb/tree/0.4.5) (2020-03-02)
- Add Customizable SecurityContext for ArangoDeployment pods

## [0.4.4](https://github.com/arangodb/kube-arangodb/tree/0.4.4) (2020-02-27)
- Add new VolumeResize mode to be compatible with Azure flow
- Allow to customize probe configuration options
- Add new upgrade flag for ArangoDB 3.6.0<=

## [0.4.3](https://github.com/arangodb/kube-arangodb/tree/0.4.3) (2020-01-31)
- Prevent DBServer deletion if there are any shards active on it
- Add Maintenance mode annotation for ArangoDeployment

## [0.4.2](https://github.com/arangodb/kube-arangodb/tree/0.4.2) (2019-11-12)
- AntiAffinity for operator pods.
- Add CRD API v1 with support for v1alpha.
- Allow to set annotations in ArangoDeployment resources.
- Add UBI based image.

## [0.4.0](https://github.com/arangodb/kube-arangodb/tree/0.4.0) (2019-10-09)
- Further helm chart fixes for linter.
- Support hot backup.
- Disable scaling buttons if scaling is not possible.

## [0.3.16](https://github.com/arangodb/kube-arangodb/tree/0.3.16) (2019-09-25)
- Revised helm charts.
- Use separate service account for operator.
- Support for ResignLeadership job.
- Allow to set ImagePullSecrets in pods.
- Bug fixes.

## [0.3.15]() (never released, only previews existed)

## [0.3.14](https://github.com/arangodb/kube-arangodb/tree/0.3.14) (2019-08-07)
- Bug fixes for custom sidecars.
- More tests

## [0.3.13](https://github.com/arangodb/kube-arangodb/tree/0.3.13) (2019-08-02)
- Added side car changed to pod rotation criterium
- Added ArangoDB version and image id to member status
- Fix bug with MemberOfCluster condition
- Added test for resource change

## [0.3.12](https://github.com/arangodb/kube-arangodb/tree/0.3.12) (2019-07-04)
- Limit source IP ranges for external services

## [0.3.11](https://github.com/arangodb/kube-arangodb/tree/0.3.11) (2019-06-07)
- Introduced volume claim templates for all server groups that require volume.
- Added arangodb-exporter support as sidecar to all arangodb pods.
- Fixed a bug in the case that all coordinators failed.
- Increase some timeouts in cluster observation.
- Ignore connection errors when removing servers.
- Switch to go 1.12 and modules.
- User sidecars.

## [0.3.10](https://github.com/arangodb/kube-arangodb/tree/0.3.10) (2019-04-04)
- Added Pod Disruption Budgets for all server groups in production mode.
- Added Priority Class Name to be specified per server group.
- Forward resource requirements to k8s.
- Automatic creation of randomized root password on demand.
- Volume resizing (only enlarge).
- Allow to disable liveness probes, increase timeouts in defaults.
- Handle case of all coordinators gone better.
- Added `MY_NODE_NAME` and `NODE_NAME` env vars for all pods.
- Internal communications with ArangoDB more secure through tokens which
  are limited to certain API paths.
- Rolling upgrade waits till all shards are in sync before proceeding to
  next dbserver, even if it takes longer than 15 min.
- Improve installation and upgrade instructions in README.

## [0.3.9](https://github.com/arangodb/kube-arangodb/tree/0.3.9) (2019-02-28)
[Full Changelog](https://github.com/arangodb/kube-arangodb/compare/0.3.8...0.3.9)
- Fixed a serious bug in rolling upgrades which was introduced in 0.3.8.
- Document the drain procedure for k8s nodes.
- Wait for shards to be in sync before continuing upgrade process.
- Rotate members when patch-level upgrade.
- Don't trigger cleanout server during upgrade.
- More robust remove-server actions.

## [0.3.8](https://github.com/arangodb/kube-arangodb/tree/0.3.8) (2019-02-19)
[Full Changelog](https://github.com/arangodb/kube-arangodb/compare/0.3.7...0.3.8)

- Added scaling limits to spec and enforce in operator.
- npm update for dashboard to alleviate security problems.
- Added bare metal walk through to documentation.
- Wait for coordinator to be ready in kubernetes.
- Schedule only one CleanOutServer job in drain scenario, introduce
  Drain phase.
- Take care of case that server is terminated by drain before cleanout
  has completed.
- Added undocumented force-status-reload status field.
- Take care of case that all coordinators have failed: delete all
  coordinator pods and create new ones.
- Updated lodash for dashboard.
- Try harder to remove server from cluster if it does not work right away.
- Update member status, if once decided to drain, continue draining.
  This takes care of more corner cases.

## [0.3.7](https://github.com/arangodb/kube-arangodb/tree/0.3.7) (2019-01-03)
[Full Changelog](https://github.com/arangodb/kube-arangodb/compare/0.3.6...0.3.7)

**Merged pull requests:**

- Use jwt-keyfile option if available. [\#318](https://github.com/arangodb/kube-arangodb/pull/318)
- StorageOperator Volume Size Fix [\#316](https://github.com/arangodb/kube-arangodb/pull/316)

## [0.3.6](https://github.com/arangodb/kube-arangodb/tree/0.3.6) (2018-12-06)
[Full Changelog](https://github.com/arangodb/kube-arangodb/compare/0.3.5...0.3.6)

**Closed issues:**

- Dashboards not aware of kube-proxy [\#278](https://github.com/arangodb/kube-arangodb/issues/278)

**Merged pull requests:**

- Link to k8s platform tutorials. [\#313](https://github.com/arangodb/kube-arangodb/pull/313)
- Updated Go-Driver to latest version. [\#312](https://github.com/arangodb/kube-arangodb/pull/312)
- NodeSelector [\#311](https://github.com/arangodb/kube-arangodb/pull/311)
- Docs: Formatting [\#310](https://github.com/arangodb/kube-arangodb/pull/310)
- Doc: remove duplicate chapter [\#309](https://github.com/arangodb/kube-arangodb/pull/309)
- Doc: remove blanks after tripple tics [\#308](https://github.com/arangodb/kube-arangodb/pull/308)
- License Key [\#307](https://github.com/arangodb/kube-arangodb/pull/307)
- Updated packages containing vulnerabilities [\#306](https://github.com/arangodb/kube-arangodb/pull/306)
- Advertised Endpoints [\#299](https://github.com/arangodb/kube-arangodb/pull/299)

## [0.3.5](https://github.com/arangodb/kube-arangodb/tree/0.3.5) (2018-11-20)
[Full Changelog](https://github.com/arangodb/kube-arangodb/compare/0.3.4...0.3.5)

**Closed issues:**

- Istio compatibility issue [\#260](https://github.com/arangodb/kube-arangodb/issues/260)

**Merged pull requests:**

- Fixing imageID retrieval issue when sidecars are injected. [\#302](https://github.com/arangodb/kube-arangodb/pull/302)
- Bug fix/fix immutable reset [\#301](https://github.com/arangodb/kube-arangodb/pull/301)
- Fixing small type in readme [\#300](https://github.com/arangodb/kube-arangodb/pull/300)
- Make timeout configurable. [\#298](https://github.com/arangodb/kube-arangodb/pull/298)
- fixed getLoadBalancerIP to also handle hostnames [\#297](https://github.com/arangodb/kube-arangodb/pull/297)

## [0.3.4](https://github.com/arangodb/kube-arangodb/tree/0.3.4) (2018-11-06)
[Full Changelog](https://github.com/arangodb/kube-arangodb/compare/0.3.3...0.3.4)

**Merged pull requests:**

- Try to repair changelog generator. [\#296](https://github.com/arangodb/kube-arangodb/pull/296)
- Fixing uninitialised `lastNumberOfServers`. [\#294](https://github.com/arangodb/kube-arangodb/pull/294)
- Fixes for semiautomation. [\#293](https://github.com/arangodb/kube-arangodb/pull/293)
- add ebs volumes to eks doc [\#295](https://github.com/arangodb/kube-arangodb/pull/295)

## [0.3.3](https://github.com/arangodb/kube-arangodb/tree/0.3.3) (2018-11-02)
[Full Changelog](https://github.com/arangodb/kube-arangodb/compare/0.3.2...0.3.3)

**Closed issues:**

- `manifests/arango-crd.yaml` not in repository [\#292](https://github.com/arangodb/kube-arangodb/issues/292)

**Merged pull requests:**

- Make semiautomation files self-contained. [\#291](https://github.com/arangodb/kube-arangodb/pull/291)

## [0.3.2](https://github.com/arangodb/kube-arangodb/tree/0.3.2) (2018-11-02)
[Full Changelog](https://github.com/arangodb/kube-arangodb/compare/0.3.1...0.3.2)

**Closed issues:**

- Operator redeployed not fully functional [\#273](https://github.com/arangodb/kube-arangodb/issues/273)
- Busy Update Loop on PKS [\#272](https://github.com/arangodb/kube-arangodb/issues/272)
- scaling down in production starts pending pods to terminate them immediately [\#267](https://github.com/arangodb/kube-arangodb/issues/267)
- crd inclusion in helm chart prevents subsequent deployments to alternate namespaces [\#261](https://github.com/arangodb/kube-arangodb/issues/261)
- Tutorials with real world examples [\#229](https://github.com/arangodb/kube-arangodb/issues/229)

**Merged pull requests:**

- UI Fix [\#290](https://github.com/arangodb/kube-arangodb/pull/290)
- Revisited scale up and scale down. [\#288](https://github.com/arangodb/kube-arangodb/pull/288)
- Bug fix/extra crd yaml [\#287](https://github.com/arangodb/kube-arangodb/pull/287)
- Documentation/add aks tutorial [\#286](https://github.com/arangodb/kube-arangodb/pull/286)
- IPv6 revisited [\#285](https://github.com/arangodb/kube-arangodb/pull/285)
- Bug fix/readiness upgrade fix [\#283](https://github.com/arangodb/kube-arangodb/pull/283)
- Revert "Skip LoadBalancer Test" [\#282](https://github.com/arangodb/kube-arangodb/pull/282)
- Updated node modules to fix vulnerabilities [\#281](https://github.com/arangodb/kube-arangodb/pull/281)
- First stab at semiautomation. [\#280](https://github.com/arangodb/kube-arangodb/pull/280)
- When doing tests, always pull the image. [\#279](https://github.com/arangodb/kube-arangodb/pull/279)
- Break PKS Loop [\#277](https://github.com/arangodb/kube-arangodb/pull/277)
- Fixed readiness route. [\#276](https://github.com/arangodb/kube-arangodb/pull/276)
- Bug fix/scale up error [\#275](https://github.com/arangodb/kube-arangodb/pull/275)
- minor fix in template generation [\#274](https://github.com/arangodb/kube-arangodb/pull/274)
- Added `disableIPV6` Spec entry. [\#271](https://github.com/arangodb/kube-arangodb/pull/271)
- Test Image Option [\#270](https://github.com/arangodb/kube-arangodb/pull/270)
- Skip LoadBalancer Test [\#269](https://github.com/arangodb/kube-arangodb/pull/269)
- Test/templates [\#266](https://github.com/arangodb/kube-arangodb/pull/266)
- Updated examples to use version 3.3.17. [\#265](https://github.com/arangodb/kube-arangodb/pull/265)
- Unified Readiness Test [\#264](https://github.com/arangodb/kube-arangodb/pull/264)
- Use correct templateoptions for helm charts [\#258](https://github.com/arangodb/kube-arangodb/pull/258)
- Add advanced dc2dc to acceptance test. [\#252](https://github.com/arangodb/kube-arangodb/pull/252)
- adding EKS tutorial [\#289](https://github.com/arangodb/kube-arangodb/pull/289)

## [0.3.1](https://github.com/arangodb/kube-arangodb/tree/0.3.1) (2018-09-25)
[Full Changelog](https://github.com/arangodb/kube-arangodb/compare/0.3.0...0.3.1)

**Closed issues:**

- Helm chart not deploying custom resource definitions [\#254](https://github.com/arangodb/kube-arangodb/issues/254)
- `go get` failing due to nonexistent arangodb/arangosync repo [\#249](https://github.com/arangodb/kube-arangodb/issues/249)
- Helm chart download links broken \(404\) [\#248](https://github.com/arangodb/kube-arangodb/issues/248)
- Make it easy to deploy in another namespace [\#230](https://github.com/arangodb/kube-arangodb/issues/230)
- Deployment Failed to Start in different Namespace other than Default [\#223](https://github.com/arangodb/kube-arangodb/issues/223)

**Merged pull requests:**

- Bugfix/sed on linux [\#259](https://github.com/arangodb/kube-arangodb/pull/259)
- README updates, removing `kubectl apply -f crd.yaml` [\#256](https://github.com/arangodb/kube-arangodb/pull/256)
- Include CRD in helm chart [\#255](https://github.com/arangodb/kube-arangodb/pull/255)

## [0.3.0](https://github.com/arangodb/kube-arangodb/tree/0.3.0) (2018-09-07)
[Full Changelog](https://github.com/arangodb/kube-arangodb/compare/0.2.2...0.3.0)

**Closed issues:**

- Provide an option to add SubjectAltName or option to disable SSL [\#239](https://github.com/arangodb/kube-arangodb/issues/239)
- Use go-upgrade-rules [\#234](https://github.com/arangodb/kube-arangodb/issues/234)
- Spot the difference [\#225](https://github.com/arangodb/kube-arangodb/issues/225)
- How to Delete ArangoDeployment [\#224](https://github.com/arangodb/kube-arangodb/issues/224)
- Unable to delete pods, stuck in terminating state [\#220](https://github.com/arangodb/kube-arangodb/issues/220)
- Do not allow "critical" cmdline arguments to be overwritten [\#207](https://github.com/arangodb/kube-arangodb/issues/207)

**Merged pull requests:**

- Avoid use of arangosync packages [\#250](https://github.com/arangodb/kube-arangodb/pull/250)
- Fixed PV creation on kubernetes 1.11 [\#247](https://github.com/arangodb/kube-arangodb/pull/247)
- Resilience improvements [\#246](https://github.com/arangodb/kube-arangodb/pull/246)
- Adding GKE tutorial [\#245](https://github.com/arangodb/kube-arangodb/pull/245)
- Reject critical options during validation fixes \#207 [\#243](https://github.com/arangodb/kube-arangodb/pull/243)
- Trying to stabalize resilience tests [\#242](https://github.com/arangodb/kube-arangodb/pull/242)
- Adding helm charts for deploying the operators [\#238](https://github.com/arangodb/kube-arangodb/pull/238)
- Include license in upgrade check [\#237](https://github.com/arangodb/kube-arangodb/pull/237)
- Use new CurrentImage field to prevent unintended upgrades. [\#236](https://github.com/arangodb/kube-arangodb/pull/236)
- Use go-upgrade-rules to make "is upgrade allowed" decision fixes \#234 [\#235](https://github.com/arangodb/kube-arangodb/pull/235)
- Updated versions to known "proper" versions [\#233](https://github.com/arangodb/kube-arangodb/pull/233)
- Applying defaults after immutable fields have been reset [\#232](https://github.com/arangodb/kube-arangodb/pull/232)
- Updated go-driver to latest version [\#231](https://github.com/arangodb/kube-arangodb/pull/231)
- EE note for Kubernetes DC2DC [\#222](https://github.com/arangodb/kube-arangodb/pull/222)
- Documented dashboard usage [\#219](https://github.com/arangodb/kube-arangodb/pull/219)
- Load balancing tests [\#218](https://github.com/arangodb/kube-arangodb/pull/218)
- Add links to other operators in dashboard menu [\#217](https://github.com/arangodb/kube-arangodb/pull/217)
- Grouping style elements in 1 place [\#216](https://github.com/arangodb/kube-arangodb/pull/216)
- Adding ArangoDeploymentReplication dashboard. [\#215](https://github.com/arangodb/kube-arangodb/pull/215)
- Do not build initcontainer for imageid pod [\#214](https://github.com/arangodb/kube-arangodb/pull/214)
- Dashboard for ArangoLocalStorage operator [\#213](https://github.com/arangodb/kube-arangodb/pull/213)
- Adjust documentation based on new load balancer support. [\#212](https://github.com/arangodb/kube-arangodb/pull/212)
- Feature/dashboard [\#211](https://github.com/arangodb/kube-arangodb/pull/211)
- Use gin as HTTP server framework [\#210](https://github.com/arangodb/kube-arangodb/pull/210)
- Dashboard design concept [\#209](https://github.com/arangodb/kube-arangodb/pull/209)

## [0.2.2](https://github.com/arangodb/kube-arangodb/tree/0.2.2) (2018-06-29)
[Full Changelog](https://github.com/arangodb/kube-arangodb/compare/0.2.1...0.2.2)

**Closed issues:**

- Unable to unset standard storage class in GKE using kubectl [\#200](https://github.com/arangodb/kube-arangodb/issues/200)
- Fix operators Deployment spec wrt minimum availability [\#198](https://github.com/arangodb/kube-arangodb/issues/198)
- Rotate server when cmdline arguments change [\#189](https://github.com/arangodb/kube-arangodb/issues/189)

**Merged pull requests:**

- Set a `role=leader` label on the Pod who won the leader election [\#208](https://github.com/arangodb/kube-arangodb/pull/208)
- Rotate server on changed arguments [\#206](https://github.com/arangodb/kube-arangodb/pull/206)
- Documentation fixes [\#205](https://github.com/arangodb/kube-arangodb/pull/205)
- Fixed get/set Default flag for StorageClasses [\#204](https://github.com/arangodb/kube-arangodb/pull/204)
- Log improvements [\#203](https://github.com/arangodb/kube-arangodb/pull/203)
- All operator Pods will now reach the Ready state. [\#201](https://github.com/arangodb/kube-arangodb/pull/201)

## [0.2.1](https://github.com/arangodb/kube-arangodb/tree/0.2.1) (2018-06-19)
[Full Changelog](https://github.com/arangodb/kube-arangodb/compare/0.2.0...0.2.1)

## [0.2.0](https://github.com/arangodb/kube-arangodb/tree/0.2.0) (2018-06-19)
[Full Changelog](https://github.com/arangodb/kube-arangodb/compare/0.1.0...0.2.0)

**Closed issues:**

- Guard operations that yield downtime with an `downtimeAllowed` field [\#190](https://github.com/arangodb/kube-arangodb/issues/190)
- Require at least 2 dbservers for `Cluster` deployment [\#178](https://github.com/arangodb/kube-arangodb/issues/178)
- Resource re-deployments when changing specific specs [\#164](https://github.com/arangodb/kube-arangodb/issues/164)
- PVC's can get stuck in Terminating state [\#157](https://github.com/arangodb/kube-arangodb/issues/157)
- PVC [\#156](https://github.com/arangodb/kube-arangodb/issues/156)
- Add timeout for reconciliation plan\(items\) [\#154](https://github.com/arangodb/kube-arangodb/issues/154)
- Add setting to specify ServiceAccount for deployment [\#146](https://github.com/arangodb/kube-arangodb/issues/146)
- Finalizers TODO [\#138](https://github.com/arangodb/kube-arangodb/issues/138)
- Prevent deleting pods \(manually\) using finalizers [\#134](https://github.com/arangodb/kube-arangodb/issues/134)
- Set controller of pods to support `kubectl drain` [\#132](https://github.com/arangodb/kube-arangodb/issues/132)
- Add option to taint pods [\#131](https://github.com/arangodb/kube-arangodb/issues/131)
- OpenShift: No DB is getting deployed [\#128](https://github.com/arangodb/kube-arangodb/issues/128)
- ArangoDeploymentTasks [\#34](https://github.com/arangodb/kube-arangodb/issues/34)
- ArangoLocalStorage tasks [\#33](https://github.com/arangodb/kube-arangodb/issues/33)

**Merged pull requests:**

- Adding downtimeAllowed field [\#194](https://github.com/arangodb/kube-arangodb/pull/194)
- Added tutorial for configuring DC2DC of Kubernetes [\#187](https://github.com/arangodb/kube-arangodb/pull/187)
- Various TLS & Sync related fixes [\#186](https://github.com/arangodb/kube-arangodb/pull/186)
- Use standard EventRecord to use event compression [\#185](https://github.com/arangodb/kube-arangodb/pull/185)
- Fixed ID prefix for single servers [\#184](https://github.com/arangodb/kube-arangodb/pull/184)
- Allow changing server group storage class. [\#183](https://github.com/arangodb/kube-arangodb/pull/183)
- Added test timeouts to all stages [\#182](https://github.com/arangodb/kube-arangodb/pull/182)
- Added renewal of deployment TLS CA certificate [\#181](https://github.com/arangodb/kube-arangodb/pull/181)
- Min dbserver count is 2. Revert phase when cleanout has failed [\#180](https://github.com/arangodb/kube-arangodb/pull/180)
- Prefer distinct nodes, even when not required [\#179](https://github.com/arangodb/kube-arangodb/pull/179)
- Added duration test app [\#177](https://github.com/arangodb/kube-arangodb/pull/177)
- Improved readiness probe, database services only use ready pods [\#176](https://github.com/arangodb/kube-arangodb/pull/176)
- Documenting acceptance test [\#175](https://github.com/arangodb/kube-arangodb/pull/175)
- Avoid useless warnings in log [\#174](https://github.com/arangodb/kube-arangodb/pull/174)
- Hide "dangerous" functions of MemberStatusList [\#173](https://github.com/arangodb/kube-arangodb/pull/173)
- Avoid overwriting status changes [\#172](https://github.com/arangodb/kube-arangodb/pull/172)
- Abort reconcilientation plan on failed cleanout server [\#171](https://github.com/arangodb/kube-arangodb/pull/171)
- Improving documentation [\#170](https://github.com/arangodb/kube-arangodb/pull/170)
- Remove service stickyness [\#169](https://github.com/arangodb/kube-arangodb/pull/169)
- Prevent deleting the PV when the PVC has already been attached to it [\#168](https://github.com/arangodb/kube-arangodb/pull/168)
- Various test improvements [\#167](https://github.com/arangodb/kube-arangodb/pull/167)
- Added unit tests for pv\_creator.go [\#166](https://github.com/arangodb/kube-arangodb/pull/166)
- Added finalizer on deployment, used to remove child finalizers on delete [\#165](https://github.com/arangodb/kube-arangodb/pull/165)
- Fix endless rotation because of serviceAccount `default` [\#163](https://github.com/arangodb/kube-arangodb/pull/163)
- Force volumes to unique nodes for production environments [\#162](https://github.com/arangodb/kube-arangodb/pull/162)
- Improved Service documentation [\#161](https://github.com/arangodb/kube-arangodb/pull/161)
- Reconciliation plan-item timeout [\#160](https://github.com/arangodb/kube-arangodb/pull/160)
- Operator high-availability [\#155](https://github.com/arangodb/kube-arangodb/pull/155)
- Cleanup long terminating stateful pods [\#153](https://github.com/arangodb/kube-arangodb/pull/153)
- Allow customization of serviceAccountName for pods [\#152](https://github.com/arangodb/kube-arangodb/pull/152)
- Cleanup stateless pods that are in terminating state for a long time [\#151](https://github.com/arangodb/kube-arangodb/pull/151)
- Added no-execute tolerations on operators to failover quicker [\#150](https://github.com/arangodb/kube-arangodb/pull/150)
- Replication shard status in ArangoDeploymentReplication status [\#148](https://github.com/arangodb/kube-arangodb/pull/148)
- Sync access packages [\#147](https://github.com/arangodb/kube-arangodb/pull/147)
- Adding syncmaster&worker reconciliation support. [\#145](https://github.com/arangodb/kube-arangodb/pull/145)
- Fixes needed to run on latest openshift. [\#144](https://github.com/arangodb/kube-arangodb/pull/144)
- `ArangoDeploymentReplication` resource [\#143](https://github.com/arangodb/kube-arangodb/pull/143)
- Adding deployment replication spec [\#142](https://github.com/arangodb/kube-arangodb/pull/142)
- No stickyness for EA service of type LoadBalancer [\#141](https://github.com/arangodb/kube-arangodb/pull/141)
- Added `tolerations` field to configure tolerations of generated pods. [\#140](https://github.com/arangodb/kube-arangodb/pull/140)
- Inspect node schedulable state [\#139](https://github.com/arangodb/kube-arangodb/pull/139)
- Make use of GOCACHE as docker volume for improved build times [\#137](https://github.com/arangodb/kube-arangodb/pull/137)
- Feature: finalizers [\#136](https://github.com/arangodb/kube-arangodb/pull/136)
- Added a spec regarding the rules for eviction & replacement of pods [\#133](https://github.com/arangodb/kube-arangodb/pull/133)
- Added support for running arangosync master & worker servers. [\#130](https://github.com/arangodb/kube-arangodb/pull/130)
- Updated go-certificates & go-driver to latest versions [\#127](https://github.com/arangodb/kube-arangodb/pull/127)
- Added Database external access service feature [\#126](https://github.com/arangodb/kube-arangodb/pull/126)
- Updated to latest go-driver [\#125](https://github.com/arangodb/kube-arangodb/pull/125)
- BREAKING CHANGE: Deployment mode ResilientSingle renamed to ActiveFailover [\#124](https://github.com/arangodb/kube-arangodb/pull/124)
- add persistent-volume tests [\#97](https://github.com/arangodb/kube-arangodb/pull/97)

## [0.1.0](https://github.com/arangodb/kube-arangodb/tree/0.1.0) (2018-04-06)
[Full Changelog](https://github.com/arangodb/kube-arangodb/compare/0.0.1...0.1.0)

**Closed issues:**

- make sure scripts terminate to avoid hanging CI [\#63](https://github.com/arangodb/kube-arangodb/issues/63)
- prefix environment variables [\#62](https://github.com/arangodb/kube-arangodb/issues/62)
- warning when passing string literal "None" as spec.tls.caSecretName [\#60](https://github.com/arangodb/kube-arangodb/issues/60)

**Merged pull requests:**

- Fixed down/upgrading resilient single deployments. [\#123](https://github.com/arangodb/kube-arangodb/pull/123)
- Various docs improvements & fixes [\#122](https://github.com/arangodb/kube-arangodb/pull/122)
- Added tests for query cursors on various deployments. [\#121](https://github.com/arangodb/kube-arangodb/pull/121)
- Remove upgrade resilient single 3.2 -\> 3.3 test. [\#120](https://github.com/arangodb/kube-arangodb/pull/120)
- Various renamings in tests such that common names are used. [\#119](https://github.com/arangodb/kube-arangodb/pull/119)
- Added envvar \(CLEANUPDEPLOYMENTS\) to cleanup failed tests. [\#118](https://github.com/arangodb/kube-arangodb/pull/118)
- Added test that removes PV, PVC & Pod or dbserver. \[ci VERBOSE=1\] \[ci LONG=1\] \[ci TESTOPTIONS="-test.run ^TestResiliencePVDBServer$"\] [\#117](https://github.com/arangodb/kube-arangodb/pull/117)
- Fixed expected value for ENGINE file in init container of dbserver. [\#116](https://github.com/arangodb/kube-arangodb/pull/116)
- Improved liveness detection [\#115](https://github.com/arangodb/kube-arangodb/pull/115)
- Run chaos-monkey in go-routine to avoid blocking the operator [\#114](https://github.com/arangodb/kube-arangodb/pull/114)
- Added examples for exposing metrics to Prometheus [\#113](https://github.com/arangodb/kube-arangodb/pull/113)
- Replace HTTP server with HTTPS server [\#112](https://github.com/arangodb/kube-arangodb/pull/112)
- Disabled colorizing logs [\#111](https://github.com/arangodb/kube-arangodb/pull/111)
- Safe resource watcher [\#110](https://github.com/arangodb/kube-arangodb/pull/110)
- Archive log files [\#109](https://github.com/arangodb/kube-arangodb/pull/109)
- Doc - Follow file name conventions of main docs, move to Tutorials [\#108](https://github.com/arangodb/kube-arangodb/pull/108)
- Quickly fail when deployment no longer exists [\#107](https://github.com/arangodb/kube-arangodb/pull/107)
- BREAKING CHANGE: Renamed all enum values to title case [\#104](https://github.com/arangodb/kube-arangodb/pull/104)
- Changed TLSSpec.TTL to new string based `Duration` type [\#103](https://github.com/arangodb/kube-arangodb/pull/103)
- Added automatic renewal of TLS server certificates [\#102](https://github.com/arangodb/kube-arangodb/pull/102)
- Adding GettingStarted page and structuring docs for website [\#101](https://github.com/arangodb/kube-arangodb/pull/101)
- Added LivenessProbe & Readiness probe [\#100](https://github.com/arangodb/kube-arangodb/pull/100)
- Patch latest version number in README [\#99](https://github.com/arangodb/kube-arangodb/pull/99)
- Adding CHANGELOG.md generation [\#98](https://github.com/arangodb/kube-arangodb/pull/98)
- Adding chaos-monkey for deployments [\#96](https://github.com/arangodb/kube-arangodb/pull/96)
- Check contents of persisted volume when dbserver is restarting [\#95](https://github.com/arangodb/kube-arangodb/pull/95)
- Added helper to prepull arangodb \(enterprise\) image. This allows the normal tests to have decent timeouts while prevent a timeout caused by a long during image pull. [\#94](https://github.com/arangodb/kube-arangodb/pull/94)
- Fixing PV cleanup [\#93](https://github.com/arangodb/kube-arangodb/pull/93)
- Check member failure [\#92](https://github.com/arangodb/kube-arangodb/pull/92)
- Tracking recent pod terminations [\#91](https://github.com/arangodb/kube-arangodb/pull/91)
- Enable LONG on kube-arangodb-long test [\#90](https://github.com/arangodb/kube-arangodb/pull/90)
- Tests/multi deployment [\#89](https://github.com/arangodb/kube-arangodb/pull/89)
- Tests/modes [\#88](https://github.com/arangodb/kube-arangodb/pull/88)
- increase timeout for long running tests [\#87](https://github.com/arangodb/kube-arangodb/pull/87)
- fix rocksdb\_encryption\_test [\#86](https://github.com/arangodb/kube-arangodb/pull/86)
- fix - /api/version will answer on all servers \(not leader only\) [\#85](https://github.com/arangodb/kube-arangodb/pull/85)
- fixes required after merge [\#84](https://github.com/arangodb/kube-arangodb/pull/84)
- Deployment state -\> phase [\#83](https://github.com/arangodb/kube-arangodb/pull/83)
- Added detection on unschedulable pods [\#82](https://github.com/arangodb/kube-arangodb/pull/82)
- AsOwner no longer things the owner refers to a controller. It refers to the ArangoDeployment [\#81](https://github.com/arangodb/kube-arangodb/pull/81)
- Store & compare hash of secrets. [\#80](https://github.com/arangodb/kube-arangodb/pull/80)
- Control jenkins from git commit log. [\#79](https://github.com/arangodb/kube-arangodb/pull/79)
- Fix scale-up [\#78](https://github.com/arangodb/kube-arangodb/pull/78)
- Added terminated-pod cleanup to speed up re-creation of pods. [\#77](https://github.com/arangodb/kube-arangodb/pull/77)
- add upgrade tests [\#76](https://github.com/arangodb/kube-arangodb/pull/76)
- check result of api version call [\#75](https://github.com/arangodb/kube-arangodb/pull/75)
- Also watch changes in PVCs and Services [\#74](https://github.com/arangodb/kube-arangodb/pull/74)
- Feature/test individual pod deletion [\#72](https://github.com/arangodb/kube-arangodb/pull/72)
- Moved low level resource \(pod,pvc,secret,service\) creation & inspection to resources sub-package. [\#71](https://github.com/arangodb/kube-arangodb/pull/71)
- Moved reconciliation code to separate package [\#70](https://github.com/arangodb/kube-arangodb/pull/70)
- Test/different deployments resilient [\#69](https://github.com/arangodb/kube-arangodb/pull/69)
- Store accepted spec [\#68](https://github.com/arangodb/kube-arangodb/pull/68)
- Fixed behavior for scaling UI integration wrt startup of the cluster [\#67](https://github.com/arangodb/kube-arangodb/pull/67)
- Fixed immitable `mode` field. [\#66](https://github.com/arangodb/kube-arangodb/pull/66)
- Integrate with scaling web-UI [\#65](https://github.com/arangodb/kube-arangodb/pull/65)
- add test for different deployments [\#64](https://github.com/arangodb/kube-arangodb/pull/64)
- Fixed validation of tls.caSecretName=None [\#61](https://github.com/arangodb/kube-arangodb/pull/61)
- Feature/add tests for immutable cluster parameters [\#59](https://github.com/arangodb/kube-arangodb/pull/59)
- rename test function [\#58](https://github.com/arangodb/kube-arangodb/pull/58)
- Detecting ImageID & ArangoDB version. [\#57](https://github.com/arangodb/kube-arangodb/pull/57)
- Adds ssl support for scaling test [\#53](https://github.com/arangodb/kube-arangodb/pull/53)
- Rotation support for members. [\#49](https://github.com/arangodb/kube-arangodb/pull/49)
- begin to add tests for `apis/storage/v1alpha` [\#36](https://github.com/arangodb/kube-arangodb/pull/36)

## [0.0.1](https://github.com/arangodb/kube-arangodb/tree/0.0.1) (2018-03-20)
**Merged pull requests:**

- Changed scope of ArangoLocalStorage to Cluster. [\#56](https://github.com/arangodb/kube-arangodb/pull/56)
- External crd creation [\#55](https://github.com/arangodb/kube-arangodb/pull/55)
- Rename default docker image to kube-arangodb [\#54](https://github.com/arangodb/kube-arangodb/pull/54)
- Splitting operator in two parts [\#52](https://github.com/arangodb/kube-arangodb/pull/52)
- Turn on TLS by default [\#51](https://github.com/arangodb/kube-arangodb/pull/51)
- Rename repository to `kube-arangodb` [\#48](https://github.com/arangodb/kube-arangodb/pull/48)
- Use single image tag to prevent polluting the docker hub [\#47](https://github.com/arangodb/kube-arangodb/pull/47)
- Renamed pkg/apis/arangodb to pkg/apis/deployment [\#46](https://github.com/arangodb/kube-arangodb/pull/46)
- Added release code [\#45](https://github.com/arangodb/kube-arangodb/pull/45)
- Cleaning up deployment, avoiding docker overrides [\#44](https://github.com/arangodb/kube-arangodb/pull/44)
- TLS support [\#43](https://github.com/arangodb/kube-arangodb/pull/43)
- Adds "Storage Resource" to user README [\#42](https://github.com/arangodb/kube-arangodb/pull/42)
- Reworked TLS spec [\#41](https://github.com/arangodb/kube-arangodb/pull/41)
- Set sesion affinity for coordinator [\#40](https://github.com/arangodb/kube-arangodb/pull/40)
- Set PublishNotReadyAddresses on coordinator&syncmasters service [\#39](https://github.com/arangodb/kube-arangodb/pull/39)
- Prepare test cluster [\#38](https://github.com/arangodb/kube-arangodb/pull/38)
- Run tests on multiple clusters in parallel [\#37](https://github.com/arangodb/kube-arangodb/pull/37)
- Implemented isDefault behavior of storage class [\#35](https://github.com/arangodb/kube-arangodb/pull/35)
- add some tests for util/k8sutil/erros.go [\#32](https://github.com/arangodb/kube-arangodb/pull/32)
- Adding `ArangoLocalStorage` resource \(wip\) [\#31](https://github.com/arangodb/kube-arangodb/pull/31)
- Added custom resource spec for ArangoDB Storage operator. [\#30](https://github.com/arangodb/kube-arangodb/pull/30)
- Added unit tests for k8s secrets & utility methods [\#28](https://github.com/arangodb/kube-arangodb/pull/28)
- Added unit test for creating affinity [\#27](https://github.com/arangodb/kube-arangodb/pull/27)
- More simple tests [\#26](https://github.com/arangodb/kube-arangodb/pull/26)
- Changed default storage engine to RocksDB [\#24](https://github.com/arangodb/kube-arangodb/pull/24)
- Adding command line tests for arangod commandlines. [\#23](https://github.com/arangodb/kube-arangodb/pull/23)
- UnitTests for plan\_builder [\#22](https://github.com/arangodb/kube-arangodb/pull/22)
- Unit tests for apis/arangodb/v1alpha package [\#21](https://github.com/arangodb/kube-arangodb/pull/21)
- Fix bash error [\#20](https://github.com/arangodb/kube-arangodb/pull/20)
- Renamed Controller to Operator [\#19](https://github.com/arangodb/kube-arangodb/pull/19)
- Cleanup kubernetes after tests [\#18](https://github.com/arangodb/kube-arangodb/pull/18)
- Adding rocksdb encryption key support [\#17](https://github.com/arangodb/kube-arangodb/pull/17)
- Adding test design [\#16](https://github.com/arangodb/kube-arangodb/pull/16)
- avoid sub-shell creation [\#15](https://github.com/arangodb/kube-arangodb/pull/15)
- Adding authentication support [\#14](https://github.com/arangodb/kube-arangodb/pull/14)
- Scaling deployments [\#13](https://github.com/arangodb/kube-arangodb/pull/13)
- Test framework [\#11](https://github.com/arangodb/kube-arangodb/pull/11)
- Change docs to "authentication default on" [\#10](https://github.com/arangodb/kube-arangodb/pull/10)
- Pod monitoring [\#9](https://github.com/arangodb/kube-arangodb/pull/9)
- Pod affinity [\#8](https://github.com/arangodb/kube-arangodb/pull/8)
- Extended storage docs wrt local storage [\#7](https://github.com/arangodb/kube-arangodb/pull/7)
- Adding event support [\#6](https://github.com/arangodb/kube-arangodb/pull/6)
- Added pod probes [\#5](https://github.com/arangodb/kube-arangodb/pull/5)
- Creating pods [\#4](https://github.com/arangodb/kube-arangodb/pull/4)
- Extending spec & status object. Implementing service & pvc creation [\#3](https://github.com/arangodb/kube-arangodb/pull/3)
- Initial API objects & vendoring [\#2](https://github.com/arangodb/kube-arangodb/pull/2)
- Added specification of custom resource [\#1](https://github.com/arangodb/kube-arangodb/pull/1)



\* *This Change Log was automatically generated by [github_changelog_generator](https://github.com/skywinder/Github-Changelog-Generator)*<|MERGE_RESOLUTION|>--- conflicted
+++ resolved
@@ -11,11 +11,8 @@
 - (Improvement) Parametrize Make tools
 - (Bugfix) Fix V2Alpha1 Generator
 - (Feature) Create Internal Actions and move RebalancerGenerator
-<<<<<<< HEAD
+- (Dependencies) Bump K8S Dependencies to 1.22.15
 - (Bugfix) Unlock broken inspectors
-=======
-- (Dependencies) Bump K8S Dependencies to 1.22.15
->>>>>>> 42b74175
 
 ## [1.2.20](https://github.com/arangodb/kube-arangodb/tree/1.2.20) (2022-10-25)
 - (Feature) Add action progress
