--- conflicted
+++ resolved
@@ -3,9 +3,6 @@
 ## [master](https://github.com/arangodb/kube-arangodb/tree/master) (N/A)
 - (Feature) Add ArangoSync TLS based rotation
 - (Bugfix) Fix labels propagation
-<<<<<<< HEAD
-- (Feature) Use policy/v1 instead policy/v1beta1
-=======
 - (Feature) Add `ArangoDeployment` CRD auto-installer
 - (Feature) Add `ArangoMember` CRD auto-installer
 - (Feature) Add `ArangoBackup` CRD auto-installer
@@ -13,7 +10,7 @@
 - (Feature) Add `ArangoJob` CRD auto-installer
 - (Feature) Add RestartPolicyAlways to ArangoDeployment in order to restart ArangoDB on failure
 - (Feature) Set a leader in active fail-over mode
->>>>>>> 4405567d
+- (Feature) Use policy/v1 instead policy/v1beta1
 
 ## [1.2.13](https://github.com/arangodb/kube-arangodb/tree/1.2.13) (2022-06-07)
 - (Bugfix) Fix arangosync members state inspection
