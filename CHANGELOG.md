--- conflicted
+++ resolved
@@ -5,16 +5,13 @@
 - (Improvement) Allow tcp:// and ssl:// protocols in endpoints for members
 - (Maintenance) Reorganize package imports / move common code to separate repos
 - (Maintenance) Remove support for RELATED_IMAGE_UBI, RELATED_IMAGE_DATABASE and RELATED_IMAGE_METRICSEXPORTER env vars
-<<<<<<< HEAD
-- (Maintenance) Make scale_down_candidate annotation obsolete
-=======
 - (Bugfix) Fix numactl options
 - (Maintenance) Bump Go to 1.20.10
 - (Bugfix) Fix ArangoBackup Create Backoff & ArangoBackupPolicy propagation
 - (Maintenance) Add IndexMethod Documentation
 - (Bugfix) Fix VersionCheck args propagation
 - (Feature) EnforcedResignLeadership action
->>>>>>> 411efad9
+- (Maintenance) Make scale_down_candidate annotation obsolete
  
 ## [1.2.33](https://github.com/arangodb/kube-arangodb/tree/1.2.33) (2023-09-27)
 - (Maintenance) Bump golang.org/x/net to v0.13.0
