--- conflicted
+++ resolved
@@ -10,11 +10,8 @@
 - (Feature) (Platform) Allows to opt out in the Inventory Telemetry 
 - (Feature) Simplify Operator ID Process
 - (Feature) (License) Activation API Integration
-<<<<<<< HEAD
+- (Feature) (Platform) Chart & Service Kubernetes Events
 - (Feature) (Platform) Registry Secret
-=======
-- (Feature) (Platform) Chart & Service Kubernetes Events
->>>>>>> b133c250
 
 ## [1.3.1](https://github.com/arangodb/kube-arangodb/tree/1.3.1) (2025-10-07)
 - (Documentation) Add ArangoPlatformStorage Docs & Examples
