--- conflicted
+++ resolved
@@ -5,11 +5,8 @@
 - (Refactor) Use cached member's clients
 - (Feature) Move PVC resize action to high-priority plan
 - (Feature) Remove forgotten ArangoDB jobs during restart
-<<<<<<< HEAD
+- (Feature) Add support for managed services
 - (Feature) Recreation member in the high plan
-=======
-- (Feature) Add support for managed services
->>>>>>> 07d6e015
 
 ## [1.2.14](https://github.com/arangodb/kube-arangodb/tree/1.2.14) (2022-07-14)
 - (Feature) Add ArangoSync TLS based rotation
