# Change Log

## [master](https://github.com/arangodb/kube-arangodb/tree/master) (N/A)
- (Maintenance) Extend Documentation
- (Bugfix) (Platform) Cover NoAuth Case for Identity Service
- (Feature) Add ArangoMember Args
- (Maintenance) Unify References via golangci-linter
- (Feature) Add Default Container Mods
- (Documentation) Improve Charts and Upgrade Documentation
- (Feature) AutoDiscover Operator Access
- (Feature) (Platform) Adjust Gateway timeouts
- (Feature) (Platform) Docs and Installer improvements
- (Feature) Promote RestartPolicy Always Feature
<<<<<<< HEAD
- (Maintenance) Generate CRD with Schemas
=======
- (Maintenance) Update Dependencies
- (Feature) Backup Retry Until and BackupPolicy Until Propagation feature
- (Bugfix) Improve Profile Tolerations Merge
- (Maintenance) Update Envoy to v1.32.5
>>>>>>> a83ece39

## [1.2.47](https://github.com/arangodb/kube-arangodb/tree/1.2.47) (2025-03-28)
- (Bugfix) Use Profile Annotations
- (Bugfix) Improve Wait Procedure on AF
- (Feature) (Platform) Generate GRPC Gateway Code
- (Feature) (Platform) Identity Endpoint
- (Feature) (Platform) Authz V1 Types
- (Maintenance) Allow GRPC Marshal Opts
- (Bugfix) Propagate Gateway Idle Timeout
- (Feature) Update Authz V1 Definitions
- (Feature) (Platform) Add Sharding to the Inventory Endpoint
- (Feature) Emit Default values in Inventory
- (Maintenance) Bump github.com/containerd/containerd to v1.7.27
- (Feature) Rotation Order
- (Maintenance) Coordinator Health issue upgrade procedure
- (Maintenance) Bump github.com/golang-jwt/jwt/v5 to v5.2.2

## [1.2.46](https://github.com/arangodb/kube-arangodb/tree/1.2.46) (2025-02-24)
- (Bugfix) Clean Phase change properly during upgrade

## [1.2.45](https://github.com/arangodb/kube-arangodb/tree/1.2.45) (2025-02-21)
- (Feature) (Platform) Inventory as Proto
- (Docs) Update Refs
- (Feature) Expose Agency Shard Details
- (Maintenance) Bump Go to 1.23.6, Kubernetes to 1.31.5 and other dependencies
- (Feature) (Platform) Inventory Cluster details
- (Feature) (Platform) CLI
- (Bugfix) Fix Condition name
- (Bugfix) Add missing ArangoDeployment ExternalAccess Managed Type definition
- (Feature) Agency DBServer Discovery
- (Bugfix) Fix Manifests
- (Bugfix) Agency Cache Reload
- (Feature) Allow to continue if ResignServer job is gone
- (Feature) UpgradeByReplace Flow
- (Feature) (Platform) ArangoRoute Timeout option
- (Feature) Delay Action
- (Feature) MigrateMember Action
- (Maintenance) Ensure Enum in the UpgradeMode Enum Schema
- (Feature) Enforce UpgradeByReplace operation by default for ArangoDB from 3.12.2/3 to 3.12.4+
- (Documentation) Index Sorting Order Issues

## [1.2.44](https://github.com/arangodb/kube-arangodb/tree/1.2.44) (2025-02-03)
- (Maintenance) Kubernetes 1.31.1 libraries
- (Feature) Helm Client Support
- (Feature) Helm Client Extension
- (Feature) (Integration) SchedulerV2 Definition
- (Maintenance) Proto Lint
- (Feature) (Integration) SchedulerV2
- (Feature) (Integration) Basic Envs
- (Maintenance) Inspector Generics
- (Bugfix) Fix Gateway Options
- (Feature) StorageV2 Integration Service Definition
- (Feature) AWS Client
- (Feature) (Platform) Storage V1Alpha1
- (Feature) StorageV2 Integration Service Implementation
- (Feature) (Platform) Storage V1Alpha1 RC
- (Feature) (Networking) ArangoRotue WebSocket Support
- (Feature) (Scheduler) Helm Driver Param
- (Feature) (Integration) Services Endpoint
- (Feature) (Platform) Storage
- (Maintenance) Extract GRPC Client Package
- (Feature) (Platform) Chart
- (Feature) (Scheduler) Deployment Scale Functionality
- (Feature) (Platform) Chart Integration
- (Maintenance) Switch to google.golang.org/protobuf
- (Feature) Add DebugPackage to the OPS Binary
- (Feature) (Networking) ArangoRoute Protocol
- (Feature) (Platform) Platform Requirements support
- (Improvement) Drop slash requirement from ArangoRoute
- (Feature) (Networking) Pass through Server Header
- (Feature) (Platform) Shutdown migration to CE
- (Feature) (Scheduler) Shutdown Integration
- (Feature) CertManager Integration
- (Feature) (Networking) Gateway Options sync
- (Feature) Webhooks
- (Feature) (Platform) Add CA Integration propagation
- (Maintenance) Use GoPretty for the Documentation
- (Maintenance) Bump Kubernetes dependency to 1.31.2
- (Documentation) Remove Interactive args for the DebugPackage command
- (Maintenance) PropagationMode Enum docs
- (Feature) Deprecate AF Mode
- (Maintenance) Switch License to 2025
- (Feature) Migrate Storage V1 to CE
- (Feature) Improve Helm Chart Manager
- (Bugfix) (Platform) Proper Path handler in StorageV2
- (Feature) Helm Chart Values merge methods
- (Feature) (Platform) Expose Route Name via Header
- (Feature) (Platform) Route Upstream Timeout
- (Maintenance) Fix CRD Generation and golangci version
- (Feature) (ML) Allow to use PlatformStorage
- (Maintenance) Bump Go Image to 1.22.11
- (Feature) Split Helm and KClient
- (Bugfix) Fix ArangoRoute Target switch in case of temporary error
- (Bugfix) Fix IntOrString Schema Type
- (Feature) Enable Operator Handler StackTraces
- (Feature) Add spec validation for MLExtension

## [1.2.43](https://github.com/arangodb/kube-arangodb/tree/1.2.43) (2024-10-14)
- (Feature) ArangoRoute CRD
- (Feature) ArangoRoute Operator
- (Feature) Add Kubernetes Services for Group
- (Bugfix) Fix Networking Client
- (Feature) ConfigMap Inspector
- (Feature) Envoy Image Layer
- (Feature) Add ArangoDeployment ServerGroupType
- (Feature) ServerGroup Pointer
- (Feature) Envoy AuthV3 Integration
- (Maintenance) Switch to ubuntu:24.04 base image
- (Feature) Gateway Group for ArangoDeployment
- (Feature) Gateway config loader
- (Feature) ConfigV1 Integration Service
- (Feature) Integration Service Authentication
- (Improvement) Better panic handling
- (Feature) PongV1 Integration Service
- (Feature) Custom Gateway image
- (Bugfix) Fix race condition in ArangoBackup
- (Feature) Improve Gateway Config gen
- (Feature) Integration Service TLS
- (Feature) (Gateway) SNI and Authz support
- (Maintenance) Bump Examples to ArangoDB 3.12
- (Feature) (Gateway) ArangoDB JWT Auth Integration
- (Feature) Scheduler Handler
- (Feature) (Gateway) ArangoDB Auth Token
- (Feature) (Gateway) Dynamic Configuration
- (Feature) DebugPackage ArangoRoutes
- (Feature) (Scheduler) Add Status Conditions
- (Bugfix) Versioning Alignment
- (Feature) (Scheduler) Merge Strategy
- (Feature) (Networking) Endpoints Destination
- (Improvement) Improve Metrics Handling
- (Feature) (Scheduler) Create Integration Profile
- (Feature) (Scheduler) Additional types
- (Feature) Alternative Upgrade Order Feature
- (Feature) (Scheduler) SchedV1 Integration

## [1.2.42](https://github.com/arangodb/kube-arangodb/tree/1.2.42) (2024-07-23)
- (Maintenance) Go 1.22.4 & Kubernetes 1.29.6 libraries
- (Feature) Fix CRD Schema types
- (Bugfix) Adjust Prometheus Monitor labels
- (Feature) Expose HTTP Client Config
- (Bugfix) MarkedToRemove Condition Check
- (Bugfix) Fix HTTP Client NPE
- (Documentation) Update Supported K8S Versions and Charts

## [1.2.41](https://github.com/arangodb/kube-arangodb/tree/1.2.41) (2024-05-24)
- (Maintenance) Bump Prometheus API Version
- (Bugfix) Prevent unexpected rotation in case of SecurityContext change
- (Bugfix) Ensure PDB is created
- (Bugfix) Fix Schema Apply Checksum
- (Bugfix) Use MD5 instead of SHA256 for CRD Checksums
- (Feature) (ML) Unify API
- (Feature) (ML) Add TLS Secrets
- (Feature) (ML) Allow to change API port
- (Feature) (ML) Enable TLS
- (Feature) (ML) Release V1Beta1 API
- (Maintenance) Update Go to 1.22.3
- (Feature) (Analytics) GAE Integration
- (Feature) (Analytics) Enable TLS and Service
- (Feature) (ML) Unify Integration Sidecar
- (Feature) (Analytics) Metadata
- (Feature) (Analytics) StatefulSet
- (Feature) Imported ArangoBackup Cleanup
- (Feature) Global Metrics

## [1.2.40](https://github.com/arangodb/kube-arangodb/tree/1.2.40) (2024-04-10)
- (Feature) Add Core fields to the Scheduler Container Spec
- (Feature) Add Metadata fields to the Scheduler Pod Spec
- (Feature) Extend Backup Details in DebugPackage
- (Feature) (ML) Use Scheduler API
- (Feature) (Scheduler) Introduce Scheduler CRD
- (Feature) Discover Namespace in DebugPackage from K8S
- (Feature) Expose Force CRD Install option
- (Maintenance) Move Container utils functions
- (Feature) ArangoProfile Selectors
- (Bugfix) Remove ImagePullSecrets Reference from Container
- (Feature) DebugPackage ArangoProfiles
- (Feature) Scheduler CLI
- (Feature) Parametrize ForceDelete timeout
- (Feature) Scheduler BatchJob Integration Definition
- (Feature) Scheduler CronJob Integration Definition
- (Feature) Scheduler BatchJob Integration Service
- (Maintenance) Update Go to 1.22.2
- (Feature) Object Checksum
- (Bugfix) Use Rendered Spec in case of scheduling compare
- (Feature) Parametrize Scheduling Graceful Duration
- (Bugfix) Change Accepted Spec Propagation
- (Bugfix) Pass SecurityContext Pod Settings for SELinux and Seccomp
- (Feature) Add ScheduleSpecChanged Condition

## [1.2.39](https://github.com/arangodb/kube-arangodb/tree/1.2.39) (2024-03-11)
- (Feature) Extract Scheduler API
- (Bugfix) Fix Image Discovery
- (Bugfix) Fix Resources Copy mechanism to prevent invalid pod creation
- (Bugfix) Wait for ImageStatus in ImageDiscover
- (Bugfix) Fix Image Error Propagation
- (Feature) JobScheduler Coverage
- (Feature) JobScheduler Volumes, Probes, Lifecycle and Ports integration
- (Feature) Merge ArangoDB Usage Metrics
- (Bugfix) Check Connection to the ArangoDB before creating Backup
- (Feature) Deployment & Members Condition metrics
- (Maintenance) Update Go to 1.21.8 & Dependencies
- (Feature) (ArangoBackup) Propagate message during retries
- (Bugfix) Fix ActiveFailover Mode
- (Maintenance) Update K8S API to 1.29.2 

## [1.2.38](https://github.com/arangodb/kube-arangodb/tree/1.2.38) (2024-02-22)
- (Feature) Extract GRPC Server
- (Feature) Extract Integration Service
- (Documentation) Move ML Extension example under "CRD overview"
- (Feature) Authentication Service V1
- (Feature) Authorization Service V0

## [1.2.37](https://github.com/arangodb/kube-arangodb/tree/1.2.37) (2024-01-22)
- (Documentation) Improve documentation rendering for GitHub Pages
- (Maintenance) Reduce binary size
- (Maintenance) Update Features Description, Supported K8S Versions and K8S Dependency to 1.28.5
- (Feature) (ML) Featurization Job Type
- (Bugfix) Don't abort plan in case of optional action timeout
- (Documentation) Use relative links for generated docs
- (Improvement) Change default logging level to info. Add --log.sampling (default true). Adjust log levels.
- (Maintenance) Bump Go to 1.21.6
- (Bugfix) Enable LazyLoader for CRD & CRD Schemas
- (Feature) (ML) Restore ReadinessProbe for ML Storage sidecar
- (Feature) AutoDelete for ArangoBackup

## [1.2.36](https://github.com/arangodb/kube-arangodb/tree/1.2.36) (2024-01-08)
- (Documentation) Improvements and fixes for rendered documentation (GH pages)
- (Feature) License Manager
- (Improvement) Use Async mode for backup creation
- (Feature) (ML) CRD
- (Bugfix) Proper handling of --agency.retries argument
- (Documentation) Do not use field type name for field URL hash
- (Maintenance) Bump Go to 1.20.11
- (Feature) License ArangoDeployment Fetcher
- (Feature) K8S Resources Compare Generic
- (Feature) Add support for CRD validation schemas
- (Bugfix) Fix Replaced Member Zone during Replace operation
- (Feature) (ML) Handlers
- (Feature) Add P0 Compare Func
- (Bugfix) Handle optional taints for Storage Operator
- (Bugfix) Fix Early Connections for 3.10+
- (Maintenance) yamlfmt as CI Step
- (Maintenance) Expose Context in OperatorV2 Item Handler
- (Feature) Improve K8S Mock for UT
- (Feature) (ML) Introduce basic Conditions
- (Improvement) Raise memory requests for init containers to 50mi
- (Feature) (ML) Metadata Service Implementation
- (Feature) License Manager for ML Deployment
- (Feature) (ML) Storage S3 sidecar implementation
- (Feature) TLS CA Secret Key
- (Refactoring) Extract Resource Helpers
- (Feature) (ML) Extension Storage Condition
- (Improvement) (ML) Switch to fsnotify for file watching for MacOS support
- (Feature) (ML) Unify Images, Resources and Lifecycle
- (Improvement) (ML) CronJob status update
- (Improvement) (ML) Job Sidecar Shutdown
- (Feature) (ML) Handler for Extension StatefulSet and Service
- (Feature) (ML) Pod & Container Config
- (Improvement) (ML) BatchJob status update
- (Feature) (ML) Multi DB Settings
- (Feature) (ML) Port adjustments
- (Feature) (ML) Support for deployments with JWT auth enabled
- (Feature) (ML) GPU Jobs
- (Feature) (ML) Container Envs
- (Feature) Pass Arguments to ID Group
- (Documentation) (ML) Minimal docs with examples how to deploy ArangoMLExtension
- (Feature) Add --deployment.feature.init-containers-upscale-resources (default enabled)

## [1.2.35](https://github.com/arangodb/kube-arangodb/tree/1.2.35) (2023-11-06)
- (Maintenance) Update go-driver to v1.6.0, update IsNotFound() checks
- (Improvement) Print assigned node name to log and condition message when pod is scheduled
- (Maintenance) Remove obsolete docs, restructure for better UX, generate index files
- (Feature) Add `spec.upgrade.debugLog` option to configure upgrade container logging
- (Documentation) Move documentation from ArangoDB into this repo, update and improve structure
- (Documentation) Update ArangoDeployment CR auto-generated docs
- (Documentation) Update ArangoBackup and ArangoBackupPolicy CR auto-generated docs
- (Bugfix) Fix missing Pod Status case in the RuntimeContainerImageUpdateAction
- (Documentation) Update ArangoDeploymentReplication and ArangoLocalStorage CR auto-generated docs
- (Feature) Member Memory Reservation
- (Documentation) Update ArangoDeploymentReplication and ArangoLocalStorage CR auto-generated docs
- (Feature) Add ArangoMember Message and extend ArangoMember CRD
- (Documentation) Use OpenAPI-compatible type names in docs
- (Improvement) Use agency cache lock in metrics exporter
- (Maintenance) Remove `scale_down_candidate` annotation
- (Maintenance) Extract CalculateMemoryReservation function into ArangoDeployment Group Spec

## [1.2.34](https://github.com/arangodb/kube-arangodb/tree/1.2.34) (2023-10-16)
- (Bugfix) Fix make manifests-crd-file command
- (Improvement) Allow tcp:// and ssl:// protocols in endpoints for members
- (Maintenance) Reorganize package imports / move common code to separate repos
- (Maintenance) Remove support for RELATED_IMAGE_UBI, RELATED_IMAGE_DATABASE and RELATED_IMAGE_METRICSEXPORTER env vars
- (Bugfix) Fix numactl options
- (Maintenance) Bump Go to 1.20.10
- (Bugfix) Fix ArangoBackup Create Backoff & ArangoBackupPolicy propagation
- (Maintenance) Add IndexMethod Documentation
- (Bugfix) Fix VersionCheck args propagation
- (Feature) EnforcedResignLeadership action
- (Maintenance) Make scale_down_candidate annotation obsolete
- (Bugfix) Fix ResignJob ID propagation
- (Bugfix) Allow shards with RF1 in EnforcedResignLeadership action
 
## [1.2.33](https://github.com/arangodb/kube-arangodb/tree/1.2.33) (2023-09-27)
- (Maintenance) Bump golang.org/x/net to v0.13.0
- (Feature) PVCResize action concurrency limit
- (Feature) Optional Assertions
- (Feature) Deprecate Actions
- (Bugfix) Debug mode
- (Improvement) Switch to Lease API
- (Bugfix) Fix Member Terminating state discovery
- (Bugfix) Fix CRD yaml (chart)
- (Bugfix) (EE) Fix MemberMaintenance Context and ClusterMaintenance discovery
- (Feature) Add proper Prometheus endpoint compression + 204 response code
- (Feature) Reconciliation Loop Interval option
- (Bugfix) Fix GZIP encoding in case of small responses
- (Bugfix) Fix PVC Rotation Discovery
- (Feature) Allow to pass EphemeralStorage Resource to the Pods
- (Feature) Add basic metrics for ArangoDeploymentReplication CR
- (Bugfix) Use ArangoMember as owner reference for syncmaster secrets instead of Deployment
- (Improvement) Remove PodSchedulingFailure condition instead of setting to false, restart pod if it could not be scheduled
- (Feature) Add ArangoMember overrides
- (Feature) ArangoMember Removal Priority
- (Feature) Add --deployment.feature.init-containers-copy-resources (default enabled)
- (Feature) Add maxBackups option to ArangoBackupPolicy
- (Improvement) Better detection for AllInSync condition for DC2DC sync status
- (Bugfix) Fix resource propagation to InitContainers

## [1.2.32](https://github.com/arangodb/kube-arangodb/tree/1.2.32) (2023-08-07)
- (Feature) Backup lifetime - remove Backup once its lifetime has been reached
- (Feature) Add Feature dependency
- (Feature) Run secured containers as a feature
- (Feature) Expose core.PodSecurityContext Sysctl options
- (Bugfix) Skip Collection check for missing Database
- (Feature) Abort resignation of leadership when DB server is restarted
- (Feature) Numactl Options
- (Maintenance) Bump K8S Version to 1.23.17
- (Maintenance) Bump K8S Version to 1.24.16
- (Maintenance) Bump K8S Version to 1.25.12
- (Maintenance) Bump Go to 1.20.7

## [1.2.31](https://github.com/arangodb/kube-arangodb/tree/1.2.31) (2023-07-14)
- (Improvement) Block traffic on the services if there is more than 1 active leader in ActiveFailover mode
- (Improvement) Improve master endpoint validation.
- (Feature) Agency Improvements
- (Bugfix) Fix agency timeout
- (Improvement) Extract Agency Timeout
- (Feature) Rebalancer V2
- (Bugfix) Fix for ContextExceeded error during backup upload
- (Feature) Version Check V2
- (Bugfix) Disable VersionCheck V2 by default
- (Bugfix) Fix Rebalancer V2 Job (From/To)

## [1.2.30](https://github.com/arangodb/kube-arangodb/tree/1.2.30) (2023-06-16)
- (Feature) AgencyCache Interface
- (Feature) Agency Cache Poll EE Extension
- (Feature) Metrics Counter
- (Feature) Requests Bytes Counter
- (Feature) Agency Poll System
- (Bugfix) (CE) Agency Lock bugfix

## [1.2.29](https://github.com/arangodb/kube-arangodb/tree/1.2.29) (2023-06-08)
- (Maintenance) Add govulncheck to pipeline, update golangci-linter
- (Feature) Agency Cache memory usage reduction
- (Bugfix) (LocalStorage) Add feature to pass ReclaimPolicy from StorageClass to PersistentVolumes

## [1.2.28](https://github.com/arangodb/kube-arangodb/tree/1.2.28) (2023-06-05)
- (Feature) ArangoBackup create retries and MaxIterations limit
- (Feature) Add Reason in OOM Metric
- (Feature) PersistentVolume Inspector
- (Bugfix) Discover Arango image during ID phase
- (Feature) PV Unschedulable condition
- (Feature) Features startup logging
- (Maintenance) Generics for type handling
- (Bugfix) Fix creating sync components with EA type set to Managed and headless svc
- (Feature) Check if Volume with LocalStorage is missing
- (Feature) Add allowConcurrent option to ArangoBackupPolicy
- (Feature) Allow to recreate Local volumes

## [1.2.27](https://github.com/arangodb/kube-arangodb/tree/1.2.27) (2023-04-27)
- (Feature) Add InSync Cache
- (Feature) Force Rebuild Out Synced Shards

## [1.2.26](https://github.com/arangodb/kube-arangodb/tree/1.2.26) (2023-04-18)
- (Bugfix) Fix manual overwrite for ReplicasCount in helm
- (Bugfix) Fix for ArangoTask list error
- (Improvement) Deprecate Endpoint field in ArangoDeployment

## [1.2.25](https://github.com/arangodb/kube-arangodb/tree/1.2.25) (2023-04-07)
- (Feature) Add Generics & Drop policy/v1beta1 support
- (Feature) Add Kubernetes Client logger
- (Feature) CreationFailed ArangoMember Phase
- (Bugfix) Fix Rebalancer NPE in case if member is missing in Status
- (Feature) SilentRotation High plan
- (Improvement) Update arangosync-client package for new API capabilities and better HTTP handling
- (Maintenance) Fix generated license dates
- (Improvement) Reduce CI on Commit Travis runs
- (Maintenance) Add license range rewrite command
- (Feature) Optional Action
- (Maintenance) Add & Enable YAML Linter
- (Feature) Optional ResignLeadership Action
- (Feature) Improve CRD Management and deprecate CRD Chart
- (Bugfix) Fix invalid Timeout calculation in case of ActionList
- (Feature) Optional JSON logger format
- (Improvement) Change Operator default ReplicasCount to 1
- (Maintenance) Change MD content injection method
- (Maintenance) Generate README Platforms
- (Improvement) Cleanout calculation - picks members with the lowest number of shards
- (Improvement) Add new field to CR for more precise calculation of DC2DC replication progress
- (Maintenance) Bump GO Modules
- (Feature) Optional Graceful Restart
- (Maintenance) Manual Recovery documentation
- (Feature) Headless DNS CommunicationMethod

## [1.2.24](https://github.com/arangodb/kube-arangodb/tree/1.2.24) (2023-01-25)
- (Bugfix) Fix deployment creation on ARM64
- (DebugPackage) Add Agency Dump & State
- (Bugfix) Fix After leaked GoRoutines
- (Bugfix) Ensure proper ArangoDeployment Spec usage in ArangoSync

## [1.2.23](https://github.com/arangodb/kube-arangodb/tree/1.2.23) (2023-01-12)
- (Bugfix) Remove PDBs if group count is 0
- (Feature) Add SpecPropagated condition
- (Bugfix) Recover from locked ShuttingDown state
- (Feature) Add tolerations runtime rotation
- (Feature) Promote Version Check Feature
- (Bugfix) Ensure PDBs Consistency
- (Bugfix) Fix LocalStorage WaitForFirstConsumer mode
- (Bugfix) Fix Tolerations propagation in case of toleration removal

## [1.2.22](https://github.com/arangodb/kube-arangodb/tree/1.2.22) (2022-12-13)
- (Bugfix) Do not manage ports in managed ExternalAccess mode

## [1.2.21](https://github.com/arangodb/kube-arangodb/tree/1.2.21) (2022-12-13)
- (Improvement) Bump dependencies
- (Documentation) (1.3.0) EE & CE Definitions
- (Improvement) Arango Kubernetes Client Mod Implementation
- (Refactoring) Extract kerrors package
- (Refactoring) Extract Inspector Definitions package
- (Bugfix) Fix PDBs Version discovery
- (Feature) Agency ArangoSync State check
- (Improvement) Parametrize Make tools
- (Bugfix) Fix V2Alpha1 Generator
- (Feature) Create Internal Actions and move RebalancerGenerator
- (Dependencies) Bump K8S Dependencies to 1.22.15
- (Bugfix) Unlock broken inspectors
- (Debug) Allow to send package to stdout
- (Improvement) ArangoDB image validation (=>3.10) for ARM64 architecture
- (Improvement) Use inspector for ArangoMember
- (DebugPackage) Collect logs from pods
- (Bugfix) Move Agency CommitIndex log message to Trace
- (Feature) Force delete Pods which are stuck in init phase
- (Bugfix) Do not tolerate False Bootstrap condition in UpToDate evaluation
- (Improvement) Don't serialize and deprecate two DeploymentReplicationStatus fields
- (Improvement) Improve error message when replication can't be configured
- (Bugfix) Fix License handling in case of broken license secret
- (Bugfix) Check ArangoSync availability without checking healthiness
- (Improvement) Add Anonymous Inspector mods
- (Improvement) Do not check checksums for DeploymentReplicationStatus.IncomingSynchronization field values
- (Improvement) Add ServerGroup details into ServerGroupSpec
- (Improvement) Add Resource kerror Type
- (Bugfix) Do not block reconciliation in case of Resource failure
- (Improvement) Multi-arch support for ID member
- (Feature) Allow to change Pod Network and PID settings
- (Feature) Pre OOM Abort function
- (Bugfix) Fix ErrorArray String function
- (Feature) Switch services to Port names
- (Feature) Configurable ArangoD Port
- (Feature) Allow to exclude metrics
- (Bugfix) Do not stop Sync if Synchronization is in progress
- (Bugfix) Wait for Pod to be Ready in post-restart actions
- (Bugfix) Prevent Runtime update restarts
- (Bugfix) Change member port discovery
- (Feature) Do not change external service ports
- (Bugfix) Fix Operator Debug mode
- (Bugfix) Ensure NodePort wont be duplicated
- (Bugfix) Remove finalizer during sidecar update

## [1.2.20](https://github.com/arangodb/kube-arangodb/tree/1.2.20) (2022-10-25)
- (Feature) Add action progress
- (Feature) Ensure consistency during replication cancellation
- (Feature) Add annotation to change architecture of a member
- (Bugfix) Prevent Member Maintenance Error log
- (Feature) ID ServerGroup
- (Bugfix) Propagate Lifecycle Mount
- (Feature) PVC Member Status info
- (Feature) Respect ToBeCleanedServers in Agency
- (Improvement) Unify K8S Error Handling
- (Feature) Remove stuck Pods
- (Bugfix) Fix Go routine leak
- (Feature) Extend Pod Security context
- (Improvement) Update DeploymentReplicationStatus on configuration error
- (Feature) Pod Scheduled condition

## [1.2.19](https://github.com/arangodb/kube-arangodb/tree/1.2.19) (2022-10-05)
- (Bugfix) Prevent changes when UID is wrong

## [1.2.18](https://github.com/arangodb/kube-arangodb/tree/1.2.18) (2022-09-28)
- (Feature) Define Actions PlaceHolder
- (Feature) Add Member Update helpers
- (Feature) Active Member condition
- (Bugfix) Accept Initial Spec
- (Bugfix) Prevent LifeCycle restarts
- (Bugfix) Change SyncWorker Affinity to Soft
- (Feature) Add HostAliases for Sync
- (Bugfix) Always stop Sync if disabled
- (Bugfix) Fix checksum of accepted spec

## [1.2.17](https://github.com/arangodb/kube-arangodb/tree/1.2.17) (2022-09-22)
- (Feature) Add new field to DeploymentReplicationStatus with details on DC2DC sync status=
- (Feature) Early connections support
- (Bugfix) Fix and document action timeouts
- (Feature) Propagate sidecars' ports to a member's service
- (Debug Package) Initial commit
- (Feature) Detach PVC from deployment in Ordered indexing method
- (Feature) OPS Alerts
- (Feature) ScaleDown Candidate

## [1.2.16](https://github.com/arangodb/kube-arangodb/tree/1.2.16) (2022-09-14)
- (Feature) Add ArangoDeployment ServerGroupStatus
- (Feature) (EE) Ordered Member IDs
- (Refactor) Deprecate ForeachServerGroup, ForeachServerInGroups and ForServerGroup functions and refactor code accordingly
- (Feature) Add new GRPC and HTTP API
- (Feature) Add new API endpoints to allow getting and setting operator logging level
- (Bugfix) Memory leaks due to incorrect time.After function usage
- (Feature) Add startup probe for coordinators
- (Feature) Use only connections for healthy members
- (Feature) Set condition to shrink agent volume size
- (Bugfix) Check serving servers
- (Documentation) Add docs on setting timezone for containers
- (Bugfix) Ensure that client cache is initialized before using it
- (Feature) (DBServer Maintenance) Agency adjustments
- (Logging) Internal client trace
- (QA) Member maintenance feature
- (Feature) Extract Pod Details
- (Feature) Add Timezone management
- (Bugfix) Always recreate DBServers if they have a leader on it.
- (Feature) Immutable spec
- (Bugfix) Proper agent cleanout
- (Bugfix) Fix ClusterScaling integration
- (Feature) Sensitive information protection
- (Bugfix) Propagate SecurityContext to the ID Containers
- (Bugfix) Fix for enabling all features
- (Feature) Propagate feature and predefined env variables to members
 
## [1.2.15](https://github.com/arangodb/kube-arangodb/tree/1.2.15) (2022-07-20)
- (Bugfix) Ensure pod names not too long
- (Refactor) Use cached member's clients
- (Feature) Move PVC resize action to high-priority plan
- (Feature) Remove forgotten ArangoDB jobs during restart
- (Feature) Add support for managed services
- (Feature) Recreation member in the high plan
- (Feature) Add 'crd install' subcommand
- (Bugfix) Fix `internal` metrics mode
- (Bugfix) Create agency dump if auth is disabled
- (Bugfix) Prevent deployment removal in case of invalid K8S API response

## [1.2.14](https://github.com/arangodb/kube-arangodb/tree/1.2.14) (2022-07-14)
- (Feature) Add ArangoSync TLS based rotation
- (Bugfix) Fix labels propagation
- (Feature) Add `ArangoDeployment` CRD auto-installer
- (Feature) Add `ArangoMember` CRD auto-installer
- (Feature) Add `ArangoBackup` CRD auto-installer
- (Feature) Add `ArangoBackupPolicy` CRD auto-installer
- (Feature) Add `ArangoJob` CRD auto-installer
- (Feature) Add RestartPolicyAlways to ArangoDeployment in order to restart ArangoDB on failure
- (Feature) Set a leader in active fail-over mode
- (Feature) Use policy/v1 instead policy/v1beta1
- (Feature) OPS CLI with Arango Task
- (Bugfix) Allow ArangoBackup Creation during Upload state
- (Hotfix) Fix `ArangoDeployment` SubResource in CRD auto-installer
- (Bugfix) Fix Operator Logger NPE
- (Bugfix) Fix License RAW value discovery
- (Refactor) Optimize go.mod entries
- (Feature) Add `ArangoLocalStorage` CRD auto-installer
- (Feature) Add `ArangoDeploymentReplication` CRD auto-installer
- (Bugfix) Allow missing `token` key in License secret
- (Feature) Unify agency access
- (Feature) Change DBServer Cleanup Logic
- (Feature) Set Logger format
- (Bugfix) Ensure Wait actions to be present after AddMember
- (Documentation) Refactor metrics (Part 1)
- (Bugfix) Extend Agency HealthCheck for replace
- (Bugfix) Allow to remove resources (CPU & Memory) on the managed pods
- (Bugfix) Add DistributeShardsLike support
- (Feature) Member restarts metric
- (Bugfix) Infinite loop fix in ArangoD AsyncClient
- (Bugfix) Add Panic Handler
- (Bugfix) Unify yaml packages

## [1.2.13](https://github.com/arangodb/kube-arangodb/tree/1.2.13) (2022-06-07)
- (Bugfix) Fix arangosync members state inspection
- (Feature) (ACS) Improve Reconciliation Loop
- (Bugfix) Allow missing Monitoring CRD
- (Feature) (ACS) Add Resource plan
- (Feature) Allow raw json value for license token-v2
- (Update) Replace `beta.kubernetes.io/arch` to `kubernetes.io/arch` in Operator Chart
- (Feature) Add operator shutdown handler for graceful termination
- (Feature) Add agency leader discovery
- (Feature) Add `ACSDeploymentSynced` condition type and fix comparison of `SecretHashes` method
- (Feature) Add agency leader service
- (Feature) Add HostPath and PVC Volume types and allow templating
- (Feature) Replace mod

## [1.2.12](https://github.com/arangodb/kube-arangodb/tree/1.2.12) (2022-05-10)
- (Feature) Add CoreV1 Endpoints Inspector
- (Feature) Add Current ArangoDeployment Inspector
- (Refactor) Anonymous inspector functions
- (Feature) Recursive OwnerReference discovery
- (Maintenance) Add check make targets
- (Feature) Create support for local variables in actions.
- (Feature) Support for asynchronous ArangoD resquests.
- (Feature) Change Restore in Cluster mode to Async Request

## [1.2.11](https://github.com/arangodb/kube-arangodb/tree/1.2.11) (2022-04-30)
- (Bugfix) Orphan PVC are not removed
- (Bugfix) Remove LocalStorage Deadlock
- (Bugfix) Skip arangosync members state inspection checks
- (Feature) Add LocalStorage DaemonSet Priority support

## [1.2.10](https://github.com/arangodb/kube-arangodb/tree/1.2.10) (2022-04-27)
- (Feature) Allow configuration for securityContext.runAsUser value
- (Bugfix) Fix Satellite collections in Agency
- (Bugfix) Fix backup creation timeout
- (Bugfix) ArangoSync port fix
- (Bugfix) Fix GetClient lock system
- (Feature) Backup InProgress Agency key discovery
- (Feature) Backup & Maintenance Conditions
- (Bugfix) Disable member removal in case of health failure
- (Bugfix) Reorder Topology management plan steps
- (Feature) UpdateInProgress & UpgradeInProgress Conditions
- (Bugfix) Fix Maintenance switch and HotBackup race
- (Bugfix) Fix Maintenance Condition typo

## [1.2.9](https://github.com/arangodb/kube-arangodb/tree/1.2.9) (2022-03-30)
- (Feature) Improve Kubernetes clientsets management
- Migrate storage-operator CustomResourceDefinition apiVersion to apiextensions.k8s.io/v1
- (Feature) Add CRD Installer
- (Bugfix) Assign imagePullSecrets to LocalStorage
- (Update) Bump K8S API to 1.21.10
- (Feature) (ACS) Add ACS handler
- (Feature) Allow to restart DBServers in cases when WriteConcern will be satisfied
- (Feature) Allow to configure action timeouts
- (Feature) (AT) Add ArangoTask API
- (Bugfix) Fix NPE in State fetcher
- (Refactor) Configurable throttle inspector
- (Bugfix) Skip Replace operation on DBServer if they need to be scaled down
- (Feature) Upgrade procedure steps
- (Refactor) Remove API and Core cross-dependency
- (Bugfix) Allow to have nil architecture (NPE fix)

## [1.2.8](https://github.com/arangodb/kube-arangodb/tree/1.2.8) (2022-02-24)
- Do not check License V2 on Community images
- Add status.members.<group>.
- Don't replace pod immediately when storage class changes
- Define MemberReplacementRequired condition
- Remove pod immediately when annotation is turned on
- (ARM64) Add support for ARM64 enablement
- (Cleanup) Reorganize main reconciliation context
- (Bugfix) Unreachable condition
- (Feature) Allow to disable external port (sidecar managed connection)
- (Bugfix) Fix 3.6 -> 3.7 Upgrade procedure
- (Bugfix) Add missing finalizer
- (Bugfix) Add graceful to kill command
- (Bugfix) Add reachable condition to deployment. Mark as UpToDate only of cluster is reachable.
- (Bugfix) Add toleration's for network failures in action start procedure

## [1.2.7](https://github.com/arangodb/kube-arangodb/tree/1.2.7) (2022-01-17)
- Add Plan BackOff functionality
- Fix Core InitContainers check
- Remove unused `status.members.<group>.sidecars-specs` variable
- Keep only recent terminations
- Add endpoint into member status
- Add debug mode (Golang DLV)
- License V2 for ArangoDB 3.9.0+
- Add ArangoClusterSynchronization v1 API
- Add core containers names to follow their terminations
- Add ArangoJob and Apps Operator
- Use Go 1.17
- Add metrics for the plan actions
- Add ArangoClusterSynchronization Operator
- Update licenses
- Fix restart procedure in case of failing members
- Fix status propagation race condition

## [1.2.6](https://github.com/arangodb/kube-arangodb/tree/1.2.6) (2021-12-15)
- Add ArangoBackup backoff functionality
- Allow to abort ArangoBackup uploads by removing spec.upload
- Add Agency Cache internally
- Add Recovery during PlanBuild operation
- Fix Exporter in Deployments without authentication
- Allow to disable ClusterScalingIntegration and add proper Scheduled label to pods
- Add additional timeout parameters and kubernetes batch size
- Limit parallel Backup uploads
- Bugfix - Adjust Cluster Scaling Integration logic

## [1.2.5](https://github.com/arangodb/kube-arangodb/tree/1.2.5) (2021-10-25)
- Split & Unify Lifecycle management functionality
- Drop support for ArangoDB <= 3.5 (versions already EOL)
- Add new admin commands to fetch agency dump and agency state
- Add Graceful shutdown as finalizer (supports kubectl delete)
- Add Watch to Lifecycle command
- Add Topology Discovery
- Add Support for StartupProbe
- Add ARM64 support for Operator Docker image
- Add ALPHA Rebalancer support

## [1.2.4](https://github.com/arangodb/kube-arangodb/tree/1.2.4) (2021-10-22)
- Replace `beta.kubernetes.io/arch` Pod label with `kubernetes.io/arch` using Silent Rotation
- Add "Short Names" feature
- Switch ArangoDB Image Discovery process from Headless Service to Pod IP
- Fix PVC Resize for Single servers
- Add Topology support
- Add ARANGODB_ZONE env to Topology Managed pods
- Add "Random pod names" feature
- Rotate TLS Secrets on ALT Names change

## [1.2.3](https://github.com/arangodb/kube-arangodb/tree/1.2.3) (2021-09-24)
- Update UBI Image to 8.4
- Fix ArangoSync Liveness Probe
- Allow runtime update of Sidecar images
- Allow Agent recreation with preserved IDs
- The internal metrics exporter can not be disabled
- Changing the topics' log level without restarting the container.
  When the topic is removed from the argument list then it will not 
  be turned off in the ArangoDB automatically.
- Allow to customize SchedulerName inside Member Pod
- Add Enterprise Edition support

## [1.2.2](https://github.com/arangodb/kube-arangodb/tree/1.2.2) (2021-09-09)
- Update 'github.com/arangodb/arangosync-client' dependency to v0.7.0
- Add HighPriorityPlan to ArangoDeployment Status
- Add Pending Member phase
- Add Ephemeral Volumes for apps feature
- Check if the DB server is cleaned out.
- Render Pod Template in ArangoMember Spec and Status
- Add Pod PropagationModes
- Fix MemberUp action for ActiveFailover

## [1.2.1](https://github.com/arangodb/kube-arangodb/tree/1.2.1) (2021-07-28)
- Fix ArangoMember race with multiple ArangoDeployments within single namespace
- Allow to define Member Recreation Policy within group
- Replace 'github.com/dgrijalva/jwt-go' with 'github.com/golang-jwt/jwt'
- Update 'github.com/gin-gonic/gin' dependency to v1.7.2

## [1.2.0](https://github.com/arangodb/kube-arangodb/tree/1.2.0) (2021-07-16)
- Enable "Operator Internal Metrics Exporter" by default
- Enable "Operator Maintenance Management Support" by default
- Add Operator `/api/v1/version` endpoint

## [1.1.10](https://github.com/arangodb/kube-arangodb/tree/1.1.10) (2021-07-06)
- Switch K8S CRD API to V1
- Deprecate Alpine image usage
- Use persistent name and namespace in ArangoDeployment reconcilation loop
- Remove finalizers when Server container is already terminated and reduce initial reconciliation delay
- Add new logger services - reconciliation and event

## [1.1.9](https://github.com/arangodb/kube-arangodb/tree/1.1.9) (2021-05-28)
- Add IP, DNS, ShortDNS, HeadlessService (Default) communication methods
- Migrate ArangoExporter into Operator code

## [1.1.8](https://github.com/arangodb/kube-arangodb/tree/1.1.8) (2021-04-21)
- Prevent Single member recreation
- Add OwnerReference to ClusterIP member service
- Add InternalPort to ServerGroupSpec to allow user to expose tcp connection over localhost for sidecars

## [1.1.7](https://github.com/arangodb/kube-arangodb/tree/1.1.7) (2021-04-14)
- Bump Kubernetes Dependencies to 1.19.x
- Add ArangoMember status propagation
- Add ShutdownMethod option for members
- Fix Maintenance Plan actions

## [1.1.6](https://github.com/arangodb/kube-arangodb/tree/1.1.6) (2021-03-02)
- Add ArangoMember Resource and required RBAC rules

## [1.1.5](https://github.com/arangodb/kube-arangodb/tree/1.1.5) (2021-02-20)
- Fix AKS Volume Resize mode
- Use cached status in member client creation
- Remove failed DBServers
- Remove deadlock in internal cache
- Replace CleanOut action with ResignLeadership on rotate PVC resize mode

## [1.1.4](https://github.com/arangodb/kube-arangodb/tree/1.1.4) (2021-02-15)
- Add support for spec.ClusterDomain to be able to use FQDN in ArangoDB cluster communication
- Add Version Check feature with extended Upgrade checks
- Fix Upgrade failures recovery
- Add ResignLeadership action before Upgrade, Restart and Shutdown actions

## [1.1.3](https://github.com/arangodb/kube-arangodb/tree/1.1.3) (2020-12-16)
- Add v2alpha1 API for ArangoDeployment and ArangoDeploymentReplication
- Migrate CRD to apiextensions.k8s.io/v1
- Add customizable log levels per service
- Move Upgrade as InitContainer and fix Direct Image discovery mode
- Allow to remove currently executed plan by annotation

## [1.1.2](https://github.com/arangodb/kube-arangodb/tree/1.1.2) (2020-11-11)
- Fix Bootstrap phase and move it under Plan

## [1.1.1](https://github.com/arangodb/kube-arangodb/tree/1.1.1) (2020-11-04)
- Allow to mount EmptyDir
- Allow to specify initContainers in pods
- Add serviceAccount, resources and securityContext fields to ID Group
- Allow to override Entrypoint
- Add NodeSelector to Deployment Helm Chart

## [1.1.0](https://github.com/arangodb/kube-arangodb/tree/1.1.0) (2020-10-14)
- Change NumberOfCores and MemoryOverride flags to be set to true by default
- Enable by default and promote to Production Ready - JWT Rotation Feature, TLS Rotation Feature
- Deprecate K8S < 1.16
- Fix Upgrade procedure to safely evict pods during upgrade
- Fix Panics in Deployments without authentication
- Fix ChaosMonkey mode
- Allow append on empty annotations
- Add annotations and labels on pod creation

## [1.0.8](https://github.com/arangodb/kube-arangodb/tree/1.0.8) (2020-09-10)
- Fix Volume rotation on AKS

## [1.0.7](https://github.com/arangodb/kube-arangodb/tree/1.0.7) (2020-09-09)
- Always use JWT Authorized requests in internal communication
- Add Operator Maintenance Management feature
- Add support for ARANGODB_OVERRIDE_DETECTED_NUMBER_OF_CORES ArangoDB Environment Variable
- Allow to use privileged pods in ArangoStorage

## [1.0.6](https://github.com/arangodb/kube-arangodb/tree/1.0.6) (2020-08-19)
- Add Operator Namespaced mode (Alpha)
- Fix ActiveFailover Upgrade procedure

## [1.0.5](https://github.com/arangodb/kube-arangodb/tree/1.0.5) (2020-08-05)
- Add Labels and Annotations to ServiceMonitor
- Allow to expose Exporter in HTTP with secured Deployments
- Change rotation by annotation order (coordinator before dbserver)
- Fix NodeAffinity propagation
- Allow to disable Foxx Queues on Cluster mode

## [1.0.4](https://github.com/arangodb/kube-arangodb/tree/1.0.4) (2020-07-28)
- Add Encryption Key rotation feature for ArangoDB EE 3.7+
- Improve TLS CA and Keyfile rotation for CE and EE
- Add runtime TLS rotation for ArangoDB EE 3.7+
- Add Kustomize support
- Improve Helm 3 support
- Allow to customize ID Pod selectors
- Add Label and Envs Pod customization
- Improved JWT Rotation
- Allow to customize Security Context in pods
- Remove dead Coordinators in Cluster mode
- Add AutoRecovery flag to recover cluster in case of deadlock
- Add Operator Single mode
- Improve SecurityContext settings
- Update k8s dependency to 1.15.11
- Add Scope parameter to Operator

## [1.0.3](https://github.com/arangodb/kube-arangodb/tree/1.0.3) (2020-05-25)
- Prevent deletion of not known PVC's
- Move Restore as Plan

## [1.0.2](https://github.com/arangodb/kube-arangodb/tree/1.0.2) (2020-04-16)
- Added additional checks in UpToDate condition
- Added extended Rotation check for Cluster mode
- Removed old rotation logic (rotation of ArangoDeployment may be enforced after Operator upgrade)
- Added UpToDate condition in ArangoDeployment Status

## [1.0.1](https://github.com/arangodb/kube-arangodb/tree/1.0.1) (2020-03-25)
- Added Customizable Affinity settings for ArangoDB Member Pods
- Added possibility to override default images used by ArangoDeployment
- Added possibility to set probes on all groups
- Added Image Discovery type in ArangoDeployment spec
- Prevent Agency Members recreation
- Added Customizable Volumes and VolumeMounts for ArangoDB server container
- Added MemoryOverride flag for ArangoDB >= 3.6.3
- Improved Rotation discovery process
- Added annotation to rotate ArangoDeployment in secure way

## [1.0.0](https://github.com/arangodb/kube-arangodb/tree/1.0.0) (2020-03-03)
- Removal of v1alpha support for ArangoDeployment, ArangoDeploymentReplication, ArangoBackup
- Added new command to operator - version

## [0.4.5](https://github.com/arangodb/kube-arangodb/tree/0.4.5) (2020-03-02)
- Add Customizable SecurityContext for ArangoDeployment pods

## [0.4.4](https://github.com/arangodb/kube-arangodb/tree/0.4.4) (2020-02-27)
- Add new VolumeResize mode to be compatible with Azure flow
- Allow to customize probe configuration options
- Add new upgrade flag for ArangoDB 3.6.0<=

## [0.4.3](https://github.com/arangodb/kube-arangodb/tree/0.4.3) (2020-01-31)
- Prevent DBServer deletion if there are any shards active on it
- Add Maintenance mode annotation for ArangoDeployment

## [0.4.2](https://github.com/arangodb/kube-arangodb/tree/0.4.2) (2019-11-12)
- AntiAffinity for operator pods.
- Add CRD API v1 with support for v1alpha.
- Allow to set annotations in ArangoDeployment resources.
- Add UBI based image.

## [0.4.0](https://github.com/arangodb/kube-arangodb/tree/0.4.0) (2019-10-09)
- Further helm chart fixes for linter.
- Support hot backup.
- Disable scaling buttons if scaling is not possible.

## [0.3.16](https://github.com/arangodb/kube-arangodb/tree/0.3.16) (2019-09-25)
- Revised helm charts.
- Use separate service account for operator.
- Support for ResignLeadership job.
- Allow to set ImagePullSecrets in pods.
- Bug fixes.

## [0.3.15]() (never released, only previews existed)

## [0.3.14](https://github.com/arangodb/kube-arangodb/tree/0.3.14) (2019-08-07)
- Bug fixes for custom sidecars.
- More tests

## [0.3.13](https://github.com/arangodb/kube-arangodb/tree/0.3.13) (2019-08-02)
- Added side car changed to pod rotation criterium
- Added ArangoDB version and image id to member status
- Fix bug with MemberOfCluster condition
- Added test for resource change

## [0.3.12](https://github.com/arangodb/kube-arangodb/tree/0.3.12) (2019-07-04)
- Limit source IP ranges for external services

## [0.3.11](https://github.com/arangodb/kube-arangodb/tree/0.3.11) (2019-06-07)
- Introduced volume claim templates for all server groups that require volume.
- Added arangodb-exporter support as sidecar to all arangodb pods.
- Fixed a bug in the case that all coordinators failed.
- Increase some timeouts in cluster observation.
- Ignore connection errors when removing servers.
- Switch to go 1.12 and modules.
- User sidecars.

## [0.3.10](https://github.com/arangodb/kube-arangodb/tree/0.3.10) (2019-04-04)
- Added Pod Disruption Budgets for all server groups in production mode.
- Added Priority Class Name to be specified per server group.
- Forward resource requirements to k8s.
- Automatic creation of randomized root password on demand.
- Volume resizing (only enlarge).
- Allow to disable liveness probes, increase timeouts in defaults.
- Handle case of all coordinators gone better.
- Added `MY_NODE_NAME` and `NODE_NAME` env vars for all pods.
- Internal communications with ArangoDB more secure through tokens which
  are limited to certain API paths.
- Rolling upgrade waits till all shards are in sync before proceeding to
  next dbserver, even if it takes longer than 15 min.
- Improve installation and upgrade instructions in README.

## [0.3.9](https://github.com/arangodb/kube-arangodb/tree/0.3.9) (2019-02-28)
[Full Changelog](https://github.com/arangodb/kube-arangodb/compare/0.3.8...0.3.9)
- Fixed a serious bug in rolling upgrades which was introduced in 0.3.8.
- Document the drain procedure for k8s nodes.
- Wait for shards to be in sync before continuing upgrade process.
- Rotate members when patch-level upgrade.
- Don't trigger cleanout server during upgrade.
- More robust remove-server actions.

## [0.3.8](https://github.com/arangodb/kube-arangodb/tree/0.3.8) (2019-02-19)
[Full Changelog](https://github.com/arangodb/kube-arangodb/compare/0.3.7...0.3.8)

- Added scaling limits to spec and enforce in operator.
- npm update for dashboard to alleviate security problems.
- Added bare metal walk through to documentation.
- Wait for coordinator to be ready in kubernetes.
- Schedule only one CleanOutServer job in drain scenario, introduce
  Drain phase.
- Take care of case that server is terminated by drain before cleanout
  has completed.
- Added undocumented force-status-reload status field.
- Take care of case that all coordinators have failed: delete all
  coordinator pods and create new ones.
- Updated lodash for dashboard.
- Try harder to remove server from cluster if it does not work right away.
- Update member status, if once decided to drain, continue draining.
  This takes care of more corner cases.

## [0.3.7](https://github.com/arangodb/kube-arangodb/tree/0.3.7) (2019-01-03)
[Full Changelog](https://github.com/arangodb/kube-arangodb/compare/0.3.6...0.3.7)

**Merged pull requests:**

- Use jwt-keyfile option if available. [\#318](https://github.com/arangodb/kube-arangodb/pull/318)
- StorageOperator Volume Size Fix [\#316](https://github.com/arangodb/kube-arangodb/pull/316)

## [0.3.6](https://github.com/arangodb/kube-arangodb/tree/0.3.6) (2018-12-06)
[Full Changelog](https://github.com/arangodb/kube-arangodb/compare/0.3.5...0.3.6)

**Closed issues:**

- Dashboards not aware of kube-proxy [\#278](https://github.com/arangodb/kube-arangodb/issues/278)

**Merged pull requests:**

- Link to k8s platform tutorials. [\#313](https://github.com/arangodb/kube-arangodb/pull/313)
- Updated Go-Driver to latest version. [\#312](https://github.com/arangodb/kube-arangodb/pull/312)
- NodeSelector [\#311](https://github.com/arangodb/kube-arangodb/pull/311)
- Docs: Formatting [\#310](https://github.com/arangodb/kube-arangodb/pull/310)
- Doc: remove duplicate chapter [\#309](https://github.com/arangodb/kube-arangodb/pull/309)
- Doc: remove blanks after tripple tics [\#308](https://github.com/arangodb/kube-arangodb/pull/308)
- License Key [\#307](https://github.com/arangodb/kube-arangodb/pull/307)
- Updated packages containing vulnerabilities [\#306](https://github.com/arangodb/kube-arangodb/pull/306)
- Advertised Endpoints [\#299](https://github.com/arangodb/kube-arangodb/pull/299)

## [0.3.5](https://github.com/arangodb/kube-arangodb/tree/0.3.5) (2018-11-20)
[Full Changelog](https://github.com/arangodb/kube-arangodb/compare/0.3.4...0.3.5)

**Closed issues:**

- Istio compatibility issue [\#260](https://github.com/arangodb/kube-arangodb/issues/260)

**Merged pull requests:**

- Fixing imageID retrieval issue when sidecars are injected. [\#302](https://github.com/arangodb/kube-arangodb/pull/302)
- Bug fix/fix immutable reset [\#301](https://github.com/arangodb/kube-arangodb/pull/301)
- Fixing small type in readme [\#300](https://github.com/arangodb/kube-arangodb/pull/300)
- Make timeout configurable. [\#298](https://github.com/arangodb/kube-arangodb/pull/298)
- fixed getLoadBalancerIP to also handle hostnames [\#297](https://github.com/arangodb/kube-arangodb/pull/297)

## [0.3.4](https://github.com/arangodb/kube-arangodb/tree/0.3.4) (2018-11-06)
[Full Changelog](https://github.com/arangodb/kube-arangodb/compare/0.3.3...0.3.4)

**Merged pull requests:**

- Try to repair changelog generator. [\#296](https://github.com/arangodb/kube-arangodb/pull/296)
- Fixing uninitialised `lastNumberOfServers`. [\#294](https://github.com/arangodb/kube-arangodb/pull/294)
- Fixes for semiautomation. [\#293](https://github.com/arangodb/kube-arangodb/pull/293)
- add ebs volumes to eks doc [\#295](https://github.com/arangodb/kube-arangodb/pull/295)

## [0.3.3](https://github.com/arangodb/kube-arangodb/tree/0.3.3) (2018-11-02)
[Full Changelog](https://github.com/arangodb/kube-arangodb/compare/0.3.2...0.3.3)

**Closed issues:**

- `manifests/arango-crd.yaml` not in repository [\#292](https://github.com/arangodb/kube-arangodb/issues/292)

**Merged pull requests:**

- Make semiautomation files self-contained. [\#291](https://github.com/arangodb/kube-arangodb/pull/291)

## [0.3.2](https://github.com/arangodb/kube-arangodb/tree/0.3.2) (2018-11-02)
[Full Changelog](https://github.com/arangodb/kube-arangodb/compare/0.3.1...0.3.2)

**Closed issues:**

- Operator redeployed not fully functional [\#273](https://github.com/arangodb/kube-arangodb/issues/273)
- Busy Update Loop on PKS [\#272](https://github.com/arangodb/kube-arangodb/issues/272)
- scaling down in production starts pending pods to terminate them immediately [\#267](https://github.com/arangodb/kube-arangodb/issues/267)
- crd inclusion in helm chart prevents subsequent deployments to alternate namespaces [\#261](https://github.com/arangodb/kube-arangodb/issues/261)
- Tutorials with real world examples [\#229](https://github.com/arangodb/kube-arangodb/issues/229)

**Merged pull requests:**

- UI Fix [\#290](https://github.com/arangodb/kube-arangodb/pull/290)
- Revisited scale up and scale down. [\#288](https://github.com/arangodb/kube-arangodb/pull/288)
- Bug fix/extra crd yaml [\#287](https://github.com/arangodb/kube-arangodb/pull/287)
- Documentation/add aks tutorial [\#286](https://github.com/arangodb/kube-arangodb/pull/286)
- IPv6 revisited [\#285](https://github.com/arangodb/kube-arangodb/pull/285)
- Bug fix/readiness upgrade fix [\#283](https://github.com/arangodb/kube-arangodb/pull/283)
- Revert "Skip LoadBalancer Test" [\#282](https://github.com/arangodb/kube-arangodb/pull/282)
- Updated node modules to fix vulnerabilities [\#281](https://github.com/arangodb/kube-arangodb/pull/281)
- First stab at semiautomation. [\#280](https://github.com/arangodb/kube-arangodb/pull/280)
- When doing tests, always pull the image. [\#279](https://github.com/arangodb/kube-arangodb/pull/279)
- Break PKS Loop [\#277](https://github.com/arangodb/kube-arangodb/pull/277)
- Fixed readiness route. [\#276](https://github.com/arangodb/kube-arangodb/pull/276)
- Bug fix/scale up error [\#275](https://github.com/arangodb/kube-arangodb/pull/275)
- minor fix in template generation [\#274](https://github.com/arangodb/kube-arangodb/pull/274)
- Added `disableIPV6` Spec entry. [\#271](https://github.com/arangodb/kube-arangodb/pull/271)
- Test Image Option [\#270](https://github.com/arangodb/kube-arangodb/pull/270)
- Skip LoadBalancer Test [\#269](https://github.com/arangodb/kube-arangodb/pull/269)
- Test/templates [\#266](https://github.com/arangodb/kube-arangodb/pull/266)
- Updated examples to use version 3.3.17. [\#265](https://github.com/arangodb/kube-arangodb/pull/265)
- Unified Readiness Test [\#264](https://github.com/arangodb/kube-arangodb/pull/264)
- Use correct templateoptions for helm charts [\#258](https://github.com/arangodb/kube-arangodb/pull/258)
- Add advanced dc2dc to acceptance test. [\#252](https://github.com/arangodb/kube-arangodb/pull/252)
- adding EKS tutorial [\#289](https://github.com/arangodb/kube-arangodb/pull/289)

## [0.3.1](https://github.com/arangodb/kube-arangodb/tree/0.3.1) (2018-09-25)
[Full Changelog](https://github.com/arangodb/kube-arangodb/compare/0.3.0...0.3.1)

**Closed issues:**

- Helm chart not deploying custom resource definitions [\#254](https://github.com/arangodb/kube-arangodb/issues/254)
- `go get` failing due to nonexistent arangodb/arangosync repo [\#249](https://github.com/arangodb/kube-arangodb/issues/249)
- Helm chart download links broken \(404\) [\#248](https://github.com/arangodb/kube-arangodb/issues/248)
- Make it easy to deploy in another namespace [\#230](https://github.com/arangodb/kube-arangodb/issues/230)
- Deployment Failed to Start in different Namespace other than Default [\#223](https://github.com/arangodb/kube-arangodb/issues/223)

**Merged pull requests:**

- Bugfix/sed on linux [\#259](https://github.com/arangodb/kube-arangodb/pull/259)
- README updates, removing `kubectl apply -f crd.yaml` [\#256](https://github.com/arangodb/kube-arangodb/pull/256)
- Include CRD in helm chart [\#255](https://github.com/arangodb/kube-arangodb/pull/255)

## [0.3.0](https://github.com/arangodb/kube-arangodb/tree/0.3.0) (2018-09-07)
[Full Changelog](https://github.com/arangodb/kube-arangodb/compare/0.2.2...0.3.0)

**Closed issues:**

- Provide an option to add SubjectAltName or option to disable SSL [\#239](https://github.com/arangodb/kube-arangodb/issues/239)
- Use go-upgrade-rules [\#234](https://github.com/arangodb/kube-arangodb/issues/234)
- Spot the difference [\#225](https://github.com/arangodb/kube-arangodb/issues/225)
- How to Delete ArangoDeployment [\#224](https://github.com/arangodb/kube-arangodb/issues/224)
- Unable to delete pods, stuck in terminating state [\#220](https://github.com/arangodb/kube-arangodb/issues/220)
- Do not allow "critical" cmdline arguments to be overwritten [\#207](https://github.com/arangodb/kube-arangodb/issues/207)

**Merged pull requests:**

- Avoid use of arangosync packages [\#250](https://github.com/arangodb/kube-arangodb/pull/250)
- Fixed PV creation on kubernetes 1.11 [\#247](https://github.com/arangodb/kube-arangodb/pull/247)
- Resilience improvements [\#246](https://github.com/arangodb/kube-arangodb/pull/246)
- Adding GKE tutorial [\#245](https://github.com/arangodb/kube-arangodb/pull/245)
- Reject critical options during validation fixes \#207 [\#243](https://github.com/arangodb/kube-arangodb/pull/243)
- Trying to stabalize resilience tests [\#242](https://github.com/arangodb/kube-arangodb/pull/242)
- Adding helm charts for deploying the operators [\#238](https://github.com/arangodb/kube-arangodb/pull/238)
- Include license in upgrade check [\#237](https://github.com/arangodb/kube-arangodb/pull/237)
- Use new CurrentImage field to prevent unintended upgrades. [\#236](https://github.com/arangodb/kube-arangodb/pull/236)
- Use go-upgrade-rules to make "is upgrade allowed" decision fixes \#234 [\#235](https://github.com/arangodb/kube-arangodb/pull/235)
- Updated versions to known "proper" versions [\#233](https://github.com/arangodb/kube-arangodb/pull/233)
- Applying defaults after immutable fields have been reset [\#232](https://github.com/arangodb/kube-arangodb/pull/232)
- Updated go-driver to latest version [\#231](https://github.com/arangodb/kube-arangodb/pull/231)
- EE note for Kubernetes DC2DC [\#222](https://github.com/arangodb/kube-arangodb/pull/222)
- Documented dashboard usage [\#219](https://github.com/arangodb/kube-arangodb/pull/219)
- Load balancing tests [\#218](https://github.com/arangodb/kube-arangodb/pull/218)
- Add links to other operators in dashboard menu [\#217](https://github.com/arangodb/kube-arangodb/pull/217)
- Grouping style elements in 1 place [\#216](https://github.com/arangodb/kube-arangodb/pull/216)
- Adding ArangoDeploymentReplication dashboard. [\#215](https://github.com/arangodb/kube-arangodb/pull/215)
- Do not build initcontainer for imageid pod [\#214](https://github.com/arangodb/kube-arangodb/pull/214)
- Dashboard for ArangoLocalStorage operator [\#213](https://github.com/arangodb/kube-arangodb/pull/213)
- Adjust documentation based on new load balancer support. [\#212](https://github.com/arangodb/kube-arangodb/pull/212)
- Feature/dashboard [\#211](https://github.com/arangodb/kube-arangodb/pull/211)
- Use gin as HTTP server framework [\#210](https://github.com/arangodb/kube-arangodb/pull/210)
- Dashboard design concept [\#209](https://github.com/arangodb/kube-arangodb/pull/209)

## [0.2.2](https://github.com/arangodb/kube-arangodb/tree/0.2.2) (2018-06-29)
[Full Changelog](https://github.com/arangodb/kube-arangodb/compare/0.2.1...0.2.2)

**Closed issues:**

- Unable to unset standard storage class in GKE using kubectl [\#200](https://github.com/arangodb/kube-arangodb/issues/200)
- Fix operators Deployment spec wrt minimum availability [\#198](https://github.com/arangodb/kube-arangodb/issues/198)
- Rotate server when cmdline arguments change [\#189](https://github.com/arangodb/kube-arangodb/issues/189)

**Merged pull requests:**

- Set a `role=leader` label on the Pod who won the leader election [\#208](https://github.com/arangodb/kube-arangodb/pull/208)
- Rotate server on changed arguments [\#206](https://github.com/arangodb/kube-arangodb/pull/206)
- Documentation fixes [\#205](https://github.com/arangodb/kube-arangodb/pull/205)
- Fixed get/set Default flag for StorageClasses [\#204](https://github.com/arangodb/kube-arangodb/pull/204)
- Log improvements [\#203](https://github.com/arangodb/kube-arangodb/pull/203)
- All operator Pods will now reach the Ready state. [\#201](https://github.com/arangodb/kube-arangodb/pull/201)

## [0.2.1](https://github.com/arangodb/kube-arangodb/tree/0.2.1) (2018-06-19)
[Full Changelog](https://github.com/arangodb/kube-arangodb/compare/0.2.0...0.2.1)

## [0.2.0](https://github.com/arangodb/kube-arangodb/tree/0.2.0) (2018-06-19)
[Full Changelog](https://github.com/arangodb/kube-arangodb/compare/0.1.0...0.2.0)

**Closed issues:**

- Guard operations that yield downtime with an `downtimeAllowed` field [\#190](https://github.com/arangodb/kube-arangodb/issues/190)
- Require at least 2 dbservers for `Cluster` deployment [\#178](https://github.com/arangodb/kube-arangodb/issues/178)
- Resource re-deployments when changing specific specs [\#164](https://github.com/arangodb/kube-arangodb/issues/164)
- PVC's can get stuck in Terminating state [\#157](https://github.com/arangodb/kube-arangodb/issues/157)
- PVC [\#156](https://github.com/arangodb/kube-arangodb/issues/156)
- Add timeout for reconciliation plan\(items\) [\#154](https://github.com/arangodb/kube-arangodb/issues/154)
- Add setting to specify ServiceAccount for deployment [\#146](https://github.com/arangodb/kube-arangodb/issues/146)
- Finalizers TODO [\#138](https://github.com/arangodb/kube-arangodb/issues/138)
- Prevent deleting pods \(manually\) using finalizers [\#134](https://github.com/arangodb/kube-arangodb/issues/134)
- Set controller of pods to support `kubectl drain` [\#132](https://github.com/arangodb/kube-arangodb/issues/132)
- Add option to taint pods [\#131](https://github.com/arangodb/kube-arangodb/issues/131)
- OpenShift: No DB is getting deployed [\#128](https://github.com/arangodb/kube-arangodb/issues/128)
- ArangoDeploymentTasks [\#34](https://github.com/arangodb/kube-arangodb/issues/34)
- ArangoLocalStorage tasks [\#33](https://github.com/arangodb/kube-arangodb/issues/33)

**Merged pull requests:**

- Adding downtimeAllowed field [\#194](https://github.com/arangodb/kube-arangodb/pull/194)
- Added tutorial for configuring DC2DC of Kubernetes [\#187](https://github.com/arangodb/kube-arangodb/pull/187)
- Various TLS & Sync related fixes [\#186](https://github.com/arangodb/kube-arangodb/pull/186)
- Use standard EventRecord to use event compression [\#185](https://github.com/arangodb/kube-arangodb/pull/185)
- Fixed ID prefix for single servers [\#184](https://github.com/arangodb/kube-arangodb/pull/184)
- Allow changing server group storage class. [\#183](https://github.com/arangodb/kube-arangodb/pull/183)
- Added test timeouts to all stages [\#182](https://github.com/arangodb/kube-arangodb/pull/182)
- Added renewal of deployment TLS CA certificate [\#181](https://github.com/arangodb/kube-arangodb/pull/181)
- Min dbserver count is 2. Revert phase when cleanout has failed [\#180](https://github.com/arangodb/kube-arangodb/pull/180)
- Prefer distinct nodes, even when not required [\#179](https://github.com/arangodb/kube-arangodb/pull/179)
- Added duration test app [\#177](https://github.com/arangodb/kube-arangodb/pull/177)
- Improved readiness probe, database services only use ready pods [\#176](https://github.com/arangodb/kube-arangodb/pull/176)
- Documenting acceptance test [\#175](https://github.com/arangodb/kube-arangodb/pull/175)
- Avoid useless warnings in log [\#174](https://github.com/arangodb/kube-arangodb/pull/174)
- Hide "dangerous" functions of MemberStatusList [\#173](https://github.com/arangodb/kube-arangodb/pull/173)
- Avoid overwriting status changes [\#172](https://github.com/arangodb/kube-arangodb/pull/172)
- Abort reconcilientation plan on failed cleanout server [\#171](https://github.com/arangodb/kube-arangodb/pull/171)
- Improving documentation [\#170](https://github.com/arangodb/kube-arangodb/pull/170)
- Remove service stickyness [\#169](https://github.com/arangodb/kube-arangodb/pull/169)
- Prevent deleting the PV when the PVC has already been attached to it [\#168](https://github.com/arangodb/kube-arangodb/pull/168)
- Various test improvements [\#167](https://github.com/arangodb/kube-arangodb/pull/167)
- Added unit tests for pv\_creator.go [\#166](https://github.com/arangodb/kube-arangodb/pull/166)
- Added finalizer on deployment, used to remove child finalizers on delete [\#165](https://github.com/arangodb/kube-arangodb/pull/165)
- Fix endless rotation because of serviceAccount `default` [\#163](https://github.com/arangodb/kube-arangodb/pull/163)
- Force volumes to unique nodes for production environments [\#162](https://github.com/arangodb/kube-arangodb/pull/162)
- Improved Service documentation [\#161](https://github.com/arangodb/kube-arangodb/pull/161)
- Reconciliation plan-item timeout [\#160](https://github.com/arangodb/kube-arangodb/pull/160)
- Operator high-availability [\#155](https://github.com/arangodb/kube-arangodb/pull/155)
- Cleanup long terminating stateful pods [\#153](https://github.com/arangodb/kube-arangodb/pull/153)
- Allow customization of serviceAccountName for pods [\#152](https://github.com/arangodb/kube-arangodb/pull/152)
- Cleanup stateless pods that are in terminating state for a long time [\#151](https://github.com/arangodb/kube-arangodb/pull/151)
- Added no-execute tolerations on operators to failover quicker [\#150](https://github.com/arangodb/kube-arangodb/pull/150)
- Replication shard status in ArangoDeploymentReplication status [\#148](https://github.com/arangodb/kube-arangodb/pull/148)
- Sync access packages [\#147](https://github.com/arangodb/kube-arangodb/pull/147)
- Adding syncmaster&worker reconciliation support. [\#145](https://github.com/arangodb/kube-arangodb/pull/145)
- Fixes needed to run on latest openshift. [\#144](https://github.com/arangodb/kube-arangodb/pull/144)
- `ArangoDeploymentReplication` resource [\#143](https://github.com/arangodb/kube-arangodb/pull/143)
- Adding deployment replication spec [\#142](https://github.com/arangodb/kube-arangodb/pull/142)
- No stickyness for EA service of type LoadBalancer [\#141](https://github.com/arangodb/kube-arangodb/pull/141)
- Added `tolerations` field to configure tolerations of generated pods. [\#140](https://github.com/arangodb/kube-arangodb/pull/140)
- Inspect node schedulable state [\#139](https://github.com/arangodb/kube-arangodb/pull/139)
- Make use of GOCACHE as docker volume for improved build times [\#137](https://github.com/arangodb/kube-arangodb/pull/137)
- Feature: finalizers [\#136](https://github.com/arangodb/kube-arangodb/pull/136)
- Added a spec regarding the rules for eviction & replacement of pods [\#133](https://github.com/arangodb/kube-arangodb/pull/133)
- Added support for running arangosync master & worker servers. [\#130](https://github.com/arangodb/kube-arangodb/pull/130)
- Updated go-certificates & go-driver to latest versions [\#127](https://github.com/arangodb/kube-arangodb/pull/127)
- Added Database external access service feature [\#126](https://github.com/arangodb/kube-arangodb/pull/126)
- Updated to latest go-driver [\#125](https://github.com/arangodb/kube-arangodb/pull/125)
- BREAKING CHANGE: Deployment mode ResilientSingle renamed to ActiveFailover [\#124](https://github.com/arangodb/kube-arangodb/pull/124)
- add persistent-volume tests [\#97](https://github.com/arangodb/kube-arangodb/pull/97)

## [0.1.0](https://github.com/arangodb/kube-arangodb/tree/0.1.0) (2018-04-06)
[Full Changelog](https://github.com/arangodb/kube-arangodb/compare/0.0.1...0.1.0)

**Closed issues:**

- make sure scripts terminate to avoid hanging CI [\#63](https://github.com/arangodb/kube-arangodb/issues/63)
- prefix environment variables [\#62](https://github.com/arangodb/kube-arangodb/issues/62)
- warning when passing string literal "None" as spec.tls.caSecretName [\#60](https://github.com/arangodb/kube-arangodb/issues/60)

**Merged pull requests:**

- Fixed down/upgrading resilient single deployments. [\#123](https://github.com/arangodb/kube-arangodb/pull/123)
- Various docs improvements & fixes [\#122](https://github.com/arangodb/kube-arangodb/pull/122)
- Added tests for query cursors on various deployments. [\#121](https://github.com/arangodb/kube-arangodb/pull/121)
- Remove upgrade resilient single 3.2 -\> 3.3 test. [\#120](https://github.com/arangodb/kube-arangodb/pull/120)
- Various renamings in tests such that common names are used. [\#119](https://github.com/arangodb/kube-arangodb/pull/119)
- Added envvar \(CLEANUPDEPLOYMENTS\) to cleanup failed tests. [\#118](https://github.com/arangodb/kube-arangodb/pull/118)
- Added test that removes PV, PVC & Pod or dbserver. \[ci VERBOSE=1\] \[ci LONG=1\] \[ci TESTOPTIONS="-test.run ^TestResiliencePVDBServer$"\] [\#117](https://github.com/arangodb/kube-arangodb/pull/117)
- Fixed expected value for ENGINE file in init container of dbserver. [\#116](https://github.com/arangodb/kube-arangodb/pull/116)
- Improved liveness detection [\#115](https://github.com/arangodb/kube-arangodb/pull/115)
- Run chaos-monkey in go-routine to avoid blocking the operator [\#114](https://github.com/arangodb/kube-arangodb/pull/114)
- Added examples for exposing metrics to Prometheus [\#113](https://github.com/arangodb/kube-arangodb/pull/113)
- Replace HTTP server with HTTPS server [\#112](https://github.com/arangodb/kube-arangodb/pull/112)
- Disabled colorizing logs [\#111](https://github.com/arangodb/kube-arangodb/pull/111)
- Safe resource watcher [\#110](https://github.com/arangodb/kube-arangodb/pull/110)
- Archive log files [\#109](https://github.com/arangodb/kube-arangodb/pull/109)
- Doc - Follow file name conventions of main docs, move to Tutorials [\#108](https://github.com/arangodb/kube-arangodb/pull/108)
- Quickly fail when deployment no longer exists [\#107](https://github.com/arangodb/kube-arangodb/pull/107)
- BREAKING CHANGE: Renamed all enum values to title case [\#104](https://github.com/arangodb/kube-arangodb/pull/104)
- Changed TLSSpec.TTL to new string based `Duration` type [\#103](https://github.com/arangodb/kube-arangodb/pull/103)
- Added automatic renewal of TLS server certificates [\#102](https://github.com/arangodb/kube-arangodb/pull/102)
- Adding GettingStarted page and structuring docs for website [\#101](https://github.com/arangodb/kube-arangodb/pull/101)
- Added LivenessProbe & Readiness probe [\#100](https://github.com/arangodb/kube-arangodb/pull/100)
- Patch latest version number in README [\#99](https://github.com/arangodb/kube-arangodb/pull/99)
- Adding CHANGELOG.md generation [\#98](https://github.com/arangodb/kube-arangodb/pull/98)
- Adding chaos-monkey for deployments [\#96](https://github.com/arangodb/kube-arangodb/pull/96)
- Check contents of persisted volume when dbserver is restarting [\#95](https://github.com/arangodb/kube-arangodb/pull/95)
- Added helper to prepull arangodb \(enterprise\) image. This allows the normal tests to have decent timeouts while prevent a timeout caused by a long during image pull. [\#94](https://github.com/arangodb/kube-arangodb/pull/94)
- Fixing PV cleanup [\#93](https://github.com/arangodb/kube-arangodb/pull/93)
- Check member failure [\#92](https://github.com/arangodb/kube-arangodb/pull/92)
- Tracking recent pod terminations [\#91](https://github.com/arangodb/kube-arangodb/pull/91)
- Enable LONG on kube-arangodb-long test [\#90](https://github.com/arangodb/kube-arangodb/pull/90)
- Tests/multi deployment [\#89](https://github.com/arangodb/kube-arangodb/pull/89)
- Tests/modes [\#88](https://github.com/arangodb/kube-arangodb/pull/88)
- increase timeout for long running tests [\#87](https://github.com/arangodb/kube-arangodb/pull/87)
- fix rocksdb\_encryption\_test [\#86](https://github.com/arangodb/kube-arangodb/pull/86)
- fix - /api/version will answer on all servers \(not leader only\) [\#85](https://github.com/arangodb/kube-arangodb/pull/85)
- fixes required after merge [\#84](https://github.com/arangodb/kube-arangodb/pull/84)
- Deployment state -\> phase [\#83](https://github.com/arangodb/kube-arangodb/pull/83)
- Added detection on unschedulable pods [\#82](https://github.com/arangodb/kube-arangodb/pull/82)
- AsOwner no longer things the owner refers to a controller. It refers to the ArangoDeployment [\#81](https://github.com/arangodb/kube-arangodb/pull/81)
- Store & compare hash of secrets. [\#80](https://github.com/arangodb/kube-arangodb/pull/80)
- Control jenkins from git commit log. [\#79](https://github.com/arangodb/kube-arangodb/pull/79)
- Fix scale-up [\#78](https://github.com/arangodb/kube-arangodb/pull/78)
- Added terminated-pod cleanup to speed up re-creation of pods. [\#77](https://github.com/arangodb/kube-arangodb/pull/77)
- add upgrade tests [\#76](https://github.com/arangodb/kube-arangodb/pull/76)
- check result of api version call [\#75](https://github.com/arangodb/kube-arangodb/pull/75)
- Also watch changes in PVCs and Services [\#74](https://github.com/arangodb/kube-arangodb/pull/74)
- Feature/test individual pod deletion [\#72](https://github.com/arangodb/kube-arangodb/pull/72)
- Moved low level resource \(pod,pvc,secret,service\) creation & inspection to resources sub-package. [\#71](https://github.com/arangodb/kube-arangodb/pull/71)
- Moved reconciliation code to separate package [\#70](https://github.com/arangodb/kube-arangodb/pull/70)
- Test/different deployments resilient [\#69](https://github.com/arangodb/kube-arangodb/pull/69)
- Store accepted spec [\#68](https://github.com/arangodb/kube-arangodb/pull/68)
- Fixed behavior for scaling UI integration wrt startup of the cluster [\#67](https://github.com/arangodb/kube-arangodb/pull/67)
- Fixed immitable `mode` field. [\#66](https://github.com/arangodb/kube-arangodb/pull/66)
- Integrate with scaling web-UI [\#65](https://github.com/arangodb/kube-arangodb/pull/65)
- add test for different deployments [\#64](https://github.com/arangodb/kube-arangodb/pull/64)
- Fixed validation of tls.caSecretName=None [\#61](https://github.com/arangodb/kube-arangodb/pull/61)
- Feature/add tests for immutable cluster parameters [\#59](https://github.com/arangodb/kube-arangodb/pull/59)
- rename test function [\#58](https://github.com/arangodb/kube-arangodb/pull/58)
- Detecting ImageID & ArangoDB version. [\#57](https://github.com/arangodb/kube-arangodb/pull/57)
- Adds ssl support for scaling test [\#53](https://github.com/arangodb/kube-arangodb/pull/53)
- Rotation support for members. [\#49](https://github.com/arangodb/kube-arangodb/pull/49)
- begin to add tests for `apis/storage/v1alpha` [\#36](https://github.com/arangodb/kube-arangodb/pull/36)

## [0.0.1](https://github.com/arangodb/kube-arangodb/tree/0.0.1) (2018-03-20)
**Merged pull requests:**

- Changed scope of ArangoLocalStorage to Cluster. [\#56](https://github.com/arangodb/kube-arangodb/pull/56)
- External crd creation [\#55](https://github.com/arangodb/kube-arangodb/pull/55)
- Rename default docker image to kube-arangodb [\#54](https://github.com/arangodb/kube-arangodb/pull/54)
- Splitting operator in two parts [\#52](https://github.com/arangodb/kube-arangodb/pull/52)
- Turn on TLS by default [\#51](https://github.com/arangodb/kube-arangodb/pull/51)
- Rename repository to `kube-arangodb` [\#48](https://github.com/arangodb/kube-arangodb/pull/48)
- Use single image tag to prevent polluting the docker hub [\#47](https://github.com/arangodb/kube-arangodb/pull/47)
- Renamed pkg/apis/arangodb to pkg/apis/deployment [\#46](https://github.com/arangodb/kube-arangodb/pull/46)
- Added release code [\#45](https://github.com/arangodb/kube-arangodb/pull/45)
- Cleaning up deployment, avoiding docker overrides [\#44](https://github.com/arangodb/kube-arangodb/pull/44)
- TLS support [\#43](https://github.com/arangodb/kube-arangodb/pull/43)
- Adds "Storage Resource" to user README [\#42](https://github.com/arangodb/kube-arangodb/pull/42)
- Reworked TLS spec [\#41](https://github.com/arangodb/kube-arangodb/pull/41)
- Set sesion affinity for coordinator [\#40](https://github.com/arangodb/kube-arangodb/pull/40)
- Set PublishNotReadyAddresses on coordinator&syncmasters service [\#39](https://github.com/arangodb/kube-arangodb/pull/39)
- Prepare test cluster [\#38](https://github.com/arangodb/kube-arangodb/pull/38)
- Run tests on multiple clusters in parallel [\#37](https://github.com/arangodb/kube-arangodb/pull/37)
- Implemented isDefault behavior of storage class [\#35](https://github.com/arangodb/kube-arangodb/pull/35)
- add some tests for util/k8sutil/erros.go [\#32](https://github.com/arangodb/kube-arangodb/pull/32)
- Adding `ArangoLocalStorage` resource \(wip\) [\#31](https://github.com/arangodb/kube-arangodb/pull/31)
- Added custom resource spec for ArangoDB Storage operator. [\#30](https://github.com/arangodb/kube-arangodb/pull/30)
- Added unit tests for k8s secrets & utility methods [\#28](https://github.com/arangodb/kube-arangodb/pull/28)
- Added unit test for creating affinity [\#27](https://github.com/arangodb/kube-arangodb/pull/27)
- More simple tests [\#26](https://github.com/arangodb/kube-arangodb/pull/26)
- Changed default storage engine to RocksDB [\#24](https://github.com/arangodb/kube-arangodb/pull/24)
- Adding command line tests for arangod commandlines. [\#23](https://github.com/arangodb/kube-arangodb/pull/23)
- UnitTests for plan\_builder [\#22](https://github.com/arangodb/kube-arangodb/pull/22)
- Unit tests for apis/arangodb/v1alpha package [\#21](https://github.com/arangodb/kube-arangodb/pull/21)
- Fix bash error [\#20](https://github.com/arangodb/kube-arangodb/pull/20)
- Renamed Controller to Operator [\#19](https://github.com/arangodb/kube-arangodb/pull/19)
- Cleanup kubernetes after tests [\#18](https://github.com/arangodb/kube-arangodb/pull/18)
- Adding rocksdb encryption key support [\#17](https://github.com/arangodb/kube-arangodb/pull/17)
- Adding test design [\#16](https://github.com/arangodb/kube-arangodb/pull/16)
- avoid sub-shell creation [\#15](https://github.com/arangodb/kube-arangodb/pull/15)
- Adding authentication support [\#14](https://github.com/arangodb/kube-arangodb/pull/14)
- Scaling deployments [\#13](https://github.com/arangodb/kube-arangodb/pull/13)
- Test framework [\#11](https://github.com/arangodb/kube-arangodb/pull/11)
- Change docs to "authentication default on" [\#10](https://github.com/arangodb/kube-arangodb/pull/10)
- Pod monitoring [\#9](https://github.com/arangodb/kube-arangodb/pull/9)
- Pod affinity [\#8](https://github.com/arangodb/kube-arangodb/pull/8)
- Extended storage docs wrt local storage [\#7](https://github.com/arangodb/kube-arangodb/pull/7)
- Adding event support [\#6](https://github.com/arangodb/kube-arangodb/pull/6)
- Added pod probes [\#5](https://github.com/arangodb/kube-arangodb/pull/5)
- Creating pods [\#4](https://github.com/arangodb/kube-arangodb/pull/4)
- Extending spec & status object. Implementing service & pvc creation [\#3](https://github.com/arangodb/kube-arangodb/pull/3)
- Initial API objects & vendoring [\#2](https://github.com/arangodb/kube-arangodb/pull/2)
- Added specification of custom resource [\#1](https://github.com/arangodb/kube-arangodb/pull/1)



\* *This Change Log was automatically generated by [github_changelog_generator](https://github.com/skywinder/Github-Changelog-Generator)*<|MERGE_RESOLUTION|>--- conflicted
+++ resolved
@@ -11,14 +11,11 @@
 - (Feature) (Platform) Adjust Gateway timeouts
 - (Feature) (Platform) Docs and Installer improvements
 - (Feature) Promote RestartPolicy Always Feature
-<<<<<<< HEAD
-- (Maintenance) Generate CRD with Schemas
-=======
 - (Maintenance) Update Dependencies
 - (Feature) Backup Retry Until and BackupPolicy Until Propagation feature
 - (Bugfix) Improve Profile Tolerations Merge
 - (Maintenance) Update Envoy to v1.32.5
->>>>>>> a83ece39
+- (Maintenance) Generate CRD with Schemas
 
 ## [1.2.47](https://github.com/arangodb/kube-arangodb/tree/1.2.47) (2025-03-28)
 - (Bugfix) Use Profile Annotations
