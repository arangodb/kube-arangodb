--- conflicted
+++ resolved
@@ -26,13 +26,10 @@
 - (Bugfix) Check ArangoSync availability without checking healthiness
 - (Improvement) Add Anonymous Inspector mods
 - (Improvement) Do not check checksums for DeploymentReplicationStatus.IncomingSynchronization field values
-<<<<<<< HEAD
-- (Improvement) Multi-arch support for ID member
-=======
 - (Improvement) Add ServerGroup details into ServerGroupSpec
 - (Improvement) Add Resource kerror Type
 - (Bugfix) Do not block reconciliation in case of Resource failure
->>>>>>> c3dccbb7
+- (Improvement) Multi-arch support for ID member
 
 ## [1.2.20](https://github.com/arangodb/kube-arangodb/tree/1.2.20) (2022-10-25)
 - (Feature) Add action progress
