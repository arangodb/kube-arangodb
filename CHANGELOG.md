--- conflicted
+++ resolved
@@ -3,11 +3,8 @@
 ## [master](https://github.com/arangodb/kube-arangodb/tree/master) (N/A)
 - (Documentation) Improvements and fixes for rendered documentation (GH pages)
 - (Feature) License Manager
-<<<<<<< HEAD
+- (Improvement) Use Async mode for backup creation
 - (Bugfix) Proper handling of --agency.retries argument
-=======
-- (Improvement) Use Async mode for backup creation
->>>>>>> 27d448a4
 
 ## [1.2.35](https://github.com/arangodb/kube-arangodb/tree/1.2.35) (2023-11-06)
 - (Maintenance) Update go-driver to v1.6.0, update IsNotFound() checks
