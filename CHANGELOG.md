--- conflicted
+++ resolved
@@ -1,6 +1,7 @@
 # Change Log
 
 ## [master](https://github.com/arangodb/kube-arangodb/tree/master) (N/A)
+- (Feature) ArangoBackup create retries and MaxIterations limit
 
 ## [1.2.27](https://github.com/arangodb/kube-arangodb/tree/1.2.27) (2023-04-27)
 - (Feature) Add InSync Cache
@@ -32,14 +33,10 @@
 - (Maintenance) Generate README Platforms
 - (Improvement) Cleanout calculation - picks members with the lowest number of shards
 - (Improvement) Add new field to CR for more precise calculation of DC2DC replication progress
-<<<<<<< HEAD
-- (Feature) ArangoBackup create retries and MaxIterations limit
-=======
 - (Maintenance) Bump GO Modules
 - (Feature) Optional Graceful Restart
 - (Maintenance) Manual Recovery documentation
 - (Feature) Headless DNS CommunicationMethod
->>>>>>> 6951fcd8
 
 ## [1.2.24](https://github.com/arangodb/kube-arangodb/tree/1.2.24) (2023-01-25)
 - (Bugfix) Fix deployment creation on ARM64
