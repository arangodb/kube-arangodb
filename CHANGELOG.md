# Change Log

## [master](https://github.com/arangodb/kube-arangodb/tree/master) (N/A)
- Add Plan BackOff functionality
- Fix Core InitContainers check
- Remove unused `status.members.<group>.sidecars-specs` variable
- Keep only recent terminations
<<<<<<< HEAD
- Add debug mode (Golang DLV)
=======
- Add endpoint into member status
>>>>>>> 94ed3786

## [1.2.6](https://github.com/arangodb/kube-arangodb/tree/1.2.6) (2021-12-15)
- Add ArangoBackup backoff functionality
- Allow to abort ArangoBackup uploads by removing spec.upload
- Add Agency Cache internally
- Add Recovery during PlanBuild operation
- Fix Exporter in Deployments without authentication
- Allow to disable ClusterScalingIntegration and add proper Scheduled label to pods
- Add additional timeout parameters and kubernetes batch size
- Limit parallel Backup uploads
- Bugfix - Adjust Cluster Scaling Integration logic

## [1.2.5](https://github.com/arangodb/kube-arangodb/tree/1.2.5) (2021-10-25)
- Split & Unify Lifecycle management functionality
- Drop support for ArangoDB <= 3.5 (versions already EOL)
- Add new admin commands to fetch agency dump and agency state
- Add Graceful shutdown as finalizer (supports kubectl delete)
- Add Watch to Lifecycle command
- Add Topology Discovery
- Add Support for StartupProbe
- Add ARM64 support for Operator Docker image
- Add ALPHA Rebalancer support

## [1.2.4](https://github.com/arangodb/kube-arangodb/tree/1.2.4) (2021-10-22)
- Replace `beta.kubernetes.io/arch` Pod label with `kubernetes.io/arch` using Silent Rotation
- Add "Short Names" feature
- Switch ArangoDB Image Discovery process from Headless Service to Pod IP
- Fix PVC Resize for Single servers
- Add Topology support
- Add ARANGODB_ZONE env to Topology Managed pods
- Add "Random pod names" feature
- Rotate TLS Secrets on ALT Names change

## [1.2.3](https://github.com/arangodb/kube-arangodb/tree/1.2.3) (2021-09-24)
- Update UBI Image to 8.4
- Fix ArangoSync Liveness Probe
- Allow runtime update of Sidecar images
- Allow Agent recreation with preserved IDs
- The internal metrics exporter can not be disabled
- Changing the topics' log level without restarting the container.
  When the topic is removed from the argument list then it will not 
  be turned off in the ArangoDB automatically.
- Allow to customize SchedulerName inside Member Pod
- Add Enterprise Edition support

## [1.2.2](https://github.com/arangodb/kube-arangodb/tree/1.2.2) (2021-09-09)
- Update 'github.com/arangodb/arangosync-client' dependency to v0.7.0
- Add HighPriorityPlan to ArangoDeployment Status
- Add Pending Member phase
- Add Ephemeral Volumes for apps feature
- Check if the DB server is cleaned out.
- Render Pod Template in ArangoMember Spec and Status
- Add Pod PropagationModes
- Fix MemberUp action for ActiveFailover

## [1.2.1](https://github.com/arangodb/kube-arangodb/tree/1.2.1) (2021-07-28)
- Fix ArangoMember race with multiple ArangoDeployments within single namespace
- Allow to define Member Recreation Policy within group
- Replace 'github.com/dgrijalva/jwt-go' with 'github.com/golang-jwt/jwt'
- Update 'github.com/gin-gonic/gin' dependency to v1.7.2

## [1.2.0](https://github.com/arangodb/kube-arangodb/tree/1.2.0) (2021-07-16)
- Enable "Operator Internal Metrics Exporter" by default
- Enable "Operator Maintenance Management Support" by default
- Add Operator `/api/v1/version` endpoint

## [1.1.10](https://github.com/arangodb/kube-arangodb/tree/1.1.10) (2021-07-06)
- Switch K8S CRD API to V1
- Deprecate Alpine image usage
- Use persistent name and namespace in ArangoDeployment reconcilation loop
- Remove finalizers when Server container is already terminated and reduce initial reconciliation delay
- Add new logger services - reconciliation and event

## [1.1.9](https://github.com/arangodb/kube-arangodb/tree/1.1.9) (2021-05-28)
- Add IP, DNS, ShortDNS, HeadlessService (Default) communication methods
- Migrate ArangoExporter into Operator code

## [1.1.8](https://github.com/arangodb/kube-arangodb/tree/1.1.8) (2021-04-21)
- Prevent Single member recreation
- Add OwnerReference to ClusterIP member service
- Add InternalPort to ServerGroupSpec to allow user to expose tcp connection over localhost for sidecars

## [1.1.7](https://github.com/arangodb/kube-arangodb/tree/1.1.7) (2021-04-14)
- Bump Kubernetes Dependencies to 1.19.x
- Add ArangoMember status propagation
- Add ShutdownMethod option for members
- Fix Maintenance Plan actions

## [1.1.6](https://github.com/arangodb/kube-arangodb/tree/1.1.6) (2021-03-02)
- Add ArangoMember Resource and required RBAC rules

## [1.1.5](https://github.com/arangodb/kube-arangodb/tree/1.1.5) (2021-02-20)
- Fix AKS Volume Resize mode
- Use cached status in member client creation
- Remove failed DBServers
- Remove deadlock in internal cache
- Replace CleanOut action with ResignLeadership on rotate PVC resize mode

## [1.1.4](https://github.com/arangodb/kube-arangodb/tree/1.1.4) (2021-02-15)
- Add support for spec.ClusterDomain to be able to use FQDN in ArangoDB cluster communication
- Add Version Check feature with extended Upgrade checks
- Fix Upgrade failures recovery
- Add ResignLeadership action before Upgrade, Restart and Shutdown actions

## [1.1.3](https://github.com/arangodb/kube-arangodb/tree/1.1.3) (2020-12-16)
- Add v2alpha1 API for ArangoDeployment and ArangoDeploymentReplication
- Migrate CRD to apiextensions.k8s.io/v1
- Add customizable log levels per service
- Move Upgrade as InitContainer and fix Direct Image discovery mode
- Allow to remove currently executed plan by annotation

## [1.1.2](https://github.com/arangodb/kube-arangodb/tree/1.1.2) (2020-11-11)
- Fix Bootstrap phase and move it under Plan

## [1.1.1](https://github.com/arangodb/kube-arangodb/tree/1.1.1) (2020-11-04)
- Allow to mount EmptyDir
- Allow to specify initContainers in pods
- Add serviceAccount, resources and securityContext fields to ID Group
- Allow to override Entrypoint
- Add NodeSelector to Deployment Helm Chart

## [1.1.0](https://github.com/arangodb/kube-arangodb/tree/1.1.0) (2020-10-14)
- Change NumberOfCores and MemoryOverride flags to be set to true by default
- Enable by default and promote to Production Ready - JWT Rotation Feature, TLS Rotation Feature
- Deprecate K8S < 1.16
- Fix Upgrade procedure to safely evict pods during upgrade
- Fix Panics in Deployments without authentication
- Fix ChaosMonkey mode
- Allow append on empty annotations
- Add annotations and labels on pod creation

## [1.0.8](https://github.com/arangodb/kube-arangodb/tree/1.0.8) (2020-09-10)
- Fix Volume rotation on AKS

## [1.0.7](https://github.com/arangodb/kube-arangodb/tree/1.0.7) (2020-09-09)
- Always use JWT Authorized requests in internal communication
- Add Operator Maintenance Management feature
- Add support for ARANGODB_OVERRIDE_DETECTED_NUMBER_OF_CORES ArangoDB Environment Variable
- Allow to use privileged pods in ArangoStorage

## [1.0.6](https://github.com/arangodb/kube-arangodb/tree/1.0.6) (2020-08-19)
- Add Operator Namespaced mode (Alpha)
- Fix ActiveFailover Upgrade procedure

## [1.0.5](https://github.com/arangodb/kube-arangodb/tree/1.0.5) (2020-08-05)
- Add Labels and Annotations to ServiceMonitor
- Allow to expose Exporter in HTTP with secured Deployments
- Change rotation by annotation order (coordinator before dbserver)
- Fix NodeAffinity propagation
- Allow to disable Foxx Queues on Cluster mode

## [1.0.4](https://github.com/arangodb/kube-arangodb/tree/1.0.4) (2020-07-28)
- Add Encryption Key rotation feature for ArangoDB EE 3.7+
- Improve TLS CA and Keyfile rotation for CE and EE
- Add runtime TLS rotation for ArangoDB EE 3.7+
- Add Kustomize support
- Improve Helm 3 support
- Allow to customize ID Pod selectors
- Add Label and Envs Pod customization
- Improved JWT Rotation
- Allow to customize Security Context in pods
- Remove dead Coordinators in Cluster mode
- Add AutoRecovery flag to recover cluster in case of deadlock
- Add Operator Single mode
- Improve SecurityContext settings
- Update k8s dependency to 1.15.11
- Add Scope parameter to Operator

## [1.0.3](https://github.com/arangodb/kube-arangodb/tree/1.0.3) (2020-05-25)
- Prevent deletion of not known PVC's
- Move Restore as Plan

## [1.0.2](https://github.com/arangodb/kube-arangodb/tree/1.0.2) (2020-04-16)
- Added additional checks in UpToDate condition
- Added extended Rotation check for Cluster mode
- Removed old rotation logic (rotation of ArangoDeployment may be enforced after Operator upgrade)
- Added UpToDate condition in ArangoDeployment Status

## [1.0.1](https://github.com/arangodb/kube-arangodb/tree/1.0.1) (2020-03-25)
- Added Customizable Affinity settings for ArangoDB Member Pods
- Added possibility to override default images used by ArangoDeployment
- Added possibility to set probes on all groups
- Added Image Discovery type in ArangoDeployment spec
- Prevent Agency Members recreation
- Added Customizable Volumes and VolumeMounts for ArangoDB server container
- Added MemoryOverride flag for ArangoDB >= 3.6.3
- Improved Rotation discovery process
- Added annotation to rotate ArangoDeployment in secure way

## [1.0.0](https://github.com/arangodb/kube-arangodb/tree/1.0.0) (2020-03-03)
- Removal of v1alpha support for ArangoDeployment, ArangoDeploymentReplication, ArangoBackup
- Added new command to operator - version

## [0.4.5](https://github.com/arangodb/kube-arangodb/tree/0.4.5) (2020-03-02)
- Add Customizable SecurityContext for ArangoDeployment pods

## [0.4.4](https://github.com/arangodb/kube-arangodb/tree/0.4.4) (2020-02-27)
- Add new VolumeResize mode to be compatible with Azure flow
- Allow to customize probe configuration options
- Add new upgrade flag for ArangoDB 3.6.0<=

## [0.4.3](https://github.com/arangodb/kube-arangodb/tree/0.4.3) (2020-01-31)
- Prevent DBServer deletion if there are any shards active on it
- Add Maintenance mode annotation for ArangoDeployment

## [0.4.2](https://github.com/arangodb/kube-arangodb/tree/0.4.2) (2019-11-12)
- AntiAffinity for operator pods.
- Add CRD API v1 with support for v1alpha.
- Allow to set annotations in ArangoDeployment resources.
- Add UBI based image.

## [0.4.0](https://github.com/arangodb/kube-arangodb/tree/0.4.0) (2019-10-09)
- Further helm chart fixes for linter.
- Support hot backup.
- Disable scaling buttons if scaling is not possible.

## [0.3.16](https://github.com/arangodb/kube-arangodb/tree/0.3.16) (2019-09-25)
- Revised helm charts.
- Use separate service account for operator.
- Support for ResignLeadership job.
- Allow to set ImagePullSecrets in pods.
- Bug fixes.

## [0.3.15]() (never released, only previews existed)

## [0.3.14](https://github.com/arangodb/kube-arangodb/tree/0.3.14) (2019-08-07)
- Bug fixes for custom sidecars.
- More tests

## [0.3.13](https://github.com/arangodb/kube-arangodb/tree/0.3.13) (2019-08-02)
- Added side car changed to pod rotation criterium
- Added ArangoDB version and image id to member status
- Fix bug with MemberOfCluster condition
- Added test for resource change

## [0.3.12](https://github.com/arangodb/kube-arangodb/tree/0.3.12) (2019-07-04)
- Limit source IP ranges for external services

## [0.3.11](https://github.com/arangodb/kube-arangodb/tree/0.3.11) (2019-06-07)
- Introduced volume claim templates for all server groups that require volume.
- Added arangodb-exporter support as sidecar to all arangodb pods.
- Fixed a bug in the case that all coordinators failed.
- Increase some timeouts in cluster observation.
- Ignore connection errors when removing servers.
- Switch to go 1.12 and modules.
- User sidecars.

## [0.3.10](https://github.com/arangodb/kube-arangodb/tree/0.3.10) (2019-04-04)
- Added Pod Disruption Budgets for all server groups in production mode.
- Added Priority Class Name to be specified per server group.
- Forward resource requirements to k8s.
- Automatic creation of randomized root password on demand.
- Volume resizing (only enlarge).
- Allow to disable liveness probes, increase timeouts in defaults.
- Handle case of all coordinators gone better.
- Added `MY_NODE_NAME` and `NODE_NAME` env vars for all pods.
- Internal communications with ArangoDB more secure through tokens which
  are limited to certain API paths.
- Rolling upgrade waits till all shards are in sync before proceeding to
  next dbserver, even if it takes longer than 15 min.
- Improve installation and upgrade instructions in README.

## [0.3.9](https://github.com/arangodb/kube-arangodb/tree/0.3.9) (2019-02-28)
[Full Changelog](https://github.com/arangodb/kube-arangodb/compare/0.3.8...0.3.9)
- Fixed a serious bug in rolling upgrades which was introduced in 0.3.8.
- Document the drain procedure for k8s nodes.
- Wait for shards to be in sync before continuing upgrade process.
- Rotate members when patch-level upgrade.
- Don't trigger cleanout server during upgrade.
- More robust remove-server actions.

## [0.3.8](https://github.com/arangodb/kube-arangodb/tree/0.3.8) (2019-02-19)
[Full Changelog](https://github.com/arangodb/kube-arangodb/compare/0.3.7...0.3.8)

- Added scaling limits to spec and enforce in operator.
- npm update for dashboard to alleviate security problems.
- Added bare metal walk through to documentation.
- Wait for coordinator to be ready in kubernetes.
- Schedule only one CleanOutServer job in drain scenario, introduce
  Drain phase.
- Take care of case that server is terminated by drain before cleanout
  has completed.
- Added undocumented force-status-reload status field.
- Take care of case that all coordinators have failed: delete all
  coordinator pods and create new ones.
- Updated lodash for dashboard.
- Try harder to remove server from cluster if it does not work right away.
- Update member status, if once decided to drain, continue draining.
  This takes care of more corner cases.

## [0.3.7](https://github.com/arangodb/kube-arangodb/tree/0.3.7) (2019-01-03)
[Full Changelog](https://github.com/arangodb/kube-arangodb/compare/0.3.6...0.3.7)

**Merged pull requests:**

- Use jwt-keyfile option if available. [\#318](https://github.com/arangodb/kube-arangodb/pull/318)
- StorageOperator Volume Size Fix [\#316](https://github.com/arangodb/kube-arangodb/pull/316)

## [0.3.6](https://github.com/arangodb/kube-arangodb/tree/0.3.6) (2018-12-06)
[Full Changelog](https://github.com/arangodb/kube-arangodb/compare/0.3.5...0.3.6)

**Closed issues:**

- Dashboards not aware of kube-proxy [\#278](https://github.com/arangodb/kube-arangodb/issues/278)

**Merged pull requests:**

- Link to k8s platform tutorials. [\#313](https://github.com/arangodb/kube-arangodb/pull/313)
- Updated Go-Driver to latest version. [\#312](https://github.com/arangodb/kube-arangodb/pull/312)
- NodeSelector [\#311](https://github.com/arangodb/kube-arangodb/pull/311)
- Docs: Formatting [\#310](https://github.com/arangodb/kube-arangodb/pull/310)
- Doc: remove duplicate chapter [\#309](https://github.com/arangodb/kube-arangodb/pull/309)
- Doc: remove blanks after tripple tics [\#308](https://github.com/arangodb/kube-arangodb/pull/308)
- License Key [\#307](https://github.com/arangodb/kube-arangodb/pull/307)
- Updated packages containing vulnerabilities [\#306](https://github.com/arangodb/kube-arangodb/pull/306)
- Advertised Endpoints [\#299](https://github.com/arangodb/kube-arangodb/pull/299)

## [0.3.5](https://github.com/arangodb/kube-arangodb/tree/0.3.5) (2018-11-20)
[Full Changelog](https://github.com/arangodb/kube-arangodb/compare/0.3.4...0.3.5)

**Closed issues:**

- Istio compatibility issue [\#260](https://github.com/arangodb/kube-arangodb/issues/260)

**Merged pull requests:**

- Fixing imageID retrieval issue when sidecars are injected. [\#302](https://github.com/arangodb/kube-arangodb/pull/302)
- Bug fix/fix immutable reset [\#301](https://github.com/arangodb/kube-arangodb/pull/301)
- Fixing small type in readme [\#300](https://github.com/arangodb/kube-arangodb/pull/300)
- Make timeout configurable. [\#298](https://github.com/arangodb/kube-arangodb/pull/298)
- fixed getLoadBalancerIP to also handle hostnames [\#297](https://github.com/arangodb/kube-arangodb/pull/297)

## [0.3.4](https://github.com/arangodb/kube-arangodb/tree/0.3.4) (2018-11-06)
[Full Changelog](https://github.com/arangodb/kube-arangodb/compare/0.3.3...0.3.4)

**Merged pull requests:**

- Try to repair changelog generator. [\#296](https://github.com/arangodb/kube-arangodb/pull/296)
- Fixing uninitialised `lastNumberOfServers`. [\#294](https://github.com/arangodb/kube-arangodb/pull/294)
- Fixes for semiautomation. [\#293](https://github.com/arangodb/kube-arangodb/pull/293)
- add ebs volumes to eks doc [\#295](https://github.com/arangodb/kube-arangodb/pull/295)

## [0.3.3](https://github.com/arangodb/kube-arangodb/tree/0.3.3) (2018-11-02)
[Full Changelog](https://github.com/arangodb/kube-arangodb/compare/0.3.2...0.3.3)

**Closed issues:**

- `manifests/arango-crd.yaml` not in repository [\#292](https://github.com/arangodb/kube-arangodb/issues/292)

**Merged pull requests:**

- Make semiautomation files self-contained. [\#291](https://github.com/arangodb/kube-arangodb/pull/291)

## [0.3.2](https://github.com/arangodb/kube-arangodb/tree/0.3.2) (2018-11-02)
[Full Changelog](https://github.com/arangodb/kube-arangodb/compare/0.3.1...0.3.2)

**Closed issues:**

- Operator redeployed not fully functional [\#273](https://github.com/arangodb/kube-arangodb/issues/273)
- Busy Update Loop on PKS [\#272](https://github.com/arangodb/kube-arangodb/issues/272)
- scaling down in production starts pending pods to terminate them immediately [\#267](https://github.com/arangodb/kube-arangodb/issues/267)
- crd inclusion in helm chart prevents subsequent deployments to alternate namespaces [\#261](https://github.com/arangodb/kube-arangodb/issues/261)
- Tutorials with real world examples [\#229](https://github.com/arangodb/kube-arangodb/issues/229)

**Merged pull requests:**

- UI Fix [\#290](https://github.com/arangodb/kube-arangodb/pull/290)
- Revisited scale up and scale down. [\#288](https://github.com/arangodb/kube-arangodb/pull/288)
- Bug fix/extra crd yaml [\#287](https://github.com/arangodb/kube-arangodb/pull/287)
- Documentation/add aks tutorial [\#286](https://github.com/arangodb/kube-arangodb/pull/286)
- IPv6 revisited [\#285](https://github.com/arangodb/kube-arangodb/pull/285)
- Bug fix/readiness upgrade fix [\#283](https://github.com/arangodb/kube-arangodb/pull/283)
- Revert "Skip LoadBalancer Test" [\#282](https://github.com/arangodb/kube-arangodb/pull/282)
- Updated node modules to fix vulnerabilities [\#281](https://github.com/arangodb/kube-arangodb/pull/281)
- First stab at semiautomation. [\#280](https://github.com/arangodb/kube-arangodb/pull/280)
- When doing tests, always pull the image. [\#279](https://github.com/arangodb/kube-arangodb/pull/279)
- Break PKS Loop [\#277](https://github.com/arangodb/kube-arangodb/pull/277)
- Fixed readiness route. [\#276](https://github.com/arangodb/kube-arangodb/pull/276)
- Bug fix/scale up error [\#275](https://github.com/arangodb/kube-arangodb/pull/275)
- minor fix in template generation [\#274](https://github.com/arangodb/kube-arangodb/pull/274)
- Added `disableIPV6` Spec entry. [\#271](https://github.com/arangodb/kube-arangodb/pull/271)
- Test Image Option [\#270](https://github.com/arangodb/kube-arangodb/pull/270)
- Skip LoadBalancer Test [\#269](https://github.com/arangodb/kube-arangodb/pull/269)
- Test/templates [\#266](https://github.com/arangodb/kube-arangodb/pull/266)
- Updated examples to use version 3.3.17. [\#265](https://github.com/arangodb/kube-arangodb/pull/265)
- Unified Readiness Test [\#264](https://github.com/arangodb/kube-arangodb/pull/264)
- Use correct templateoptions for helm charts [\#258](https://github.com/arangodb/kube-arangodb/pull/258)
- Add advanced dc2dc to acceptance test. [\#252](https://github.com/arangodb/kube-arangodb/pull/252)
- adding EKS tutorial [\#289](https://github.com/arangodb/kube-arangodb/pull/289)

## [0.3.1](https://github.com/arangodb/kube-arangodb/tree/0.3.1) (2018-09-25)
[Full Changelog](https://github.com/arangodb/kube-arangodb/compare/0.3.0...0.3.1)

**Closed issues:**

- Helm chart not deploying custom resource definitions [\#254](https://github.com/arangodb/kube-arangodb/issues/254)
- `go get` failing due to nonexistent arangodb/arangosync repo [\#249](https://github.com/arangodb/kube-arangodb/issues/249)
- Helm chart download links broken \(404\) [\#248](https://github.com/arangodb/kube-arangodb/issues/248)
- Make it easy to deploy in another namespace [\#230](https://github.com/arangodb/kube-arangodb/issues/230)
- Deployment Failed to Start in different Namespace other than Default [\#223](https://github.com/arangodb/kube-arangodb/issues/223)

**Merged pull requests:**

- Bugfix/sed on linux [\#259](https://github.com/arangodb/kube-arangodb/pull/259)
- README updates, removing `kubectl apply -f crd.yaml` [\#256](https://github.com/arangodb/kube-arangodb/pull/256)
- Include CRD in helm chart [\#255](https://github.com/arangodb/kube-arangodb/pull/255)

## [0.3.0](https://github.com/arangodb/kube-arangodb/tree/0.3.0) (2018-09-07)
[Full Changelog](https://github.com/arangodb/kube-arangodb/compare/0.2.2...0.3.0)

**Closed issues:**

- Provide an option to add SubjectAltName or option to disable SSL [\#239](https://github.com/arangodb/kube-arangodb/issues/239)
- Use go-upgrade-rules [\#234](https://github.com/arangodb/kube-arangodb/issues/234)
- Spot the difference [\#225](https://github.com/arangodb/kube-arangodb/issues/225)
- How to Delete ArangoDeployment [\#224](https://github.com/arangodb/kube-arangodb/issues/224)
- Unable to delete pods, stuck in terminating state [\#220](https://github.com/arangodb/kube-arangodb/issues/220)
- Do not allow "critical" cmdline arguments to be overwritten [\#207](https://github.com/arangodb/kube-arangodb/issues/207)

**Merged pull requests:**

- Avoid use of arangosync packages [\#250](https://github.com/arangodb/kube-arangodb/pull/250)
- Fixed PV creation on kubernetes 1.11 [\#247](https://github.com/arangodb/kube-arangodb/pull/247)
- Resilience improvements [\#246](https://github.com/arangodb/kube-arangodb/pull/246)
- Adding GKE tutorial [\#245](https://github.com/arangodb/kube-arangodb/pull/245)
- Reject critical options during validation fixes \#207 [\#243](https://github.com/arangodb/kube-arangodb/pull/243)
- Trying to stabalize resilience tests [\#242](https://github.com/arangodb/kube-arangodb/pull/242)
- Adding helm charts for deploying the operators [\#238](https://github.com/arangodb/kube-arangodb/pull/238)
- Include license in upgrade check [\#237](https://github.com/arangodb/kube-arangodb/pull/237)
- Use new CurrentImage field to prevent unintended upgrades. [\#236](https://github.com/arangodb/kube-arangodb/pull/236)
- Use go-upgrade-rules to make "is upgrade allowed" decision fixes \#234 [\#235](https://github.com/arangodb/kube-arangodb/pull/235)
- Updated versions to known "proper" versions [\#233](https://github.com/arangodb/kube-arangodb/pull/233)
- Applying defaults after immutable fields have been reset [\#232](https://github.com/arangodb/kube-arangodb/pull/232)
- Updated go-driver to latest version [\#231](https://github.com/arangodb/kube-arangodb/pull/231)
- EE note for Kubernetes DC2DC [\#222](https://github.com/arangodb/kube-arangodb/pull/222)
- Documented dashboard usage [\#219](https://github.com/arangodb/kube-arangodb/pull/219)
- Load balancing tests [\#218](https://github.com/arangodb/kube-arangodb/pull/218)
- Add links to other operators in dashboard menu [\#217](https://github.com/arangodb/kube-arangodb/pull/217)
- Grouping style elements in 1 place [\#216](https://github.com/arangodb/kube-arangodb/pull/216)
- Adding ArangoDeploymentReplication dashboard. [\#215](https://github.com/arangodb/kube-arangodb/pull/215)
- Do not build initcontainer for imageid pod [\#214](https://github.com/arangodb/kube-arangodb/pull/214)
- Dashboard for ArangoLocalStorage operator [\#213](https://github.com/arangodb/kube-arangodb/pull/213)
- Adjust documentation based on new load balancer support. [\#212](https://github.com/arangodb/kube-arangodb/pull/212)
- Feature/dashboard [\#211](https://github.com/arangodb/kube-arangodb/pull/211)
- Use gin as HTTP server framework [\#210](https://github.com/arangodb/kube-arangodb/pull/210)
- Dashboard design concept [\#209](https://github.com/arangodb/kube-arangodb/pull/209)

## [0.2.2](https://github.com/arangodb/kube-arangodb/tree/0.2.2) (2018-06-29)
[Full Changelog](https://github.com/arangodb/kube-arangodb/compare/0.2.1...0.2.2)

**Closed issues:**

- Unable to unset standard storage class in GKE using kubectl [\#200](https://github.com/arangodb/kube-arangodb/issues/200)
- Fix operators Deployment spec wrt minimum availability [\#198](https://github.com/arangodb/kube-arangodb/issues/198)
- Rotate server when cmdline arguments change [\#189](https://github.com/arangodb/kube-arangodb/issues/189)

**Merged pull requests:**

- Set a `role=leader` label on the Pod who won the leader election [\#208](https://github.com/arangodb/kube-arangodb/pull/208)
- Rotate server on changed arguments [\#206](https://github.com/arangodb/kube-arangodb/pull/206)
- Documentation fixes [\#205](https://github.com/arangodb/kube-arangodb/pull/205)
- Fixed get/set Default flag for StorageClasses [\#204](https://github.com/arangodb/kube-arangodb/pull/204)
- Log improvements [\#203](https://github.com/arangodb/kube-arangodb/pull/203)
- All operator Pods will now reach the Ready state. [\#201](https://github.com/arangodb/kube-arangodb/pull/201)

## [0.2.1](https://github.com/arangodb/kube-arangodb/tree/0.2.1) (2018-06-19)
[Full Changelog](https://github.com/arangodb/kube-arangodb/compare/0.2.0...0.2.1)

## [0.2.0](https://github.com/arangodb/kube-arangodb/tree/0.2.0) (2018-06-19)
[Full Changelog](https://github.com/arangodb/kube-arangodb/compare/0.1.0...0.2.0)

**Closed issues:**

- Guard operations that yield downtime with an `downtimeAllowed` field [\#190](https://github.com/arangodb/kube-arangodb/issues/190)
- Require at least 2 dbservers for `Cluster` deployment [\#178](https://github.com/arangodb/kube-arangodb/issues/178)
- Resource re-deployments when changing specific specs [\#164](https://github.com/arangodb/kube-arangodb/issues/164)
- PVC's can get stuck in Terminating state [\#157](https://github.com/arangodb/kube-arangodb/issues/157)
- PVC [\#156](https://github.com/arangodb/kube-arangodb/issues/156)
- Add timeout for reconciliation plan\(items\) [\#154](https://github.com/arangodb/kube-arangodb/issues/154)
- Add setting to specify ServiceAccount for deployment [\#146](https://github.com/arangodb/kube-arangodb/issues/146)
- Finalizers TODO [\#138](https://github.com/arangodb/kube-arangodb/issues/138)
- Prevent deleting pods \(manually\) using finalizers [\#134](https://github.com/arangodb/kube-arangodb/issues/134)
- Set controller of pods to support `kubectl drain` [\#132](https://github.com/arangodb/kube-arangodb/issues/132)
- Add option to taint pods [\#131](https://github.com/arangodb/kube-arangodb/issues/131)
- OpenShift: No DB is getting deployed [\#128](https://github.com/arangodb/kube-arangodb/issues/128)
- ArangoDeploymentTasks [\#34](https://github.com/arangodb/kube-arangodb/issues/34)
- ArangoLocalStorage tasks [\#33](https://github.com/arangodb/kube-arangodb/issues/33)

**Merged pull requests:**

- Adding downtimeAllowed field [\#194](https://github.com/arangodb/kube-arangodb/pull/194)
- Added tutorial for configuring DC2DC of Kubernetes [\#187](https://github.com/arangodb/kube-arangodb/pull/187)
- Various TLS & Sync related fixes [\#186](https://github.com/arangodb/kube-arangodb/pull/186)
- Use standard EventRecord to use event compression [\#185](https://github.com/arangodb/kube-arangodb/pull/185)
- Fixed ID prefix for single servers [\#184](https://github.com/arangodb/kube-arangodb/pull/184)
- Allow changing server group storage class. [\#183](https://github.com/arangodb/kube-arangodb/pull/183)
- Added test timeouts to all stages [\#182](https://github.com/arangodb/kube-arangodb/pull/182)
- Added renewal of deployment TLS CA certificate [\#181](https://github.com/arangodb/kube-arangodb/pull/181)
- Min dbserver count is 2. Revert phase when cleanout has failed [\#180](https://github.com/arangodb/kube-arangodb/pull/180)
- Prefer distinct nodes, even when not required [\#179](https://github.com/arangodb/kube-arangodb/pull/179)
- Added duration test app [\#177](https://github.com/arangodb/kube-arangodb/pull/177)
- Improved readiness probe, database services only use ready pods [\#176](https://github.com/arangodb/kube-arangodb/pull/176)
- Documenting acceptance test [\#175](https://github.com/arangodb/kube-arangodb/pull/175)
- Avoid useless warnings in log [\#174](https://github.com/arangodb/kube-arangodb/pull/174)
- Hide "dangerous" functions of MemberStatusList [\#173](https://github.com/arangodb/kube-arangodb/pull/173)
- Avoid overwriting status changes [\#172](https://github.com/arangodb/kube-arangodb/pull/172)
- Abort reconcilientation plan on failed cleanout server [\#171](https://github.com/arangodb/kube-arangodb/pull/171)
- Improving documentation [\#170](https://github.com/arangodb/kube-arangodb/pull/170)
- Remove service stickyness [\#169](https://github.com/arangodb/kube-arangodb/pull/169)
- Prevent deleting the PV when the PVC has already been attached to it [\#168](https://github.com/arangodb/kube-arangodb/pull/168)
- Various test improvements [\#167](https://github.com/arangodb/kube-arangodb/pull/167)
- Added unit tests for pv\_creator.go [\#166](https://github.com/arangodb/kube-arangodb/pull/166)
- Added finalizer on deployment, used to remove child finalizers on delete [\#165](https://github.com/arangodb/kube-arangodb/pull/165)
- Fix endless rotation because of serviceAccount `default` [\#163](https://github.com/arangodb/kube-arangodb/pull/163)
- Force volumes to unique nodes for production environments [\#162](https://github.com/arangodb/kube-arangodb/pull/162)
- Improved Service documentation [\#161](https://github.com/arangodb/kube-arangodb/pull/161)
- Reconciliation plan-item timeout [\#160](https://github.com/arangodb/kube-arangodb/pull/160)
- Operator high-availability [\#155](https://github.com/arangodb/kube-arangodb/pull/155)
- Cleanup long terminating stateful pods [\#153](https://github.com/arangodb/kube-arangodb/pull/153)
- Allow customization of serviceAccountName for pods [\#152](https://github.com/arangodb/kube-arangodb/pull/152)
- Cleanup stateless pods that are in terminating state for a long time [\#151](https://github.com/arangodb/kube-arangodb/pull/151)
- Added no-execute tolerations on operators to failover quicker [\#150](https://github.com/arangodb/kube-arangodb/pull/150)
- Replication shard status in ArangoDeploymentReplication status [\#148](https://github.com/arangodb/kube-arangodb/pull/148)
- Sync access packages [\#147](https://github.com/arangodb/kube-arangodb/pull/147)
- Adding syncmaster&worker reconciliation support. [\#145](https://github.com/arangodb/kube-arangodb/pull/145)
- Fixes needed to run on latest openshift. [\#144](https://github.com/arangodb/kube-arangodb/pull/144)
- `ArangoDeploymentReplication` resource [\#143](https://github.com/arangodb/kube-arangodb/pull/143)
- Adding deployment replication spec [\#142](https://github.com/arangodb/kube-arangodb/pull/142)
- No stickyness for EA service of type LoadBalancer [\#141](https://github.com/arangodb/kube-arangodb/pull/141)
- Added `tolerations` field to configure tolerations of generated pods. [\#140](https://github.com/arangodb/kube-arangodb/pull/140)
- Inspect node schedulable state [\#139](https://github.com/arangodb/kube-arangodb/pull/139)
- Make use of GOCACHE as docker volume for improved build times [\#137](https://github.com/arangodb/kube-arangodb/pull/137)
- Feature: finalizers [\#136](https://github.com/arangodb/kube-arangodb/pull/136)
- Added a spec regarding the rules for eviction & replacement of pods [\#133](https://github.com/arangodb/kube-arangodb/pull/133)
- Added support for running arangosync master & worker servers. [\#130](https://github.com/arangodb/kube-arangodb/pull/130)
- Updated go-certificates & go-driver to latest versions [\#127](https://github.com/arangodb/kube-arangodb/pull/127)
- Added Database external access service feature [\#126](https://github.com/arangodb/kube-arangodb/pull/126)
- Updated to latest go-driver [\#125](https://github.com/arangodb/kube-arangodb/pull/125)
- BREAKING CHANGE: Deployment mode ResilientSingle renamed to ActiveFailover [\#124](https://github.com/arangodb/kube-arangodb/pull/124)
- add persistent-volume tests [\#97](https://github.com/arangodb/kube-arangodb/pull/97)

## [0.1.0](https://github.com/arangodb/kube-arangodb/tree/0.1.0) (2018-04-06)
[Full Changelog](https://github.com/arangodb/kube-arangodb/compare/0.0.1...0.1.0)

**Closed issues:**

- make sure scripts terminate to avoid hanging CI [\#63](https://github.com/arangodb/kube-arangodb/issues/63)
- prefix environment variables [\#62](https://github.com/arangodb/kube-arangodb/issues/62)
- warning when passing string literal "None" as spec.tls.caSecretName [\#60](https://github.com/arangodb/kube-arangodb/issues/60)

**Merged pull requests:**

- Fixed down/upgrading resilient single deployments. [\#123](https://github.com/arangodb/kube-arangodb/pull/123)
- Various docs improvements & fixes [\#122](https://github.com/arangodb/kube-arangodb/pull/122)
- Added tests for query cursors on various deployments. [\#121](https://github.com/arangodb/kube-arangodb/pull/121)
- Remove upgrade resilient single 3.2 -\> 3.3 test. [\#120](https://github.com/arangodb/kube-arangodb/pull/120)
- Various renamings in tests such that common names are used. [\#119](https://github.com/arangodb/kube-arangodb/pull/119)
- Added envvar \(CLEANUPDEPLOYMENTS\) to cleanup failed tests. [\#118](https://github.com/arangodb/kube-arangodb/pull/118)
- Added test that removes PV, PVC & Pod or dbserver. \[ci VERBOSE=1\] \[ci LONG=1\] \[ci TESTOPTIONS="-test.run ^TestResiliencePVDBServer$"\] [\#117](https://github.com/arangodb/kube-arangodb/pull/117)
- Fixed expected value for ENGINE file in init container of dbserver. [\#116](https://github.com/arangodb/kube-arangodb/pull/116)
- Improved liveness detection [\#115](https://github.com/arangodb/kube-arangodb/pull/115)
- Run chaos-monkey in go-routine to avoid blocking the operator [\#114](https://github.com/arangodb/kube-arangodb/pull/114)
- Added examples for exposing metrics to Prometheus [\#113](https://github.com/arangodb/kube-arangodb/pull/113)
- Replace HTTP server with HTTPS server [\#112](https://github.com/arangodb/kube-arangodb/pull/112)
- Disabled colorizing logs [\#111](https://github.com/arangodb/kube-arangodb/pull/111)
- Safe resource watcher [\#110](https://github.com/arangodb/kube-arangodb/pull/110)
- Archive log files [\#109](https://github.com/arangodb/kube-arangodb/pull/109)
- Doc - Follow file name conventions of main docs, move to Tutorials [\#108](https://github.com/arangodb/kube-arangodb/pull/108)
- Quickly fail when deployment no longer exists [\#107](https://github.com/arangodb/kube-arangodb/pull/107)
- BREAKING CHANGE: Renamed all enum values to title case [\#104](https://github.com/arangodb/kube-arangodb/pull/104)
- Changed TLSSpec.TTL to new string based `Duration` type [\#103](https://github.com/arangodb/kube-arangodb/pull/103)
- Added automatic renewal of TLS server certificates [\#102](https://github.com/arangodb/kube-arangodb/pull/102)
- Adding GettingStarted page and structuring docs for website [\#101](https://github.com/arangodb/kube-arangodb/pull/101)
- Added LivenessProbe & Readiness probe [\#100](https://github.com/arangodb/kube-arangodb/pull/100)
- Patch latest version number in README [\#99](https://github.com/arangodb/kube-arangodb/pull/99)
- Adding CHANGELOG.md generation [\#98](https://github.com/arangodb/kube-arangodb/pull/98)
- Adding chaos-monkey for deployments [\#96](https://github.com/arangodb/kube-arangodb/pull/96)
- Check contents of persisted volume when dbserver is restarting [\#95](https://github.com/arangodb/kube-arangodb/pull/95)
- Added helper to prepull arangodb \(enterprise\) image. This allows the normal tests to have decent timeouts while prevent a timeout caused by a long during image pull. [\#94](https://github.com/arangodb/kube-arangodb/pull/94)
- Fixing PV cleanup [\#93](https://github.com/arangodb/kube-arangodb/pull/93)
- Check member failure [\#92](https://github.com/arangodb/kube-arangodb/pull/92)
- Tracking recent pod terminations [\#91](https://github.com/arangodb/kube-arangodb/pull/91)
- Enable LONG on kube-arangodb-long test [\#90](https://github.com/arangodb/kube-arangodb/pull/90)
- Tests/multi deployment [\#89](https://github.com/arangodb/kube-arangodb/pull/89)
- Tests/modes [\#88](https://github.com/arangodb/kube-arangodb/pull/88)
- increase timeout for long running tests [\#87](https://github.com/arangodb/kube-arangodb/pull/87)
- fix rocksdb\_encryption\_test [\#86](https://github.com/arangodb/kube-arangodb/pull/86)
- fix - /api/version will answer on all servers \(not leader only\) [\#85](https://github.com/arangodb/kube-arangodb/pull/85)
- fixes required after merge [\#84](https://github.com/arangodb/kube-arangodb/pull/84)
- Deployment state -\> phase [\#83](https://github.com/arangodb/kube-arangodb/pull/83)
- Added detection on unschedulable pods [\#82](https://github.com/arangodb/kube-arangodb/pull/82)
- AsOwner no longer things the owner refers to a controller. It refers to the ArangoDeployment [\#81](https://github.com/arangodb/kube-arangodb/pull/81)
- Store & compare hash of secrets. [\#80](https://github.com/arangodb/kube-arangodb/pull/80)
- Control jenkins from git commit log. [\#79](https://github.com/arangodb/kube-arangodb/pull/79)
- Fix scale-up [\#78](https://github.com/arangodb/kube-arangodb/pull/78)
- Added terminated-pod cleanup to speed up re-creation of pods. [\#77](https://github.com/arangodb/kube-arangodb/pull/77)
- add upgrade tests [\#76](https://github.com/arangodb/kube-arangodb/pull/76)
- check result of api version call [\#75](https://github.com/arangodb/kube-arangodb/pull/75)
- Also watch changes in PVCs and Services [\#74](https://github.com/arangodb/kube-arangodb/pull/74)
- Feature/test individual pod deletion [\#72](https://github.com/arangodb/kube-arangodb/pull/72)
- Moved low level resource \(pod,pvc,secret,service\) creation & inspection to resources sub-package. [\#71](https://github.com/arangodb/kube-arangodb/pull/71)
- Moved reconciliation code to separate package [\#70](https://github.com/arangodb/kube-arangodb/pull/70)
- Test/different deployments resilient [\#69](https://github.com/arangodb/kube-arangodb/pull/69)
- Store accepted spec [\#68](https://github.com/arangodb/kube-arangodb/pull/68)
- Fixed behavior for scaling UI integration wrt startup of the cluster [\#67](https://github.com/arangodb/kube-arangodb/pull/67)
- Fixed immitable `mode` field. [\#66](https://github.com/arangodb/kube-arangodb/pull/66)
- Integrate with scaling web-UI [\#65](https://github.com/arangodb/kube-arangodb/pull/65)
- add test for different deployments [\#64](https://github.com/arangodb/kube-arangodb/pull/64)
- Fixed validation of tls.caSecretName=None [\#61](https://github.com/arangodb/kube-arangodb/pull/61)
- Feature/add tests for immutable cluster parameters [\#59](https://github.com/arangodb/kube-arangodb/pull/59)
- rename test function [\#58](https://github.com/arangodb/kube-arangodb/pull/58)
- Detecting ImageID & ArangoDB version. [\#57](https://github.com/arangodb/kube-arangodb/pull/57)
- Adds ssl support for scaling test [\#53](https://github.com/arangodb/kube-arangodb/pull/53)
- Rotation support for members. [\#49](https://github.com/arangodb/kube-arangodb/pull/49)
- begin to add tests for `apis/storage/v1alpha` [\#36](https://github.com/arangodb/kube-arangodb/pull/36)

## [0.0.1](https://github.com/arangodb/kube-arangodb/tree/0.0.1) (2018-03-20)
**Merged pull requests:**

- Changed scope of ArangoLocalStorage to Cluster. [\#56](https://github.com/arangodb/kube-arangodb/pull/56)
- External crd creation [\#55](https://github.com/arangodb/kube-arangodb/pull/55)
- Rename default docker image to kube-arangodb [\#54](https://github.com/arangodb/kube-arangodb/pull/54)
- Splitting operator in two parts [\#52](https://github.com/arangodb/kube-arangodb/pull/52)
- Turn on TLS by default [\#51](https://github.com/arangodb/kube-arangodb/pull/51)
- Rename repository to `kube-arangodb` [\#48](https://github.com/arangodb/kube-arangodb/pull/48)
- Use single image tag to prevent polluting the docker hub [\#47](https://github.com/arangodb/kube-arangodb/pull/47)
- Renamed pkg/apis/arangodb to pkg/apis/deployment [\#46](https://github.com/arangodb/kube-arangodb/pull/46)
- Added release code [\#45](https://github.com/arangodb/kube-arangodb/pull/45)
- Cleaning up deployment, avoiding docker overrides [\#44](https://github.com/arangodb/kube-arangodb/pull/44)
- TLS support [\#43](https://github.com/arangodb/kube-arangodb/pull/43)
- Adds "Storage Resource" to user README [\#42](https://github.com/arangodb/kube-arangodb/pull/42)
- Reworked TLS spec [\#41](https://github.com/arangodb/kube-arangodb/pull/41)
- Set sesion affinity for coordinator [\#40](https://github.com/arangodb/kube-arangodb/pull/40)
- Set PublishNotReadyAddresses on coordinator&syncmasters service [\#39](https://github.com/arangodb/kube-arangodb/pull/39)
- Prepare test cluster [\#38](https://github.com/arangodb/kube-arangodb/pull/38)
- Run tests on multiple clusters in parallel [\#37](https://github.com/arangodb/kube-arangodb/pull/37)
- Implemented isDefault behavior of storage class [\#35](https://github.com/arangodb/kube-arangodb/pull/35)
- add some tests for util/k8sutil/erros.go [\#32](https://github.com/arangodb/kube-arangodb/pull/32)
- Adding `ArangoLocalStorage` resource \(wip\) [\#31](https://github.com/arangodb/kube-arangodb/pull/31)
- Added custom resource spec for ArangoDB Storage operator. [\#30](https://github.com/arangodb/kube-arangodb/pull/30)
- Added unit tests for k8s secrets & utility methods [\#28](https://github.com/arangodb/kube-arangodb/pull/28)
- Added unit test for creating affinity [\#27](https://github.com/arangodb/kube-arangodb/pull/27)
- More simple tests [\#26](https://github.com/arangodb/kube-arangodb/pull/26)
- Changed default storage engine to RocksDB [\#24](https://github.com/arangodb/kube-arangodb/pull/24)
- Adding command line tests for arangod commandlines. [\#23](https://github.com/arangodb/kube-arangodb/pull/23)
- UnitTests for plan\_builder [\#22](https://github.com/arangodb/kube-arangodb/pull/22)
- Unit tests for apis/arangodb/v1alpha package [\#21](https://github.com/arangodb/kube-arangodb/pull/21)
- Fix bash error [\#20](https://github.com/arangodb/kube-arangodb/pull/20)
- Renamed Controller to Operator [\#19](https://github.com/arangodb/kube-arangodb/pull/19)
- Cleanup kubernetes after tests [\#18](https://github.com/arangodb/kube-arangodb/pull/18)
- Adding rocksdb encryption key support [\#17](https://github.com/arangodb/kube-arangodb/pull/17)
- Adding test design [\#16](https://github.com/arangodb/kube-arangodb/pull/16)
- avoid sub-shell creation [\#15](https://github.com/arangodb/kube-arangodb/pull/15)
- Adding authentication support [\#14](https://github.com/arangodb/kube-arangodb/pull/14)
- Scaling deployments [\#13](https://github.com/arangodb/kube-arangodb/pull/13)
- Test framework [\#11](https://github.com/arangodb/kube-arangodb/pull/11)
- Change docs to "authentication default on" [\#10](https://github.com/arangodb/kube-arangodb/pull/10)
- Pod monitoring [\#9](https://github.com/arangodb/kube-arangodb/pull/9)
- Pod affinity [\#8](https://github.com/arangodb/kube-arangodb/pull/8)
- Extended storage docs wrt local storage [\#7](https://github.com/arangodb/kube-arangodb/pull/7)
- Adding event support [\#6](https://github.com/arangodb/kube-arangodb/pull/6)
- Added pod probes [\#5](https://github.com/arangodb/kube-arangodb/pull/5)
- Creating pods [\#4](https://github.com/arangodb/kube-arangodb/pull/4)
- Extending spec & status object. Implementing service & pvc creation [\#3](https://github.com/arangodb/kube-arangodb/pull/3)
- Initial API objects & vendoring [\#2](https://github.com/arangodb/kube-arangodb/pull/2)
- Added specification of custom resource [\#1](https://github.com/arangodb/kube-arangodb/pull/1)



\* *This Change Log was automatically generated by [github_changelog_generator](https://github.com/skywinder/Github-Changelog-Generator)*<|MERGE_RESOLUTION|>--- conflicted
+++ resolved
@@ -5,11 +5,8 @@
 - Fix Core InitContainers check
 - Remove unused `status.members.<group>.sidecars-specs` variable
 - Keep only recent terminations
-<<<<<<< HEAD
+- Add endpoint into member status
 - Add debug mode (Golang DLV)
-=======
-- Add endpoint into member status
->>>>>>> 94ed3786
 
 ## [1.2.6](https://github.com/arangodb/kube-arangodb/tree/1.2.6) (2021-12-15)
 - Add ArangoBackup backoff functionality
