--- conflicted
+++ resolved
@@ -7,11 +7,8 @@
 - (Feature) Propagate sidecars' ports to a member's service
 - (Debug Package) Initial commit
 - (Feature) Detach PVC from deployment in Ordered indexing method
-<<<<<<< HEAD
+- (Feature) OPS Alerts
 - (Feature) ScaleDown Candidate
-=======
-- (Feature) OPS Alerts
->>>>>>> 987cefea
 
 ## [1.2.16](https://github.com/arangodb/kube-arangodb/tree/1.2.16) (2022-09-14)
 - (Feature) Add ArangoDeployment ServerGroupStatus
