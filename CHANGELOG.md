--- conflicted
+++ resolved
@@ -2,11 +2,8 @@
 
 ## [master](https://github.com/arangodb/kube-arangodb/tree/master) (N/A)
 - (Feature) Add new field to DeploymentReplicationStatus with details on DC2DC sync status
-<<<<<<< HEAD
+- (Feature) Early connections support
 - (Bugfix) Fix and document action timeouts
-=======
-- (Feature) Early connections support
->>>>>>> 92afe451
 
 ## [1.2.16](https://github.com/arangodb/kube-arangodb/tree/1.2.16) (2022-09-14)
 - (Feature) Add ArangoDeployment ServerGroupStatus
