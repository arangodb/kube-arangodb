--- conflicted
+++ resolved
@@ -20,11 +20,8 @@
 - (Bugfix) Move Agency CommitIndex log message to Trace
 - (Feature) Force delete Pods which are stuck in init phase
 - (Bugfix) Do not tolerate False Bootstrap condition in UpToDate evaluation
-<<<<<<< HEAD
+- (Improvement) Don't serialize and deprecate two DeploymentReplicationStatus fields
 - (Improvement) Improve error message when replication can't be configured
-=======
-- (Improvement) Don't serialize and deprecate two DeploymentReplicationStatus fields
->>>>>>> 39327508
 
 ## [1.2.20](https://github.com/arangodb/kube-arangodb/tree/1.2.20) (2022-10-25)
 - (Feature) Add action progress
