# Change Log

## [master](https://github.com/arangodb/kube-arangodb/tree/master) (N/A)
<<<<<<< HEAD
- (Feature) Agency Cache memory usage reduction
=======
- (Maintenance) Add govulncheck to pipeline, update golangci-linter
>>>>>>> 3a5f0424

## [1.2.28](https://github.com/arangodb/kube-arangodb/tree/1.2.28) (2023-06-05)
- (Feature) ArangoBackup create retries and MaxIterations limit
- (Feature) Add Reason in OOM Metric
- (Feature) PersistentVolume Inspector
- (Bugfix) Discover Arango image during ID phase
- (Feature) PV Unschedulable condition
- (Feature) Features startup logging
- (Maintenance) Generics for type handling
- (Bugfix) Fix creating sync components with EA type set to Managed and headless svc
- (Feature) Check if Volume with LocalStorage is missing
- (Feature) Add allowConcurrent option to ArangoBackupPolicy
- (Feature) Allow to recreate Local volumes

## [1.2.27](https://github.com/arangodb/kube-arangodb/tree/1.2.27) (2023-04-27)
- (Feature) Add InSync Cache
- (Feature) Force Rebuild Out Synced Shards

## [1.2.26](https://github.com/arangodb/kube-arangodb/tree/1.2.26) (2023-04-18)
- (Bugfix) Fix manual overwrite for ReplicasCount in helm
- (Bugfix) Fix for ArangoTask list error
- (Improvement) Deprecate Endpoint field in ArangoDeployment

## [1.2.25](https://github.com/arangodb/kube-arangodb/tree/1.2.25) (2023-04-07)
- (Feature) Add Generics & Drop policy/v1beta1 support
- (Feature) Add Kubernetes Client logger
- (Feature) CreationFailed ArangoMember Phase
- (Bugfix) Fix Rebalancer NPE in case if member is missing in Status
- (Feature) SilentRotation High plan
- (Improvement) Update arangosync-client package for new API capabilities and better HTTP handling
- (Maintenance) Fix generated license dates
- (Improvement) Reduce CI on Commit Travis runs
- (Maintenance) Add license range rewrite command
- (Feature) Optional Action
- (Maintenance) Add & Enable YAML Linter
- (Feature) Optional ResignLeadership Action
- (Feature) Improve CRD Management and deprecate CRD Chart
- (Bugfix) Fix invalid Timeout calculation in case of ActionList
- (Feature) Optional JSON logger format
- (Improvement) Change Operator default ReplicasCount to 1
- (Maintenance) Change MD content injection method
- (Maintenance) Generate README Platforms
- (Improvement) Cleanout calculation - picks members with the lowest number of shards
- (Improvement) Add new field to CR for more precise calculation of DC2DC replication progress
- (Maintenance) Bump GO Modules
- (Feature) Optional Graceful Restart
- (Maintenance) Manual Recovery documentation
- (Feature) Headless DNS CommunicationMethod

## [1.2.24](https://github.com/arangodb/kube-arangodb/tree/1.2.24) (2023-01-25)
- (Bugfix) Fix deployment creation on ARM64
- (DebugPackage) Add Agency Dump & State
- (Bugfix) Fix After leaked GoRoutines
- (Bugfix) Ensure proper ArangoDeployment Spec usage in ArangoSync

## [1.2.23](https://github.com/arangodb/kube-arangodb/tree/1.2.23) (2023-01-12)
- (Bugfix) Remove PDBs if group count is 0
- (Feature) Add SpecPropagated condition
- (Bugfix) Recover from locked ShuttingDown state
- (Feature) Add tolerations runtime rotation
- (Feature) Promote Version Check Feature
- (Bugfix) Ensure PDBs Consistency
- (Bugfix) Fix LocalStorage WaitForFirstConsumer mode
- (Bugfix) Fix Tolerations propagation in case of toleration removal

## [1.2.22](https://github.com/arangodb/kube-arangodb/tree/1.2.22) (2022-12-13)
- (Bugfix) Do not manage ports in managed ExternalAccess mode

## [1.2.21](https://github.com/arangodb/kube-arangodb/tree/1.2.21) (2022-12-13)
- (Improvement) Bump dependencies
- (Documentation) (1.3.0) EE & CE Definitions
- (Improvement) Arango Kubernetes Client Mod Implementation
- (Refactoring) Extract kerrors package
- (Refactoring) Extract Inspector Definitions package
- (Bugfix) Fix PDBs Version discovery
- (Feature) Agency ArangoSync State check
- (Improvement) Parametrize Make tools
- (Bugfix) Fix V2Alpha1 Generator
- (Feature) Create Internal Actions and move RebalancerGenerator
- (Dependencies) Bump K8S Dependencies to 1.22.15
- (Bugfix) Unlock broken inspectors
- (Debug) Allow to send package to stdout
- (Improvement) ArangoDB image validation (=>3.10) for ARM64 architecture
- (Improvement) Use inspector for ArangoMember
- (DebugPackage) Collect logs from pods
- (Bugfix) Move Agency CommitIndex log message to Trace
- (Feature) Force delete Pods which are stuck in init phase
- (Bugfix) Do not tolerate False Bootstrap condition in UpToDate evaluation
- (Improvement) Don't serialize and deprecate two DeploymentReplicationStatus fields
- (Improvement) Improve error message when replication can't be configured
- (Bugfix) Fix License handling in case of broken license secret
- (Bugfix) Check ArangoSync availability without checking healthiness
- (Improvement) Add Anonymous Inspector mods
- (Improvement) Do not check checksums for DeploymentReplicationStatus.IncomingSynchronization field values
- (Improvement) Add ServerGroup details into ServerGroupSpec
- (Improvement) Add Resource kerror Type
- (Bugfix) Do not block reconciliation in case of Resource failure
- (Improvement) Multi-arch support for ID member
- (Feature) Allow to change Pod Network and PID settings
- (Feature) Pre OOM Abort function
- (Bugfix) Fix ErrorArray String function
- (Feature) Switch services to Port names
- (Feature) Configurable ArangoD Port
- (Feature) Allow to exclude metrics
- (Bugfix) Do not stop Sync if Synchronization is in progress
- (Bugfix) Wait for Pod to be Ready in post-restart actions
- (Bugfix) Prevent Runtime update restarts
- (Bugfix) Change member port discovery
- (Feature) Do not change external service ports
- (Bugfix) Fix Operator Debug mode
- (Bugfix) Ensure NodePort wont be duplicated
- (Bugfix) Remove finalizer during sidecar update

## [1.2.20](https://github.com/arangodb/kube-arangodb/tree/1.2.20) (2022-10-25)
- (Feature) Add action progress
- (Feature) Ensure consistency during replication cancellation
- (Feature) Add annotation to change architecture of a member
- (Bugfix) Prevent Member Maintenance Error log
- (Feature) ID ServerGroup
- (Bugfix) Propagate Lifecycle Mount
- (Feature) PVC Member Status info
- (Feature) Respect ToBeCleanedServers in Agency
- (Improvement) Unify K8S Error Handling
- (Feature) Remove stuck Pods
- (Bugfix) Fix Go routine leak
- (Feature) Extend Pod Security context
- (Improvement) Update DeploymentReplicationStatus on configuration error
- (Feature) Pod Scheduled condition

## [1.2.19](https://github.com/arangodb/kube-arangodb/tree/1.2.19) (2022-10-05)
- (Bugfix) Prevent changes when UID is wrong

## [1.2.18](https://github.com/arangodb/kube-arangodb/tree/1.2.18) (2022-09-28)
- (Feature) Define Actions PlaceHolder
- (Feature) Add Member Update helpers
- (Feature) Active Member condition
- (Bugfix) Accept Initial Spec
- (Bugfix) Prevent LifeCycle restarts
- (Bugfix) Change SyncWorker Affinity to Soft
- (Feature) Add HostAliases for Sync
- (Bugfix) Always stop Sync if disabled
- (Bugfix) Fix checksum of accepted spec

## [1.2.17](https://github.com/arangodb/kube-arangodb/tree/1.2.17) (2022-09-22)
- (Feature) Add new field to DeploymentReplicationStatus with details on DC2DC sync status=
- (Feature) Early connections support
- (Bugfix) Fix and document action timeouts
- (Feature) Propagate sidecars' ports to a member's service
- (Debug Package) Initial commit
- (Feature) Detach PVC from deployment in Ordered indexing method
- (Feature) OPS Alerts
- (Feature) ScaleDown Candidate

## [1.2.16](https://github.com/arangodb/kube-arangodb/tree/1.2.16) (2022-09-14)
- (Feature) Add ArangoDeployment ServerGroupStatus
- (Feature) (EE) Ordered Member IDs
- (Refactor) Deprecate ForeachServerGroup, ForeachServerInGroups and ForServerGroup functions and refactor code accordingly
- (Feature) Add new GRPC and HTTP API
- (Feature) Add new API endpoints to allow getting and setting operator logging level
- (Bugfix) Memory leaks due to incorrect time.After function usage
- (Feature) Add startup probe for coordinators
- (Feature) Use only connections for healthy members
- (Feature) Set condition to shrink agent volume size
- (Bugfix) Check serving servers
- (Documentation) Add docs on setting timezone for containers
- (Bugfix) Ensure that client cache is initialized before using it
- (Feature) (DBServer Maintenance) Agency adjustments
- (Logging) Internal client trace
- (QA) Member maintenance feature
- (Feature) Extract Pod Details
- (Feature) Add Timezone management
- (Bugfix) Always recreate DBServers if they have a leader on it.
- (Feature) Immutable spec
- (Bugfix) Proper agent cleanout
- (Bugfix) Fix ClusterScaling integration
- (Feature) Sensitive information protection
- (Bugfix) Propagate SecurityContext to the ID Containers
- (Bugfix) Fix for enabling all features
- (Feature) Propagate feature and predefined env variables to members
 
## [1.2.15](https://github.com/arangodb/kube-arangodb/tree/1.2.15) (2022-07-20)
- (Bugfix) Ensure pod names not too long
- (Refactor) Use cached member's clients
- (Feature) Move PVC resize action to high-priority plan
- (Feature) Remove forgotten ArangoDB jobs during restart
- (Feature) Add support for managed services
- (Feature) Recreation member in the high plan
- (Feature) Add 'crd install' subcommand
- (Bugfix) Fix `internal` metrics mode
- (Bugfix) Create agency dump if auth is disabled
- (Bugfix) Prevent deployment removal in case of invalid K8S API response

## [1.2.14](https://github.com/arangodb/kube-arangodb/tree/1.2.14) (2022-07-14)
- (Feature) Add ArangoSync TLS based rotation
- (Bugfix) Fix labels propagation
- (Feature) Add `ArangoDeployment` CRD auto-installer
- (Feature) Add `ArangoMember` CRD auto-installer
- (Feature) Add `ArangoBackup` CRD auto-installer
- (Feature) Add `ArangoBackupPolicy` CRD auto-installer
- (Feature) Add `ArangoJob` CRD auto-installer
- (Feature) Add RestartPolicyAlways to ArangoDeployment in order to restart ArangoDB on failure
- (Feature) Set a leader in active fail-over mode
- (Feature) Use policy/v1 instead policy/v1beta1
- (Feature) OPS CLI with Arango Task
- (Bugfix) Allow ArangoBackup Creation during Upload state
- (Hotfix) Fix `ArangoDeployment` SubResource in CRD auto-installer
- (Bugfix) Fix Operator Logger NPE
- (Bugfix) Fix License RAW value discovery
- (Refactor) Optimize go.mod entries
- (Feature) Add `ArangoLocalStorage` CRD auto-installer
- (Feature) Add `ArangoDeploymentReplication` CRD auto-installer
- (Bugfix) Allow missing `token` key in License secret
- (Feature) Unify agency access
- (Feature) Change DBServer Cleanup Logic
- (Feature) Set Logger format
- (Bugfix) Ensure Wait actions to be present after AddMember
- (Documentation) Refactor metrics (Part 1)
- (Bugfix) Extend Agency HealthCheck for replace
- (Bugfix) Allow to remove resources (CPU & Memory) on the managed pods
- (Bugfix) Add DistributeShardsLike support
- (Feature) Member restarts metric
- (Bugfix) Infinite loop fix in ArangoD AsyncClient
- (Bugfix) Add Panic Handler
- (Bugfix) Unify yaml packages

## [1.2.13](https://github.com/arangodb/kube-arangodb/tree/1.2.13) (2022-06-07)
- (Bugfix) Fix arangosync members state inspection
- (Feature) (ACS) Improve Reconciliation Loop
- (Bugfix) Allow missing Monitoring CRD
- (Feature) (ACS) Add Resource plan
- (Feature) Allow raw json value for license token-v2
- (Update) Replace `beta.kubernetes.io/arch` to `kubernetes.io/arch` in Operator Chart
- (Feature) Add operator shutdown handler for graceful termination
- (Feature) Add agency leader discovery
- (Feature) Add `ACSDeploymentSynced` condition type and fix comparison of `SecretHashes` method
- (Feature) Add agency leader service
- (Feature) Add HostPath and PVC Volume types and allow templating
- (Feature) Replace mod

## [1.2.12](https://github.com/arangodb/kube-arangodb/tree/1.2.12) (2022-05-10)
- (Feature) Add CoreV1 Endpoints Inspector
- (Feature) Add Current ArangoDeployment Inspector
- (Refactor) Anonymous inspector functions
- (Feature) Recursive OwnerReference discovery
- (Maintenance) Add check make targets
- (Feature) Create support for local variables in actions.
- (Feature) Support for asynchronous ArangoD resquests.
- (Feature) Change Restore in Cluster mode to Async Request

## [1.2.11](https://github.com/arangodb/kube-arangodb/tree/1.2.11) (2022-04-30)
- (Bugfix) Orphan PVC are not removed
- (Bugfix) Remove LocalStorage Deadlock
- (Bugfix) Skip arangosync members state inspection checks
- (Feature) Add LocalStorage DaemonSet Priority support

## [1.2.10](https://github.com/arangodb/kube-arangodb/tree/1.2.10) (2022-04-27)
- (Feature) Allow configuration for securityContext.runAsUser value
- (Bugfix) Fix Satellite collections in Agency
- (Bugfix) Fix backup creation timeout
- (Bugfix) ArangoSync port fix
- (Bugfix) Fix GetClient lock system
- (Feature) Backup InProgress Agency key discovery
- (Feature) Backup & Maintenance Conditions
- (Bugfix) Disable member removal in case of health failure
- (Bugfix) Reorder Topology management plan steps
- (Feature) UpdateInProgress & UpgradeInProgress Conditions
- (Bugfix) Fix Maintenance switch and HotBackup race
- (Bugfix) Fix Maintenance Condition typo

## [1.2.9](https://github.com/arangodb/kube-arangodb/tree/1.2.9) (2022-03-30)
- (Feature) Improve Kubernetes clientsets management
- Migrate storage-operator CustomResourceDefinition apiVersion to apiextensions.k8s.io/v1
- (Feature) Add CRD Installer
- (Bugfix) Assign imagePullSecrets to LocalStorage
- (Update) Bump K8S API to 1.21.10
- (Feature) (ACS) Add ACS handler
- (Feature) Allow to restart DBServers in cases when WriteConcern will be satisfied
- (Feature) Allow to configure action timeouts
- (Feature) (AT) Add ArangoTask API
- (Bugfix) Fix NPE in State fetcher
- (Refactor) Configurable throttle inspector
- (Bugfix) Skip Replace operation on DBServer if they need to be scaled down
- (Feature) Upgrade procedure steps
- (Refactor) Remove API and Core cross-dependency
- (Bugfix) Allow to have nil architecture (NPE fix)

## [1.2.8](https://github.com/arangodb/kube-arangodb/tree/1.2.8) (2022-02-24)
- Do not check License V2 on Community images
- Add status.members.<group>.
- Don't replace pod immediately when storage class changes
- Define MemberReplacementRequired condition
- Remove pod immediately when annotation is turned on
- (ARM64) Add support for ARM64 enablement
- (Cleanup) Reorganize main reconciliation context
- (Bugfix) Unreachable condition
- (Feature) Allow to disable external port (sidecar managed connection)
- (Bugfix) Fix 3.6 -> 3.7 Upgrade procedure
- (Bugfix) Add missing finalizer
- (Bugfix) Add graceful to kill command
- (Bugfix) Add reachable condition to deployment. Mark as UpToDate only of cluster is reachable.
- (Bugfix) Add toleration's for network failures in action start procedure

## [1.2.7](https://github.com/arangodb/kube-arangodb/tree/1.2.7) (2022-01-17)
- Add Plan BackOff functionality
- Fix Core InitContainers check
- Remove unused `status.members.<group>.sidecars-specs` variable
- Keep only recent terminations
- Add endpoint into member status
- Add debug mode (Golang DLV)
- License V2 for ArangoDB 3.9.0+
- Add ArangoClusterSynchronization v1 API
- Add core containers names to follow their terminations
- Add ArangoJob and Apps Operator
- Use Go 1.17
- Add metrics for the plan actions
- Add ArangoClusterSynchronization Operator
- Update licenses
- Fix restart procedure in case of failing members
- Fix status propagation race condition

## [1.2.6](https://github.com/arangodb/kube-arangodb/tree/1.2.6) (2021-12-15)
- Add ArangoBackup backoff functionality
- Allow to abort ArangoBackup uploads by removing spec.upload
- Add Agency Cache internally
- Add Recovery during PlanBuild operation
- Fix Exporter in Deployments without authentication
- Allow to disable ClusterScalingIntegration and add proper Scheduled label to pods
- Add additional timeout parameters and kubernetes batch size
- Limit parallel Backup uploads
- Bugfix - Adjust Cluster Scaling Integration logic

## [1.2.5](https://github.com/arangodb/kube-arangodb/tree/1.2.5) (2021-10-25)
- Split & Unify Lifecycle management functionality
- Drop support for ArangoDB <= 3.5 (versions already EOL)
- Add new admin commands to fetch agency dump and agency state
- Add Graceful shutdown as finalizer (supports kubectl delete)
- Add Watch to Lifecycle command
- Add Topology Discovery
- Add Support for StartupProbe
- Add ARM64 support for Operator Docker image
- Add ALPHA Rebalancer support

## [1.2.4](https://github.com/arangodb/kube-arangodb/tree/1.2.4) (2021-10-22)
- Replace `beta.kubernetes.io/arch` Pod label with `kubernetes.io/arch` using Silent Rotation
- Add "Short Names" feature
- Switch ArangoDB Image Discovery process from Headless Service to Pod IP
- Fix PVC Resize for Single servers
- Add Topology support
- Add ARANGODB_ZONE env to Topology Managed pods
- Add "Random pod names" feature
- Rotate TLS Secrets on ALT Names change

## [1.2.3](https://github.com/arangodb/kube-arangodb/tree/1.2.3) (2021-09-24)
- Update UBI Image to 8.4
- Fix ArangoSync Liveness Probe
- Allow runtime update of Sidecar images
- Allow Agent recreation with preserved IDs
- The internal metrics exporter can not be disabled
- Changing the topics' log level without restarting the container.
  When the topic is removed from the argument list then it will not 
  be turned off in the ArangoDB automatically.
- Allow to customize SchedulerName inside Member Pod
- Add Enterprise Edition support

## [1.2.2](https://github.com/arangodb/kube-arangodb/tree/1.2.2) (2021-09-09)
- Update 'github.com/arangodb/arangosync-client' dependency to v0.7.0
- Add HighPriorityPlan to ArangoDeployment Status
- Add Pending Member phase
- Add Ephemeral Volumes for apps feature
- Check if the DB server is cleaned out.
- Render Pod Template in ArangoMember Spec and Status
- Add Pod PropagationModes
- Fix MemberUp action for ActiveFailover

## [1.2.1](https://github.com/arangodb/kube-arangodb/tree/1.2.1) (2021-07-28)
- Fix ArangoMember race with multiple ArangoDeployments within single namespace
- Allow to define Member Recreation Policy within group
- Replace 'github.com/dgrijalva/jwt-go' with 'github.com/golang-jwt/jwt'
- Update 'github.com/gin-gonic/gin' dependency to v1.7.2

## [1.2.0](https://github.com/arangodb/kube-arangodb/tree/1.2.0) (2021-07-16)
- Enable "Operator Internal Metrics Exporter" by default
- Enable "Operator Maintenance Management Support" by default
- Add Operator `/api/v1/version` endpoint

## [1.1.10](https://github.com/arangodb/kube-arangodb/tree/1.1.10) (2021-07-06)
- Switch K8S CRD API to V1
- Deprecate Alpine image usage
- Use persistent name and namespace in ArangoDeployment reconcilation loop
- Remove finalizers when Server container is already terminated and reduce initial reconciliation delay
- Add new logger services - reconciliation and event

## [1.1.9](https://github.com/arangodb/kube-arangodb/tree/1.1.9) (2021-05-28)
- Add IP, DNS, ShortDNS, HeadlessService (Default) communication methods
- Migrate ArangoExporter into Operator code

## [1.1.8](https://github.com/arangodb/kube-arangodb/tree/1.1.8) (2021-04-21)
- Prevent Single member recreation
- Add OwnerReference to ClusterIP member service
- Add InternalPort to ServerGroupSpec to allow user to expose tcp connection over localhost for sidecars

## [1.1.7](https://github.com/arangodb/kube-arangodb/tree/1.1.7) (2021-04-14)
- Bump Kubernetes Dependencies to 1.19.x
- Add ArangoMember status propagation
- Add ShutdownMethod option for members
- Fix Maintenance Plan actions

## [1.1.6](https://github.com/arangodb/kube-arangodb/tree/1.1.6) (2021-03-02)
- Add ArangoMember Resource and required RBAC rules

## [1.1.5](https://github.com/arangodb/kube-arangodb/tree/1.1.5) (2021-02-20)
- Fix AKS Volume Resize mode
- Use cached status in member client creation
- Remove failed DBServers
- Remove deadlock in internal cache
- Replace CleanOut action with ResignLeadership on rotate PVC resize mode

## [1.1.4](https://github.com/arangodb/kube-arangodb/tree/1.1.4) (2021-02-15)
- Add support for spec.ClusterDomain to be able to use FQDN in ArangoDB cluster communication
- Add Version Check feature with extended Upgrade checks
- Fix Upgrade failures recovery
- Add ResignLeadership action before Upgrade, Restart and Shutdown actions

## [1.1.3](https://github.com/arangodb/kube-arangodb/tree/1.1.3) (2020-12-16)
- Add v2alpha1 API for ArangoDeployment and ArangoDeploymentReplication
- Migrate CRD to apiextensions.k8s.io/v1
- Add customizable log levels per service
- Move Upgrade as InitContainer and fix Direct Image discovery mode
- Allow to remove currently executed plan by annotation

## [1.1.2](https://github.com/arangodb/kube-arangodb/tree/1.1.2) (2020-11-11)
- Fix Bootstrap phase and move it under Plan

## [1.1.1](https://github.com/arangodb/kube-arangodb/tree/1.1.1) (2020-11-04)
- Allow to mount EmptyDir
- Allow to specify initContainers in pods
- Add serviceAccount, resources and securityContext fields to ID Group
- Allow to override Entrypoint
- Add NodeSelector to Deployment Helm Chart

## [1.1.0](https://github.com/arangodb/kube-arangodb/tree/1.1.0) (2020-10-14)
- Change NumberOfCores and MemoryOverride flags to be set to true by default
- Enable by default and promote to Production Ready - JWT Rotation Feature, TLS Rotation Feature
- Deprecate K8S < 1.16
- Fix Upgrade procedure to safely evict pods during upgrade
- Fix Panics in Deployments without authentication
- Fix ChaosMonkey mode
- Allow append on empty annotations
- Add annotations and labels on pod creation

## [1.0.8](https://github.com/arangodb/kube-arangodb/tree/1.0.8) (2020-09-10)
- Fix Volume rotation on AKS

## [1.0.7](https://github.com/arangodb/kube-arangodb/tree/1.0.7) (2020-09-09)
- Always use JWT Authorized requests in internal communication
- Add Operator Maintenance Management feature
- Add support for ARANGODB_OVERRIDE_DETECTED_NUMBER_OF_CORES ArangoDB Environment Variable
- Allow to use privileged pods in ArangoStorage

## [1.0.6](https://github.com/arangodb/kube-arangodb/tree/1.0.6) (2020-08-19)
- Add Operator Namespaced mode (Alpha)
- Fix ActiveFailover Upgrade procedure

## [1.0.5](https://github.com/arangodb/kube-arangodb/tree/1.0.5) (2020-08-05)
- Add Labels and Annotations to ServiceMonitor
- Allow to expose Exporter in HTTP with secured Deployments
- Change rotation by annotation order (coordinator before dbserver)
- Fix NodeAffinity propagation
- Allow to disable Foxx Queues on Cluster mode

## [1.0.4](https://github.com/arangodb/kube-arangodb/tree/1.0.4) (2020-07-28)
- Add Encryption Key rotation feature for ArangoDB EE 3.7+
- Improve TLS CA and Keyfile rotation for CE and EE
- Add runtime TLS rotation for ArangoDB EE 3.7+
- Add Kustomize support
- Improve Helm 3 support
- Allow to customize ID Pod selectors
- Add Label and Envs Pod customization
- Improved JWT Rotation
- Allow to customize Security Context in pods
- Remove dead Coordinators in Cluster mode
- Add AutoRecovery flag to recover cluster in case of deadlock
- Add Operator Single mode
- Improve SecurityContext settings
- Update k8s dependency to 1.15.11
- Add Scope parameter to Operator

## [1.0.3](https://github.com/arangodb/kube-arangodb/tree/1.0.3) (2020-05-25)
- Prevent deletion of not known PVC's
- Move Restore as Plan

## [1.0.2](https://github.com/arangodb/kube-arangodb/tree/1.0.2) (2020-04-16)
- Added additional checks in UpToDate condition
- Added extended Rotation check for Cluster mode
- Removed old rotation logic (rotation of ArangoDeployment may be enforced after Operator upgrade)
- Added UpToDate condition in ArangoDeployment Status

## [1.0.1](https://github.com/arangodb/kube-arangodb/tree/1.0.1) (2020-03-25)
- Added Customizable Affinity settings for ArangoDB Member Pods
- Added possibility to override default images used by ArangoDeployment
- Added possibility to set probes on all groups
- Added Image Discovery type in ArangoDeployment spec
- Prevent Agency Members recreation
- Added Customizable Volumes and VolumeMounts for ArangoDB server container
- Added MemoryOverride flag for ArangoDB >= 3.6.3
- Improved Rotation discovery process
- Added annotation to rotate ArangoDeployment in secure way

## [1.0.0](https://github.com/arangodb/kube-arangodb/tree/1.0.0) (2020-03-03)
- Removal of v1alpha support for ArangoDeployment, ArangoDeploymentReplication, ArangoBackup
- Added new command to operator - version

## [0.4.5](https://github.com/arangodb/kube-arangodb/tree/0.4.5) (2020-03-02)
- Add Customizable SecurityContext for ArangoDeployment pods

## [0.4.4](https://github.com/arangodb/kube-arangodb/tree/0.4.4) (2020-02-27)
- Add new VolumeResize mode to be compatible with Azure flow
- Allow to customize probe configuration options
- Add new upgrade flag for ArangoDB 3.6.0<=

## [0.4.3](https://github.com/arangodb/kube-arangodb/tree/0.4.3) (2020-01-31)
- Prevent DBServer deletion if there are any shards active on it
- Add Maintenance mode annotation for ArangoDeployment

## [0.4.2](https://github.com/arangodb/kube-arangodb/tree/0.4.2) (2019-11-12)
- AntiAffinity for operator pods.
- Add CRD API v1 with support for v1alpha.
- Allow to set annotations in ArangoDeployment resources.
- Add UBI based image.

## [0.4.0](https://github.com/arangodb/kube-arangodb/tree/0.4.0) (2019-10-09)
- Further helm chart fixes for linter.
- Support hot backup.
- Disable scaling buttons if scaling is not possible.

## [0.3.16](https://github.com/arangodb/kube-arangodb/tree/0.3.16) (2019-09-25)
- Revised helm charts.
- Use separate service account for operator.
- Support for ResignLeadership job.
- Allow to set ImagePullSecrets in pods.
- Bug fixes.

## [0.3.15]() (never released, only previews existed)

## [0.3.14](https://github.com/arangodb/kube-arangodb/tree/0.3.14) (2019-08-07)
- Bug fixes for custom sidecars.
- More tests

## [0.3.13](https://github.com/arangodb/kube-arangodb/tree/0.3.13) (2019-08-02)
- Added side car changed to pod rotation criterium
- Added ArangoDB version and image id to member status
- Fix bug with MemberOfCluster condition
- Added test for resource change

## [0.3.12](https://github.com/arangodb/kube-arangodb/tree/0.3.12) (2019-07-04)
- Limit source IP ranges for external services

## [0.3.11](https://github.com/arangodb/kube-arangodb/tree/0.3.11) (2019-06-07)
- Introduced volume claim templates for all server groups that require volume.
- Added arangodb-exporter support as sidecar to all arangodb pods.
- Fixed a bug in the case that all coordinators failed.
- Increase some timeouts in cluster observation.
- Ignore connection errors when removing servers.
- Switch to go 1.12 and modules.
- User sidecars.

## [0.3.10](https://github.com/arangodb/kube-arangodb/tree/0.3.10) (2019-04-04)
- Added Pod Disruption Budgets for all server groups in production mode.
- Added Priority Class Name to be specified per server group.
- Forward resource requirements to k8s.
- Automatic creation of randomized root password on demand.
- Volume resizing (only enlarge).
- Allow to disable liveness probes, increase timeouts in defaults.
- Handle case of all coordinators gone better.
- Added `MY_NODE_NAME` and `NODE_NAME` env vars for all pods.
- Internal communications with ArangoDB more secure through tokens which
  are limited to certain API paths.
- Rolling upgrade waits till all shards are in sync before proceeding to
  next dbserver, even if it takes longer than 15 min.
- Improve installation and upgrade instructions in README.

## [0.3.9](https://github.com/arangodb/kube-arangodb/tree/0.3.9) (2019-02-28)
[Full Changelog](https://github.com/arangodb/kube-arangodb/compare/0.3.8...0.3.9)
- Fixed a serious bug in rolling upgrades which was introduced in 0.3.8.
- Document the drain procedure for k8s nodes.
- Wait for shards to be in sync before continuing upgrade process.
- Rotate members when patch-level upgrade.
- Don't trigger cleanout server during upgrade.
- More robust remove-server actions.

## [0.3.8](https://github.com/arangodb/kube-arangodb/tree/0.3.8) (2019-02-19)
[Full Changelog](https://github.com/arangodb/kube-arangodb/compare/0.3.7...0.3.8)

- Added scaling limits to spec and enforce in operator.
- npm update for dashboard to alleviate security problems.
- Added bare metal walk through to documentation.
- Wait for coordinator to be ready in kubernetes.
- Schedule only one CleanOutServer job in drain scenario, introduce
  Drain phase.
- Take care of case that server is terminated by drain before cleanout
  has completed.
- Added undocumented force-status-reload status field.
- Take care of case that all coordinators have failed: delete all
  coordinator pods and create new ones.
- Updated lodash for dashboard.
- Try harder to remove server from cluster if it does not work right away.
- Update member status, if once decided to drain, continue draining.
  This takes care of more corner cases.

## [0.3.7](https://github.com/arangodb/kube-arangodb/tree/0.3.7) (2019-01-03)
[Full Changelog](https://github.com/arangodb/kube-arangodb/compare/0.3.6...0.3.7)

**Merged pull requests:**

- Use jwt-keyfile option if available. [\#318](https://github.com/arangodb/kube-arangodb/pull/318)
- StorageOperator Volume Size Fix [\#316](https://github.com/arangodb/kube-arangodb/pull/316)

## [0.3.6](https://github.com/arangodb/kube-arangodb/tree/0.3.6) (2018-12-06)
[Full Changelog](https://github.com/arangodb/kube-arangodb/compare/0.3.5...0.3.6)

**Closed issues:**

- Dashboards not aware of kube-proxy [\#278](https://github.com/arangodb/kube-arangodb/issues/278)

**Merged pull requests:**

- Link to k8s platform tutorials. [\#313](https://github.com/arangodb/kube-arangodb/pull/313)
- Updated Go-Driver to latest version. [\#312](https://github.com/arangodb/kube-arangodb/pull/312)
- NodeSelector [\#311](https://github.com/arangodb/kube-arangodb/pull/311)
- Docs: Formatting [\#310](https://github.com/arangodb/kube-arangodb/pull/310)
- Doc: remove duplicate chapter [\#309](https://github.com/arangodb/kube-arangodb/pull/309)
- Doc: remove blanks after tripple tics [\#308](https://github.com/arangodb/kube-arangodb/pull/308)
- License Key [\#307](https://github.com/arangodb/kube-arangodb/pull/307)
- Updated packages containing vulnerabilities [\#306](https://github.com/arangodb/kube-arangodb/pull/306)
- Advertised Endpoints [\#299](https://github.com/arangodb/kube-arangodb/pull/299)

## [0.3.5](https://github.com/arangodb/kube-arangodb/tree/0.3.5) (2018-11-20)
[Full Changelog](https://github.com/arangodb/kube-arangodb/compare/0.3.4...0.3.5)

**Closed issues:**

- Istio compatibility issue [\#260](https://github.com/arangodb/kube-arangodb/issues/260)

**Merged pull requests:**

- Fixing imageID retrieval issue when sidecars are injected. [\#302](https://github.com/arangodb/kube-arangodb/pull/302)
- Bug fix/fix immutable reset [\#301](https://github.com/arangodb/kube-arangodb/pull/301)
- Fixing small type in readme [\#300](https://github.com/arangodb/kube-arangodb/pull/300)
- Make timeout configurable. [\#298](https://github.com/arangodb/kube-arangodb/pull/298)
- fixed getLoadBalancerIP to also handle hostnames [\#297](https://github.com/arangodb/kube-arangodb/pull/297)

## [0.3.4](https://github.com/arangodb/kube-arangodb/tree/0.3.4) (2018-11-06)
[Full Changelog](https://github.com/arangodb/kube-arangodb/compare/0.3.3...0.3.4)

**Merged pull requests:**

- Try to repair changelog generator. [\#296](https://github.com/arangodb/kube-arangodb/pull/296)
- Fixing uninitialised `lastNumberOfServers`. [\#294](https://github.com/arangodb/kube-arangodb/pull/294)
- Fixes for semiautomation. [\#293](https://github.com/arangodb/kube-arangodb/pull/293)
- add ebs volumes to eks doc [\#295](https://github.com/arangodb/kube-arangodb/pull/295)

## [0.3.3](https://github.com/arangodb/kube-arangodb/tree/0.3.3) (2018-11-02)
[Full Changelog](https://github.com/arangodb/kube-arangodb/compare/0.3.2...0.3.3)

**Closed issues:**

- `manifests/arango-crd.yaml` not in repository [\#292](https://github.com/arangodb/kube-arangodb/issues/292)

**Merged pull requests:**

- Make semiautomation files self-contained. [\#291](https://github.com/arangodb/kube-arangodb/pull/291)

## [0.3.2](https://github.com/arangodb/kube-arangodb/tree/0.3.2) (2018-11-02)
[Full Changelog](https://github.com/arangodb/kube-arangodb/compare/0.3.1...0.3.2)

**Closed issues:**

- Operator redeployed not fully functional [\#273](https://github.com/arangodb/kube-arangodb/issues/273)
- Busy Update Loop on PKS [\#272](https://github.com/arangodb/kube-arangodb/issues/272)
- scaling down in production starts pending pods to terminate them immediately [\#267](https://github.com/arangodb/kube-arangodb/issues/267)
- crd inclusion in helm chart prevents subsequent deployments to alternate namespaces [\#261](https://github.com/arangodb/kube-arangodb/issues/261)
- Tutorials with real world examples [\#229](https://github.com/arangodb/kube-arangodb/issues/229)

**Merged pull requests:**

- UI Fix [\#290](https://github.com/arangodb/kube-arangodb/pull/290)
- Revisited scale up and scale down. [\#288](https://github.com/arangodb/kube-arangodb/pull/288)
- Bug fix/extra crd yaml [\#287](https://github.com/arangodb/kube-arangodb/pull/287)
- Documentation/add aks tutorial [\#286](https://github.com/arangodb/kube-arangodb/pull/286)
- IPv6 revisited [\#285](https://github.com/arangodb/kube-arangodb/pull/285)
- Bug fix/readiness upgrade fix [\#283](https://github.com/arangodb/kube-arangodb/pull/283)
- Revert "Skip LoadBalancer Test" [\#282](https://github.com/arangodb/kube-arangodb/pull/282)
- Updated node modules to fix vulnerabilities [\#281](https://github.com/arangodb/kube-arangodb/pull/281)
- First stab at semiautomation. [\#280](https://github.com/arangodb/kube-arangodb/pull/280)
- When doing tests, always pull the image. [\#279](https://github.com/arangodb/kube-arangodb/pull/279)
- Break PKS Loop [\#277](https://github.com/arangodb/kube-arangodb/pull/277)
- Fixed readiness route. [\#276](https://github.com/arangodb/kube-arangodb/pull/276)
- Bug fix/scale up error [\#275](https://github.com/arangodb/kube-arangodb/pull/275)
- minor fix in template generation [\#274](https://github.com/arangodb/kube-arangodb/pull/274)
- Added `disableIPV6` Spec entry. [\#271](https://github.com/arangodb/kube-arangodb/pull/271)
- Test Image Option [\#270](https://github.com/arangodb/kube-arangodb/pull/270)
- Skip LoadBalancer Test [\#269](https://github.com/arangodb/kube-arangodb/pull/269)
- Test/templates [\#266](https://github.com/arangodb/kube-arangodb/pull/266)
- Updated examples to use version 3.3.17. [\#265](https://github.com/arangodb/kube-arangodb/pull/265)
- Unified Readiness Test [\#264](https://github.com/arangodb/kube-arangodb/pull/264)
- Use correct templateoptions for helm charts [\#258](https://github.com/arangodb/kube-arangodb/pull/258)
- Add advanced dc2dc to acceptance test. [\#252](https://github.com/arangodb/kube-arangodb/pull/252)
- adding EKS tutorial [\#289](https://github.com/arangodb/kube-arangodb/pull/289)

## [0.3.1](https://github.com/arangodb/kube-arangodb/tree/0.3.1) (2018-09-25)
[Full Changelog](https://github.com/arangodb/kube-arangodb/compare/0.3.0...0.3.1)

**Closed issues:**

- Helm chart not deploying custom resource definitions [\#254](https://github.com/arangodb/kube-arangodb/issues/254)
- `go get` failing due to nonexistent arangodb/arangosync repo [\#249](https://github.com/arangodb/kube-arangodb/issues/249)
- Helm chart download links broken \(404\) [\#248](https://github.com/arangodb/kube-arangodb/issues/248)
- Make it easy to deploy in another namespace [\#230](https://github.com/arangodb/kube-arangodb/issues/230)
- Deployment Failed to Start in different Namespace other than Default [\#223](https://github.com/arangodb/kube-arangodb/issues/223)

**Merged pull requests:**

- Bugfix/sed on linux [\#259](https://github.com/arangodb/kube-arangodb/pull/259)
- README updates, removing `kubectl apply -f crd.yaml` [\#256](https://github.com/arangodb/kube-arangodb/pull/256)
- Include CRD in helm chart [\#255](https://github.com/arangodb/kube-arangodb/pull/255)

## [0.3.0](https://github.com/arangodb/kube-arangodb/tree/0.3.0) (2018-09-07)
[Full Changelog](https://github.com/arangodb/kube-arangodb/compare/0.2.2...0.3.0)

**Closed issues:**

- Provide an option to add SubjectAltName or option to disable SSL [\#239](https://github.com/arangodb/kube-arangodb/issues/239)
- Use go-upgrade-rules [\#234](https://github.com/arangodb/kube-arangodb/issues/234)
- Spot the difference [\#225](https://github.com/arangodb/kube-arangodb/issues/225)
- How to Delete ArangoDeployment [\#224](https://github.com/arangodb/kube-arangodb/issues/224)
- Unable to delete pods, stuck in terminating state [\#220](https://github.com/arangodb/kube-arangodb/issues/220)
- Do not allow "critical" cmdline arguments to be overwritten [\#207](https://github.com/arangodb/kube-arangodb/issues/207)

**Merged pull requests:**

- Avoid use of arangosync packages [\#250](https://github.com/arangodb/kube-arangodb/pull/250)
- Fixed PV creation on kubernetes 1.11 [\#247](https://github.com/arangodb/kube-arangodb/pull/247)
- Resilience improvements [\#246](https://github.com/arangodb/kube-arangodb/pull/246)
- Adding GKE tutorial [\#245](https://github.com/arangodb/kube-arangodb/pull/245)
- Reject critical options during validation fixes \#207 [\#243](https://github.com/arangodb/kube-arangodb/pull/243)
- Trying to stabalize resilience tests [\#242](https://github.com/arangodb/kube-arangodb/pull/242)
- Adding helm charts for deploying the operators [\#238](https://github.com/arangodb/kube-arangodb/pull/238)
- Include license in upgrade check [\#237](https://github.com/arangodb/kube-arangodb/pull/237)
- Use new CurrentImage field to prevent unintended upgrades. [\#236](https://github.com/arangodb/kube-arangodb/pull/236)
- Use go-upgrade-rules to make "is upgrade allowed" decision fixes \#234 [\#235](https://github.com/arangodb/kube-arangodb/pull/235)
- Updated versions to known "proper" versions [\#233](https://github.com/arangodb/kube-arangodb/pull/233)
- Applying defaults after immutable fields have been reset [\#232](https://github.com/arangodb/kube-arangodb/pull/232)
- Updated go-driver to latest version [\#231](https://github.com/arangodb/kube-arangodb/pull/231)
- EE note for Kubernetes DC2DC [\#222](https://github.com/arangodb/kube-arangodb/pull/222)
- Documented dashboard usage [\#219](https://github.com/arangodb/kube-arangodb/pull/219)
- Load balancing tests [\#218](https://github.com/arangodb/kube-arangodb/pull/218)
- Add links to other operators in dashboard menu [\#217](https://github.com/arangodb/kube-arangodb/pull/217)
- Grouping style elements in 1 place [\#216](https://github.com/arangodb/kube-arangodb/pull/216)
- Adding ArangoDeploymentReplication dashboard. [\#215](https://github.com/arangodb/kube-arangodb/pull/215)
- Do not build initcontainer for imageid pod [\#214](https://github.com/arangodb/kube-arangodb/pull/214)
- Dashboard for ArangoLocalStorage operator [\#213](https://github.com/arangodb/kube-arangodb/pull/213)
- Adjust documentation based on new load balancer support. [\#212](https://github.com/arangodb/kube-arangodb/pull/212)
- Feature/dashboard [\#211](https://github.com/arangodb/kube-arangodb/pull/211)
- Use gin as HTTP server framework [\#210](https://github.com/arangodb/kube-arangodb/pull/210)
- Dashboard design concept [\#209](https://github.com/arangodb/kube-arangodb/pull/209)

## [0.2.2](https://github.com/arangodb/kube-arangodb/tree/0.2.2) (2018-06-29)
[Full Changelog](https://github.com/arangodb/kube-arangodb/compare/0.2.1...0.2.2)

**Closed issues:**

- Unable to unset standard storage class in GKE using kubectl [\#200](https://github.com/arangodb/kube-arangodb/issues/200)
- Fix operators Deployment spec wrt minimum availability [\#198](https://github.com/arangodb/kube-arangodb/issues/198)
- Rotate server when cmdline arguments change [\#189](https://github.com/arangodb/kube-arangodb/issues/189)

**Merged pull requests:**

- Set a `role=leader` label on the Pod who won the leader election [\#208](https://github.com/arangodb/kube-arangodb/pull/208)
- Rotate server on changed arguments [\#206](https://github.com/arangodb/kube-arangodb/pull/206)
- Documentation fixes [\#205](https://github.com/arangodb/kube-arangodb/pull/205)
- Fixed get/set Default flag for StorageClasses [\#204](https://github.com/arangodb/kube-arangodb/pull/204)
- Log improvements [\#203](https://github.com/arangodb/kube-arangodb/pull/203)
- All operator Pods will now reach the Ready state. [\#201](https://github.com/arangodb/kube-arangodb/pull/201)

## [0.2.1](https://github.com/arangodb/kube-arangodb/tree/0.2.1) (2018-06-19)
[Full Changelog](https://github.com/arangodb/kube-arangodb/compare/0.2.0...0.2.1)

## [0.2.0](https://github.com/arangodb/kube-arangodb/tree/0.2.0) (2018-06-19)
[Full Changelog](https://github.com/arangodb/kube-arangodb/compare/0.1.0...0.2.0)

**Closed issues:**

- Guard operations that yield downtime with an `downtimeAllowed` field [\#190](https://github.com/arangodb/kube-arangodb/issues/190)
- Require at least 2 dbservers for `Cluster` deployment [\#178](https://github.com/arangodb/kube-arangodb/issues/178)
- Resource re-deployments when changing specific specs [\#164](https://github.com/arangodb/kube-arangodb/issues/164)
- PVC's can get stuck in Terminating state [\#157](https://github.com/arangodb/kube-arangodb/issues/157)
- PVC [\#156](https://github.com/arangodb/kube-arangodb/issues/156)
- Add timeout for reconciliation plan\(items\) [\#154](https://github.com/arangodb/kube-arangodb/issues/154)
- Add setting to specify ServiceAccount for deployment [\#146](https://github.com/arangodb/kube-arangodb/issues/146)
- Finalizers TODO [\#138](https://github.com/arangodb/kube-arangodb/issues/138)
- Prevent deleting pods \(manually\) using finalizers [\#134](https://github.com/arangodb/kube-arangodb/issues/134)
- Set controller of pods to support `kubectl drain` [\#132](https://github.com/arangodb/kube-arangodb/issues/132)
- Add option to taint pods [\#131](https://github.com/arangodb/kube-arangodb/issues/131)
- OpenShift: No DB is getting deployed [\#128](https://github.com/arangodb/kube-arangodb/issues/128)
- ArangoDeploymentTasks [\#34](https://github.com/arangodb/kube-arangodb/issues/34)
- ArangoLocalStorage tasks [\#33](https://github.com/arangodb/kube-arangodb/issues/33)

**Merged pull requests:**

- Adding downtimeAllowed field [\#194](https://github.com/arangodb/kube-arangodb/pull/194)
- Added tutorial for configuring DC2DC of Kubernetes [\#187](https://github.com/arangodb/kube-arangodb/pull/187)
- Various TLS & Sync related fixes [\#186](https://github.com/arangodb/kube-arangodb/pull/186)
- Use standard EventRecord to use event compression [\#185](https://github.com/arangodb/kube-arangodb/pull/185)
- Fixed ID prefix for single servers [\#184](https://github.com/arangodb/kube-arangodb/pull/184)
- Allow changing server group storage class. [\#183](https://github.com/arangodb/kube-arangodb/pull/183)
- Added test timeouts to all stages [\#182](https://github.com/arangodb/kube-arangodb/pull/182)
- Added renewal of deployment TLS CA certificate [\#181](https://github.com/arangodb/kube-arangodb/pull/181)
- Min dbserver count is 2. Revert phase when cleanout has failed [\#180](https://github.com/arangodb/kube-arangodb/pull/180)
- Prefer distinct nodes, even when not required [\#179](https://github.com/arangodb/kube-arangodb/pull/179)
- Added duration test app [\#177](https://github.com/arangodb/kube-arangodb/pull/177)
- Improved readiness probe, database services only use ready pods [\#176](https://github.com/arangodb/kube-arangodb/pull/176)
- Documenting acceptance test [\#175](https://github.com/arangodb/kube-arangodb/pull/175)
- Avoid useless warnings in log [\#174](https://github.com/arangodb/kube-arangodb/pull/174)
- Hide "dangerous" functions of MemberStatusList [\#173](https://github.com/arangodb/kube-arangodb/pull/173)
- Avoid overwriting status changes [\#172](https://github.com/arangodb/kube-arangodb/pull/172)
- Abort reconcilientation plan on failed cleanout server [\#171](https://github.com/arangodb/kube-arangodb/pull/171)
- Improving documentation [\#170](https://github.com/arangodb/kube-arangodb/pull/170)
- Remove service stickyness [\#169](https://github.com/arangodb/kube-arangodb/pull/169)
- Prevent deleting the PV when the PVC has already been attached to it [\#168](https://github.com/arangodb/kube-arangodb/pull/168)
- Various test improvements [\#167](https://github.com/arangodb/kube-arangodb/pull/167)
- Added unit tests for pv\_creator.go [\#166](https://github.com/arangodb/kube-arangodb/pull/166)
- Added finalizer on deployment, used to remove child finalizers on delete [\#165](https://github.com/arangodb/kube-arangodb/pull/165)
- Fix endless rotation because of serviceAccount `default` [\#163](https://github.com/arangodb/kube-arangodb/pull/163)
- Force volumes to unique nodes for production environments [\#162](https://github.com/arangodb/kube-arangodb/pull/162)
- Improved Service documentation [\#161](https://github.com/arangodb/kube-arangodb/pull/161)
- Reconciliation plan-item timeout [\#160](https://github.com/arangodb/kube-arangodb/pull/160)
- Operator high-availability [\#155](https://github.com/arangodb/kube-arangodb/pull/155)
- Cleanup long terminating stateful pods [\#153](https://github.com/arangodb/kube-arangodb/pull/153)
- Allow customization of serviceAccountName for pods [\#152](https://github.com/arangodb/kube-arangodb/pull/152)
- Cleanup stateless pods that are in terminating state for a long time [\#151](https://github.com/arangodb/kube-arangodb/pull/151)
- Added no-execute tolerations on operators to failover quicker [\#150](https://github.com/arangodb/kube-arangodb/pull/150)
- Replication shard status in ArangoDeploymentReplication status [\#148](https://github.com/arangodb/kube-arangodb/pull/148)
- Sync access packages [\#147](https://github.com/arangodb/kube-arangodb/pull/147)
- Adding syncmaster&worker reconciliation support. [\#145](https://github.com/arangodb/kube-arangodb/pull/145)
- Fixes needed to run on latest openshift. [\#144](https://github.com/arangodb/kube-arangodb/pull/144)
- `ArangoDeploymentReplication` resource [\#143](https://github.com/arangodb/kube-arangodb/pull/143)
- Adding deployment replication spec [\#142](https://github.com/arangodb/kube-arangodb/pull/142)
- No stickyness for EA service of type LoadBalancer [\#141](https://github.com/arangodb/kube-arangodb/pull/141)
- Added `tolerations` field to configure tolerations of generated pods. [\#140](https://github.com/arangodb/kube-arangodb/pull/140)
- Inspect node schedulable state [\#139](https://github.com/arangodb/kube-arangodb/pull/139)
- Make use of GOCACHE as docker volume for improved build times [\#137](https://github.com/arangodb/kube-arangodb/pull/137)
- Feature: finalizers [\#136](https://github.com/arangodb/kube-arangodb/pull/136)
- Added a spec regarding the rules for eviction & replacement of pods [\#133](https://github.com/arangodb/kube-arangodb/pull/133)
- Added support for running arangosync master & worker servers. [\#130](https://github.com/arangodb/kube-arangodb/pull/130)
- Updated go-certificates & go-driver to latest versions [\#127](https://github.com/arangodb/kube-arangodb/pull/127)
- Added Database external access service feature [\#126](https://github.com/arangodb/kube-arangodb/pull/126)
- Updated to latest go-driver [\#125](https://github.com/arangodb/kube-arangodb/pull/125)
- BREAKING CHANGE: Deployment mode ResilientSingle renamed to ActiveFailover [\#124](https://github.com/arangodb/kube-arangodb/pull/124)
- add persistent-volume tests [\#97](https://github.com/arangodb/kube-arangodb/pull/97)

## [0.1.0](https://github.com/arangodb/kube-arangodb/tree/0.1.0) (2018-04-06)
[Full Changelog](https://github.com/arangodb/kube-arangodb/compare/0.0.1...0.1.0)

**Closed issues:**

- make sure scripts terminate to avoid hanging CI [\#63](https://github.com/arangodb/kube-arangodb/issues/63)
- prefix environment variables [\#62](https://github.com/arangodb/kube-arangodb/issues/62)
- warning when passing string literal "None" as spec.tls.caSecretName [\#60](https://github.com/arangodb/kube-arangodb/issues/60)

**Merged pull requests:**

- Fixed down/upgrading resilient single deployments. [\#123](https://github.com/arangodb/kube-arangodb/pull/123)
- Various docs improvements & fixes [\#122](https://github.com/arangodb/kube-arangodb/pull/122)
- Added tests for query cursors on various deployments. [\#121](https://github.com/arangodb/kube-arangodb/pull/121)
- Remove upgrade resilient single 3.2 -\> 3.3 test. [\#120](https://github.com/arangodb/kube-arangodb/pull/120)
- Various renamings in tests such that common names are used. [\#119](https://github.com/arangodb/kube-arangodb/pull/119)
- Added envvar \(CLEANUPDEPLOYMENTS\) to cleanup failed tests. [\#118](https://github.com/arangodb/kube-arangodb/pull/118)
- Added test that removes PV, PVC & Pod or dbserver. \[ci VERBOSE=1\] \[ci LONG=1\] \[ci TESTOPTIONS="-test.run ^TestResiliencePVDBServer$"\] [\#117](https://github.com/arangodb/kube-arangodb/pull/117)
- Fixed expected value for ENGINE file in init container of dbserver. [\#116](https://github.com/arangodb/kube-arangodb/pull/116)
- Improved liveness detection [\#115](https://github.com/arangodb/kube-arangodb/pull/115)
- Run chaos-monkey in go-routine to avoid blocking the operator [\#114](https://github.com/arangodb/kube-arangodb/pull/114)
- Added examples for exposing metrics to Prometheus [\#113](https://github.com/arangodb/kube-arangodb/pull/113)
- Replace HTTP server with HTTPS server [\#112](https://github.com/arangodb/kube-arangodb/pull/112)
- Disabled colorizing logs [\#111](https://github.com/arangodb/kube-arangodb/pull/111)
- Safe resource watcher [\#110](https://github.com/arangodb/kube-arangodb/pull/110)
- Archive log files [\#109](https://github.com/arangodb/kube-arangodb/pull/109)
- Doc - Follow file name conventions of main docs, move to Tutorials [\#108](https://github.com/arangodb/kube-arangodb/pull/108)
- Quickly fail when deployment no longer exists [\#107](https://github.com/arangodb/kube-arangodb/pull/107)
- BREAKING CHANGE: Renamed all enum values to title case [\#104](https://github.com/arangodb/kube-arangodb/pull/104)
- Changed TLSSpec.TTL to new string based `Duration` type [\#103](https://github.com/arangodb/kube-arangodb/pull/103)
- Added automatic renewal of TLS server certificates [\#102](https://github.com/arangodb/kube-arangodb/pull/102)
- Adding GettingStarted page and structuring docs for website [\#101](https://github.com/arangodb/kube-arangodb/pull/101)
- Added LivenessProbe & Readiness probe [\#100](https://github.com/arangodb/kube-arangodb/pull/100)
- Patch latest version number in README [\#99](https://github.com/arangodb/kube-arangodb/pull/99)
- Adding CHANGELOG.md generation [\#98](https://github.com/arangodb/kube-arangodb/pull/98)
- Adding chaos-monkey for deployments [\#96](https://github.com/arangodb/kube-arangodb/pull/96)
- Check contents of persisted volume when dbserver is restarting [\#95](https://github.com/arangodb/kube-arangodb/pull/95)
- Added helper to prepull arangodb \(enterprise\) image. This allows the normal tests to have decent timeouts while prevent a timeout caused by a long during image pull. [\#94](https://github.com/arangodb/kube-arangodb/pull/94)
- Fixing PV cleanup [\#93](https://github.com/arangodb/kube-arangodb/pull/93)
- Check member failure [\#92](https://github.com/arangodb/kube-arangodb/pull/92)
- Tracking recent pod terminations [\#91](https://github.com/arangodb/kube-arangodb/pull/91)
- Enable LONG on kube-arangodb-long test [\#90](https://github.com/arangodb/kube-arangodb/pull/90)
- Tests/multi deployment [\#89](https://github.com/arangodb/kube-arangodb/pull/89)
- Tests/modes [\#88](https://github.com/arangodb/kube-arangodb/pull/88)
- increase timeout for long running tests [\#87](https://github.com/arangodb/kube-arangodb/pull/87)
- fix rocksdb\_encryption\_test [\#86](https://github.com/arangodb/kube-arangodb/pull/86)
- fix - /api/version will answer on all servers \(not leader only\) [\#85](https://github.com/arangodb/kube-arangodb/pull/85)
- fixes required after merge [\#84](https://github.com/arangodb/kube-arangodb/pull/84)
- Deployment state -\> phase [\#83](https://github.com/arangodb/kube-arangodb/pull/83)
- Added detection on unschedulable pods [\#82](https://github.com/arangodb/kube-arangodb/pull/82)
- AsOwner no longer things the owner refers to a controller. It refers to the ArangoDeployment [\#81](https://github.com/arangodb/kube-arangodb/pull/81)
- Store & compare hash of secrets. [\#80](https://github.com/arangodb/kube-arangodb/pull/80)
- Control jenkins from git commit log. [\#79](https://github.com/arangodb/kube-arangodb/pull/79)
- Fix scale-up [\#78](https://github.com/arangodb/kube-arangodb/pull/78)
- Added terminated-pod cleanup to speed up re-creation of pods. [\#77](https://github.com/arangodb/kube-arangodb/pull/77)
- add upgrade tests [\#76](https://github.com/arangodb/kube-arangodb/pull/76)
- check result of api version call [\#75](https://github.com/arangodb/kube-arangodb/pull/75)
- Also watch changes in PVCs and Services [\#74](https://github.com/arangodb/kube-arangodb/pull/74)
- Feature/test individual pod deletion [\#72](https://github.com/arangodb/kube-arangodb/pull/72)
- Moved low level resource \(pod,pvc,secret,service\) creation & inspection to resources sub-package. [\#71](https://github.com/arangodb/kube-arangodb/pull/71)
- Moved reconciliation code to separate package [\#70](https://github.com/arangodb/kube-arangodb/pull/70)
- Test/different deployments resilient [\#69](https://github.com/arangodb/kube-arangodb/pull/69)
- Store accepted spec [\#68](https://github.com/arangodb/kube-arangodb/pull/68)
- Fixed behavior for scaling UI integration wrt startup of the cluster [\#67](https://github.com/arangodb/kube-arangodb/pull/67)
- Fixed immitable `mode` field. [\#66](https://github.com/arangodb/kube-arangodb/pull/66)
- Integrate with scaling web-UI [\#65](https://github.com/arangodb/kube-arangodb/pull/65)
- add test for different deployments [\#64](https://github.com/arangodb/kube-arangodb/pull/64)
- Fixed validation of tls.caSecretName=None [\#61](https://github.com/arangodb/kube-arangodb/pull/61)
- Feature/add tests for immutable cluster parameters [\#59](https://github.com/arangodb/kube-arangodb/pull/59)
- rename test function [\#58](https://github.com/arangodb/kube-arangodb/pull/58)
- Detecting ImageID & ArangoDB version. [\#57](https://github.com/arangodb/kube-arangodb/pull/57)
- Adds ssl support for scaling test [\#53](https://github.com/arangodb/kube-arangodb/pull/53)
- Rotation support for members. [\#49](https://github.com/arangodb/kube-arangodb/pull/49)
- begin to add tests for `apis/storage/v1alpha` [\#36](https://github.com/arangodb/kube-arangodb/pull/36)

## [0.0.1](https://github.com/arangodb/kube-arangodb/tree/0.0.1) (2018-03-20)
**Merged pull requests:**

- Changed scope of ArangoLocalStorage to Cluster. [\#56](https://github.com/arangodb/kube-arangodb/pull/56)
- External crd creation [\#55](https://github.com/arangodb/kube-arangodb/pull/55)
- Rename default docker image to kube-arangodb [\#54](https://github.com/arangodb/kube-arangodb/pull/54)
- Splitting operator in two parts [\#52](https://github.com/arangodb/kube-arangodb/pull/52)
- Turn on TLS by default [\#51](https://github.com/arangodb/kube-arangodb/pull/51)
- Rename repository to `kube-arangodb` [\#48](https://github.com/arangodb/kube-arangodb/pull/48)
- Use single image tag to prevent polluting the docker hub [\#47](https://github.com/arangodb/kube-arangodb/pull/47)
- Renamed pkg/apis/arangodb to pkg/apis/deployment [\#46](https://github.com/arangodb/kube-arangodb/pull/46)
- Added release code [\#45](https://github.com/arangodb/kube-arangodb/pull/45)
- Cleaning up deployment, avoiding docker overrides [\#44](https://github.com/arangodb/kube-arangodb/pull/44)
- TLS support [\#43](https://github.com/arangodb/kube-arangodb/pull/43)
- Adds "Storage Resource" to user README [\#42](https://github.com/arangodb/kube-arangodb/pull/42)
- Reworked TLS spec [\#41](https://github.com/arangodb/kube-arangodb/pull/41)
- Set sesion affinity for coordinator [\#40](https://github.com/arangodb/kube-arangodb/pull/40)
- Set PublishNotReadyAddresses on coordinator&syncmasters service [\#39](https://github.com/arangodb/kube-arangodb/pull/39)
- Prepare test cluster [\#38](https://github.com/arangodb/kube-arangodb/pull/38)
- Run tests on multiple clusters in parallel [\#37](https://github.com/arangodb/kube-arangodb/pull/37)
- Implemented isDefault behavior of storage class [\#35](https://github.com/arangodb/kube-arangodb/pull/35)
- add some tests for util/k8sutil/erros.go [\#32](https://github.com/arangodb/kube-arangodb/pull/32)
- Adding `ArangoLocalStorage` resource \(wip\) [\#31](https://github.com/arangodb/kube-arangodb/pull/31)
- Added custom resource spec for ArangoDB Storage operator. [\#30](https://github.com/arangodb/kube-arangodb/pull/30)
- Added unit tests for k8s secrets & utility methods [\#28](https://github.com/arangodb/kube-arangodb/pull/28)
- Added unit test for creating affinity [\#27](https://github.com/arangodb/kube-arangodb/pull/27)
- More simple tests [\#26](https://github.com/arangodb/kube-arangodb/pull/26)
- Changed default storage engine to RocksDB [\#24](https://github.com/arangodb/kube-arangodb/pull/24)
- Adding command line tests for arangod commandlines. [\#23](https://github.com/arangodb/kube-arangodb/pull/23)
- UnitTests for plan\_builder [\#22](https://github.com/arangodb/kube-arangodb/pull/22)
- Unit tests for apis/arangodb/v1alpha package [\#21](https://github.com/arangodb/kube-arangodb/pull/21)
- Fix bash error [\#20](https://github.com/arangodb/kube-arangodb/pull/20)
- Renamed Controller to Operator [\#19](https://github.com/arangodb/kube-arangodb/pull/19)
- Cleanup kubernetes after tests [\#18](https://github.com/arangodb/kube-arangodb/pull/18)
- Adding rocksdb encryption key support [\#17](https://github.com/arangodb/kube-arangodb/pull/17)
- Adding test design [\#16](https://github.com/arangodb/kube-arangodb/pull/16)
- avoid sub-shell creation [\#15](https://github.com/arangodb/kube-arangodb/pull/15)
- Adding authentication support [\#14](https://github.com/arangodb/kube-arangodb/pull/14)
- Scaling deployments [\#13](https://github.com/arangodb/kube-arangodb/pull/13)
- Test framework [\#11](https://github.com/arangodb/kube-arangodb/pull/11)
- Change docs to "authentication default on" [\#10](https://github.com/arangodb/kube-arangodb/pull/10)
- Pod monitoring [\#9](https://github.com/arangodb/kube-arangodb/pull/9)
- Pod affinity [\#8](https://github.com/arangodb/kube-arangodb/pull/8)
- Extended storage docs wrt local storage [\#7](https://github.com/arangodb/kube-arangodb/pull/7)
- Adding event support [\#6](https://github.com/arangodb/kube-arangodb/pull/6)
- Added pod probes [\#5](https://github.com/arangodb/kube-arangodb/pull/5)
- Creating pods [\#4](https://github.com/arangodb/kube-arangodb/pull/4)
- Extending spec & status object. Implementing service & pvc creation [\#3](https://github.com/arangodb/kube-arangodb/pull/3)
- Initial API objects & vendoring [\#2](https://github.com/arangodb/kube-arangodb/pull/2)
- Added specification of custom resource [\#1](https://github.com/arangodb/kube-arangodb/pull/1)



\* *This Change Log was automatically generated by [github_changelog_generator](https://github.com/skywinder/Github-Changelog-Generator)*<|MERGE_RESOLUTION|>--- conflicted
+++ resolved
@@ -1,11 +1,8 @@
 # Change Log
 
 ## [master](https://github.com/arangodb/kube-arangodb/tree/master) (N/A)
-<<<<<<< HEAD
+- (Maintenance) Add govulncheck to pipeline, update golangci-linter
 - (Feature) Agency Cache memory usage reduction
-=======
-- (Maintenance) Add govulncheck to pipeline, update golangci-linter
->>>>>>> 3a5f0424
 
 ## [1.2.28](https://github.com/arangodb/kube-arangodb/tree/1.2.28) (2023-06-05)
 - (Feature) ArangoBackup create retries and MaxIterations limit
