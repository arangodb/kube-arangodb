# Change Log

## [master](https://github.com/arangodb/kube-arangodb/tree/master) (N/A)
- (Feature) (Platform) Inventory as Proto
- (Docs) Update Refs
- (Feature) Expose Agency Shard Details
- (Maintenance) Bump Go to 1.23.6, Kubernetes to 1.31.5 and other dependencies
- (Feature) (Platform) Inventory Cluster details
- (Feature) (Platform) CLI
- (Bugfix) Fix Condition name
- (Bugfix) Add missing ArangoDeployment ExternalAccess Managed Type definition
- (Feature) Agency DBServer Discovery
- (Bugfix) Fix Manifests
- (Bugfix) Agency Cache Reload
- (Feature) Allow to continue if ResignServer job is gone
- (Feature) UpgradeByReplace Flow
- (Feature) (Platform) ArangoRoute Timeout option
- (Feature) Delay Action
- (Feature) MigrateMember Action
<<<<<<< HEAD
- (Feature) Enforce UpgradeByReplace operation by default for ArangoDB from 3.12.2/3 to 3.12.4+
=======
- (Maintenance) Ensure Enum in the UpgradeMode Enum Schema
>>>>>>> 829a935e

## [1.2.44](https://github.com/arangodb/kube-arangodb/tree/1.2.44) (2025-02-03)
- (Maintenance) Kubernetes 1.31.1 libraries
- (Feature) Helm Client Support
- (Feature) Helm Client Extension
- (Feature) (Integration) SchedulerV2 Definition
- (Maintenance) Proto Lint
- (Feature) (Integration) SchedulerV2
- (Feature) (Integration) Basic Envs
- (Maintenance) Inspector Generics
- (Bugfix) Fix Gateway Options
- (Feature) StorageV2 Integration Service Definition
- (Feature) AWS Client
- (Feature) (Platform) Storage V1Alpha1
- (Feature) StorageV2 Integration Service Implementation
- (Feature) (Platform) Storage V1Alpha1 RC
- (Feature) (Networking) ArangoRotue WebSocket Support
- (Feature) (Scheduler) Helm Driver Param
- (Feature) (Integration) Services Endpoint
- (Feature) (Platform) Storage
- (Maintenance) Extract GRPC Client Package
- (Feature) (Platform) Chart
- (Feature) (Scheduler) Deployment Scale Functionality
- (Feature) (Platform) Chart Integration
- (Maintenance) Switch to google.golang.org/protobuf
- (Feature) Add DebugPackage to the OPS Binary
- (Feature) (Networking) ArangoRoute Protocol
- (Feature) (Platform) Platform Requirements support
- (Improvement) Drop slash requirement from ArangoRoute
- (Feature) (Networking) Pass through Server Header
- (Feature) (Platform) Shutdown migration to CE
- (Feature) (Scheduler) Shutdown Integration
- (Feature) CertManager Integration
- (Feature) (Networking) Gateway Options sync
- (Feature) Webhooks
- (Feature) (Platform) Add CA Integration propagation
- (Maintenance) Use GoPretty for the Documentation
- (Maintenance) Bump Kubernetes dependency to 1.31.2
- (Documentation) Remove Interactive args for the DebugPackage command
- (Maintenance) PropagationMode Enum docs
- (Feature) Deprecate AF Mode
- (Maintenance) Switch License to 2025
- (Feature) Migrate Storage V1 to CE
- (Feature) Improve Helm Chart Manager
- (Bugfix) (Platform) Proper Path handler in StorageV2
- (Feature) Helm Chart Values merge methods
- (Feature) (Platform) Expose Route Name via Header
- (Feature) (Platform) Route Upstream Timeout
- (Maintenance) Fix CRD Generation and golangci version
- (Feature) (ML) Allow to use PlatformStorage
- (Maintenance) Bump Go Image to 1.22.11
- (Feature) Split Helm and KClient
- (Bugfix) Fix ArangoRoute Target switch in case of temporary error
- (Bugfix) Fix IntOrString Schema Type
- (Feature) Enable Operator Handler StackTraces
- (Feature) Add spec validation for MLExtension

## [1.2.43](https://github.com/arangodb/kube-arangodb/tree/1.2.43) (2024-10-14)
- (Feature) ArangoRoute CRD
- (Feature) ArangoRoute Operator
- (Feature) Add Kubernetes Services for Group
- (Bugfix) Fix Networking Client
- (Feature) ConfigMap Inspector
- (Feature) Envoy Image Layer
- (Feature) Add ArangoDeployment ServerGroupType
- (Feature) ServerGroup Pointer
- (Feature) Envoy AuthV3 Integration
- (Maintenance) Switch to ubuntu:24.04 base image
- (Feature) Gateway Group for ArangoDeployment
- (Feature) Gateway config loader
- (Feature) ConfigV1 Integration Service
- (Feature) Integration Service Authentication
- (Improvement) Better panic handling
- (Feature) PongV1 Integration Service
- (Feature) Custom Gateway image
- (Bugfix) Fix race condition in ArangoBackup
- (Feature) Improve Gateway Config gen
- (Feature) Integration Service TLS
- (Feature) (Gateway) SNI and Authz support
- (Maintenance) Bump Examples to ArangoDB 3.12
- (Feature) (Gateway) ArangoDB JWT Auth Integration
- (Feature) Scheduler Handler
- (Feature) (Gateway) ArangoDB Auth Token
- (Feature) (Gateway) Dynamic Configuration
- (Feature) DebugPackage ArangoRoutes
- (Feature) (Scheduler) Add Status Conditions
- (Bugfix) Versioning Alignment
- (Feature) (Scheduler) Merge Strategy
- (Feature) (Networking) Endpoints Destination
- (Improvement) Improve Metrics Handling
- (Feature) (Scheduler) Create Integration Profile
- (Feature) (Scheduler) Additional types
- (Feature) Alternative Upgrade Order Feature
- (Feature) (Scheduler) SchedV1 Integration

## [1.2.42](https://github.com/arangodb/kube-arangodb/tree/1.2.42) (2024-07-23)
- (Maintenance) Go 1.22.4 & Kubernetes 1.29.6 libraries
- (Feature) Fix CRD Schema types
- (Bugfix) Adjust Prometheus Monitor labels
- (Feature) Expose HTTP Client Config
- (Bugfix) MarkedToRemove Condition Check
- (Bugfix) Fix HTTP Client NPE
- (Documentation) Update Supported K8S Versions and Charts

## [1.2.41](https://github.com/arangodb/kube-arangodb/tree/1.2.41) (2024-05-24)
- (Maintenance) Bump Prometheus API Version
- (Bugfix) Prevent unexpected rotation in case of SecurityContext change
- (Bugfix) Ensure PDB is created
- (Bugfix) Fix Schema Apply Checksum
- (Bugfix) Use MD5 instead of SHA256 for CRD Checksums
- (Feature) (ML) Unify API
- (Feature) (ML) Add TLS Secrets
- (Feature) (ML) Allow to change API port
- (Feature) (ML) Enable TLS
- (Feature) (ML) Release V1Beta1 API
- (Maintenance) Update Go to 1.22.3
- (Feature) (Analytics) GAE Integration
- (Feature) (Analytics) Enable TLS and Service
- (Feature) (ML) Unify Integration Sidecar
- (Feature) (Analytics) Metadata
- (Feature) (Analytics) StatefulSet
- (Feature) Imported ArangoBackup Cleanup
- (Feature) Global Metrics

## [1.2.40](https://github.com/arangodb/kube-arangodb/tree/1.2.40) (2024-04-10)
- (Feature) Add Core fields to the Scheduler Container Spec
- (Feature) Add Metadata fields to the Scheduler Pod Spec
- (Feature) Extend Backup Details in DebugPackage
- (Feature) (ML) Use Scheduler API
- (Feature) (Scheduler) Introduce Scheduler CRD
- (Feature) Discover Namespace in DebugPackage from K8S
- (Feature) Expose Force CRD Install option
- (Maintenance) Move Container utils functions
- (Feature) ArangoProfile Selectors
- (Bugfix) Remove ImagePullSecrets Reference from Container
- (Feature) DebugPackage ArangoProfiles
- (Feature) Scheduler CLI
- (Feature) Parametrize ForceDelete timeout
- (Feature) Scheduler BatchJob Integration Definition
- (Feature) Scheduler CronJob Integration Definition
- (Feature) Scheduler BatchJob Integration Service
- (Maintenance) Update Go to 1.22.2
- (Feature) Object Checksum
- (Bugfix) Use Rendered Spec in case of scheduling compare
- (Feature) Parametrize Scheduling Graceful Duration
- (Bugfix) Change Accepted Spec Propagation
- (Bugfix) Pass SecurityContext Pod Settings for SELinux and Seccomp
- (Feature) Add ScheduleSpecChanged Condition

## [1.2.39](https://github.com/arangodb/kube-arangodb/tree/1.2.39) (2024-03-11)
- (Feature) Extract Scheduler API
- (Bugfix) Fix Image Discovery
- (Bugfix) Fix Resources Copy mechanism to prevent invalid pod creation
- (Bugfix) Wait for ImageStatus in ImageDiscover
- (Bugfix) Fix Image Error Propagation
- (Feature) JobScheduler Coverage
- (Feature) JobScheduler Volumes, Probes, Lifecycle and Ports integration
- (Feature) Merge ArangoDB Usage Metrics
- (Bugfix) Check Connection to the ArangoDB before creating Backup
- (Feature) Deployment & Members Condition metrics
- (Maintenance) Update Go to 1.21.8 & Dependencies
- (Feature) (ArangoBackup) Propagate message during retries
- (Bugfix) Fix ActiveFailover Mode
- (Maintenance) Update K8S API to 1.29.2 

## [1.2.38](https://github.com/arangodb/kube-arangodb/tree/1.2.38) (2024-02-22)
- (Feature) Extract GRPC Server
- (Feature) Extract Integration Service
- (Documentation) Move ML Extension example under "CRD overview"
- (Feature) Authentication Service V1
- (Feature) Authorization Service V0

## [1.2.37](https://github.com/arangodb/kube-arangodb/tree/1.2.37) (2024-01-22)
- (Documentation) Improve documentation rendering for GitHub Pages
- (Maintenance) Reduce binary size
- (Maintenance) Update Features Description, Supported K8S Versions and K8S Dependency to 1.28.5
- (Feature) (ML) Featurization Job Type
- (Bugfix) Don't abort plan in case of optional action timeout
- (Documentation) Use relative links for generated docs
- (Improvement) Change default logging level to info. Add --log.sampling (default true). Adjust log levels.
- (Maintenance) Bump Go to 1.21.6
- (Bugfix) Enable LazyLoader for CRD & CRD Schemas
- (Feature) (ML) Restore ReadinessProbe for ML Storage sidecar
- (Feature) AutoDelete for ArangoBackup

## [1.2.36](https://github.com/arangodb/kube-arangodb/tree/1.2.36) (2024-01-08)
- (Documentation) Improvements and fixes for rendered documentation (GH pages)
- (Feature) License Manager
- (Improvement) Use Async mode for backup creation
- (Feature) (ML) CRD
- (Bugfix) Proper handling of --agency.retries argument
- (Documentation) Do not use field type name for field URL hash
- (Maintenance) Bump Go to 1.20.11
- (Feature) License ArangoDeployment Fetcher
- (Feature) K8S Resources Compare Generic
- (Feature) Add support for CRD validation schemas
- (Bugfix) Fix Replaced Member Zone during Replace operation
- (Feature) (ML) Handlers
- (Feature) Add P0 Compare Func
- (Bugfix) Handle optional taints for Storage Operator
- (Bugfix) Fix Early Connections for 3.10+
- (Maintenance) yamlfmt as CI Step
- (Maintenance) Expose Context in OperatorV2 Item Handler
- (Feature) Improve K8S Mock for UT
- (Feature) (ML) Introduce basic Conditions
- (Improvement) Raise memory requests for init containers to 50mi
- (Feature) (ML) Metadata Service Implementation
- (Feature) License Manager for ML Deployment
- (Feature) (ML) Storage S3 sidecar implementation
- (Feature) TLS CA Secret Key
- (Refactoring) Extract Resource Helpers
- (Feature) (ML) Extension Storage Condition
- (Improvement) (ML) Switch to fsnotify for file watching for MacOS support
- (Feature) (ML) Unify Images, Resources and Lifecycle
- (Improvement) (ML) CronJob status update
- (Improvement) (ML) Job Sidecar Shutdown
- (Feature) (ML) Handler for Extension StatefulSet and Service
- (Feature) (ML) Pod & Container Config
- (Improvement) (ML) BatchJob status update
- (Feature) (ML) Multi DB Settings
- (Feature) (ML) Port adjustments
- (Feature) (ML) Support for deployments with JWT auth enabled
- (Feature) (ML) GPU Jobs
- (Feature) (ML) Container Envs
- (Feature) Pass Arguments to ID Group
- (Documentation) (ML) Minimal docs with examples how to deploy ArangoMLExtension
- (Feature) Add --deployment.feature.init-containers-upscale-resources (default enabled)

## [1.2.35](https://github.com/arangodb/kube-arangodb/tree/1.2.35) (2023-11-06)
- (Maintenance) Update go-driver to v1.6.0, update IsNotFound() checks
- (Improvement) Print assigned node name to log and condition message when pod is scheduled
- (Maintenance) Remove obsolete docs, restructure for better UX, generate index files
- (Feature) Add `spec.upgrade.debugLog` option to configure upgrade container logging
- (Documentation) Move documentation from ArangoDB into this repo, update and improve structure
- (Documentation) Update ArangoDeployment CR auto-generated docs
- (Documentation) Update ArangoBackup and ArangoBackupPolicy CR auto-generated docs
- (Bugfix) Fix missing Pod Status case in the RuntimeContainerImageUpdateAction
- (Documentation) Update ArangoDeploymentReplication and ArangoLocalStorage CR auto-generated docs
- (Feature) Member Memory Reservation
- (Documentation) Update ArangoDeploymentReplication and ArangoLocalStorage CR auto-generated docs
- (Feature) Add ArangoMember Message and extend ArangoMember CRD
- (Documentation) Use OpenAPI-compatible type names in docs
- (Improvement) Use agency cache lock in metrics exporter
- (Maintenance) Remove `scale_down_candidate` annotation
- (Maintenance) Extract CalculateMemoryReservation function into ArangoDeployment Group Spec

## [1.2.34](https://github.com/arangodb/kube-arangodb/tree/1.2.34) (2023-10-16)
- (Bugfix) Fix make manifests-crd-file command
- (Improvement) Allow tcp:// and ssl:// protocols in endpoints for members
- (Maintenance) Reorganize package imports / move common code to separate repos
- (Maintenance) Remove support for RELATED_IMAGE_UBI, RELATED_IMAGE_DATABASE and RELATED_IMAGE_METRICSEXPORTER env vars
- (Bugfix) Fix numactl options
- (Maintenance) Bump Go to 1.20.10
- (Bugfix) Fix ArangoBackup Create Backoff & ArangoBackupPolicy propagation
- (Maintenance) Add IndexMethod Documentation
- (Bugfix) Fix VersionCheck args propagation
- (Feature) EnforcedResignLeadership action
- (Maintenance) Make scale_down_candidate annotation obsolete
- (Bugfix) Fix ResignJob ID propagation
- (Bugfix) Allow shards with RF1 in EnforcedResignLeadership action
 
## [1.2.33](https://github.com/arangodb/kube-arangodb/tree/1.2.33) (2023-09-27)
- (Maintenance) Bump golang.org/x/net to v0.13.0
- (Feature) PVCResize action concurrency limit
- (Feature) Optional Assertions
- (Feature) Deprecate Actions
- (Bugfix) Debug mode
- (Improvement) Switch to Lease API
- (Bugfix) Fix Member Terminating state discovery
- (Bugfix) Fix CRD yaml (chart)
- (Bugfix) (EE) Fix MemberMaintenance Context and ClusterMaintenance discovery
- (Feature) Add proper Prometheus endpoint compression + 204 response code
- (Feature) Reconciliation Loop Interval option
- (Bugfix) Fix GZIP encoding in case of small responses
- (Bugfix) Fix PVC Rotation Discovery
- (Feature) Allow to pass EphemeralStorage Resource to the Pods
- (Feature) Add basic metrics for ArangoDeploymentReplication CR
- (Bugfix) Use ArangoMember as owner reference for syncmaster secrets instead of Deployment
- (Improvement) Remove PodSchedulingFailure condition instead of setting to false, restart pod if it could not be scheduled
- (Feature) Add ArangoMember overrides
- (Feature) ArangoMember Removal Priority
- (Feature) Add --deployment.feature.init-containers-copy-resources (default enabled)
- (Feature) Add maxBackups option to ArangoBackupPolicy
- (Improvement) Better detection for AllInSync condition for DC2DC sync status
- (Bugfix) Fix resource propagation to InitContainers

## [1.2.32](https://github.com/arangodb/kube-arangodb/tree/1.2.32) (2023-08-07)
- (Feature) Backup lifetime - remove Backup once its lifetime has been reached
- (Feature) Add Feature dependency
- (Feature) Run secured containers as a feature
- (Feature) Expose core.PodSecurityContext Sysctl options
- (Bugfix) Skip Collection check for missing Database
- (Feature) Abort resignation of leadership when DB server is restarted
- (Feature) Numactl Options
- (Maintenance) Bump K8S Version to 1.23.17
- (Maintenance) Bump K8S Version to 1.24.16
- (Maintenance) Bump K8S Version to 1.25.12
- (Maintenance) Bump Go to 1.20.7

## [1.2.31](https://github.com/arangodb/kube-arangodb/tree/1.2.31) (2023-07-14)
- (Improvement) Block traffic on the services if there is more than 1 active leader in ActiveFailover mode
- (Improvement) Improve master endpoint validation.
- (Feature) Agency Improvements
- (Bugfix) Fix agency timeout
- (Improvement) Extract Agency Timeout
- (Feature) Rebalancer V2
- (Bugfix) Fix for ContextExceeded error during backup upload
- (Feature) Version Check V2
- (Bugfix) Disable VersionCheck V2 by default
- (Bugfix) Fix Rebalancer V2 Job (From/To)

## [1.2.30](https://github.com/arangodb/kube-arangodb/tree/1.2.30) (2023-06-16)
- (Feature) AgencyCache Interface
- (Feature) Agency Cache Poll EE Extension
- (Feature) Metrics Counter
- (Feature) Requests Bytes Counter
- (Feature) Agency Poll System
- (Bugfix) (CE) Agency Lock bugfix

## [1.2.29](https://github.com/arangodb/kube-arangodb/tree/1.2.29) (2023-06-08)
- (Maintenance) Add govulncheck to pipeline, update golangci-linter
- (Feature) Agency Cache memory usage reduction
- (Bugfix) (LocalStorage) Add feature to pass ReclaimPolicy from StorageClass to PersistentVolumes

## [1.2.28](https://github.com/arangodb/kube-arangodb/tree/1.2.28) (2023-06-05)
- (Feature) ArangoBackup create retries and MaxIterations limit
- (Feature) Add Reason in OOM Metric
- (Feature) PersistentVolume Inspector
- (Bugfix) Discover Arango image during ID phase
- (Feature) PV Unschedulable condition
- (Feature) Features startup logging
- (Maintenance) Generics for type handling
- (Bugfix) Fix creating sync components with EA type set to Managed and headless svc
- (Feature) Check if Volume with LocalStorage is missing
- (Feature) Add allowConcurrent option to ArangoBackupPolicy
- (Feature) Allow to recreate Local volumes

## [1.2.27](https://github.com/arangodb/kube-arangodb/tree/1.2.27) (2023-04-27)
- (Feature) Add InSync Cache
- (Feature) Force Rebuild Out Synced Shards

## [1.2.26](https://github.com/arangodb/kube-arangodb/tree/1.2.26) (2023-04-18)
- (Bugfix) Fix manual overwrite for ReplicasCount in helm
- (Bugfix) Fix for ArangoTask list error
- (Improvement) Deprecate Endpoint field in ArangoDeployment

## [1.2.25](https://github.com/arangodb/kube-arangodb/tree/1.2.25) (2023-04-07)
- (Feature) Add Generics & Drop policy/v1beta1 support
- (Feature) Add Kubernetes Client logger
- (Feature) CreationFailed ArangoMember Phase
- (Bugfix) Fix Rebalancer NPE in case if member is missing in Status
- (Feature) SilentRotation High plan
- (Improvement) Update arangosync-client package for new API capabilities and better HTTP handling
- (Maintenance) Fix generated license dates
- (Improvement) Reduce CI on Commit Travis runs
- (Maintenance) Add license range rewrite command
- (Feature) Optional Action
- (Maintenance) Add & Enable YAML Linter
- (Feature) Optional ResignLeadership Action
- (Feature) Improve CRD Management and deprecate CRD Chart
- (Bugfix) Fix invalid Timeout calculation in case of ActionList
- (Feature) Optional JSON logger format
- (Improvement) Change Operator default ReplicasCount to 1
- (Maintenance) Change MD content injection method
- (Maintenance) Generate README Platforms
- (Improvement) Cleanout calculation - picks members with the lowest number of shards
- (Improvement) Add new field to CR for more precise calculation of DC2DC replication progress
- (Maintenance) Bump GO Modules
- (Feature) Optional Graceful Restart
- (Maintenance) Manual Recovery documentation
- (Feature) Headless DNS CommunicationMethod

## [1.2.24](https://github.com/arangodb/kube-arangodb/tree/1.2.24) (2023-01-25)
- (Bugfix) Fix deployment creation on ARM64
- (DebugPackage) Add Agency Dump & State
- (Bugfix) Fix After leaked GoRoutines
- (Bugfix) Ensure proper ArangoDeployment Spec usage in ArangoSync

## [1.2.23](https://github.com/arangodb/kube-arangodb/tree/1.2.23) (2023-01-12)
- (Bugfix) Remove PDBs if group count is 0
- (Feature) Add SpecPropagated condition
- (Bugfix) Recover from locked ShuttingDown state
- (Feature) Add tolerations runtime rotation
- (Feature) Promote Version Check Feature
- (Bugfix) Ensure PDBs Consistency
- (Bugfix) Fix LocalStorage WaitForFirstConsumer mode
- (Bugfix) Fix Tolerations propagation in case of toleration removal

## [1.2.22](https://github.com/arangodb/kube-arangodb/tree/1.2.22) (2022-12-13)
- (Bugfix) Do not manage ports in managed ExternalAccess mode

## [1.2.21](https://github.com/arangodb/kube-arangodb/tree/1.2.21) (2022-12-13)
- (Improvement) Bump dependencies
- (Documentation) (1.3.0) EE & CE Definitions
- (Improvement) Arango Kubernetes Client Mod Implementation
- (Refactoring) Extract kerrors package
- (Refactoring) Extract Inspector Definitions package
- (Bugfix) Fix PDBs Version discovery
- (Feature) Agency ArangoSync State check
- (Improvement) Parametrize Make tools
- (Bugfix) Fix V2Alpha1 Generator
- (Feature) Create Internal Actions and move RebalancerGenerator
- (Dependencies) Bump K8S Dependencies to 1.22.15
- (Bugfix) Unlock broken inspectors
- (Debug) Allow to send package to stdout
- (Improvement) ArangoDB image validation (=>3.10) for ARM64 architecture
- (Improvement) Use inspector for ArangoMember
- (DebugPackage) Collect logs from pods
- (Bugfix) Move Agency CommitIndex log message to Trace
- (Feature) Force delete Pods which are stuck in init phase
- (Bugfix) Do not tolerate False Bootstrap condition in UpToDate evaluation
- (Improvement) Don't serialize and deprecate two DeploymentReplicationStatus fields
- (Improvement) Improve error message when replication can't be configured
- (Bugfix) Fix License handling in case of broken license secret
- (Bugfix) Check ArangoSync availability without checking healthiness
- (Improvement) Add Anonymous Inspector mods
- (Improvement) Do not check checksums for DeploymentReplicationStatus.IncomingSynchronization field values
- (Improvement) Add ServerGroup details into ServerGroupSpec
- (Improvement) Add Resource kerror Type
- (Bugfix) Do not block reconciliation in case of Resource failure
- (Improvement) Multi-arch support for ID member
- (Feature) Allow to change Pod Network and PID settings
- (Feature) Pre OOM Abort function
- (Bugfix) Fix ErrorArray String function
- (Feature) Switch services to Port names
- (Feature) Configurable ArangoD Port
- (Feature) Allow to exclude metrics
- (Bugfix) Do not stop Sync if Synchronization is in progress
- (Bugfix) Wait for Pod to be Ready in post-restart actions
- (Bugfix) Prevent Runtime update restarts
- (Bugfix) Change member port discovery
- (Feature) Do not change external service ports
- (Bugfix) Fix Operator Debug mode
- (Bugfix) Ensure NodePort wont be duplicated
- (Bugfix) Remove finalizer during sidecar update

## [1.2.20](https://github.com/arangodb/kube-arangodb/tree/1.2.20) (2022-10-25)
- (Feature) Add action progress
- (Feature) Ensure consistency during replication cancellation
- (Feature) Add annotation to change architecture of a member
- (Bugfix) Prevent Member Maintenance Error log
- (Feature) ID ServerGroup
- (Bugfix) Propagate Lifecycle Mount
- (Feature) PVC Member Status info
- (Feature) Respect ToBeCleanedServers in Agency
- (Improvement) Unify K8S Error Handling
- (Feature) Remove stuck Pods
- (Bugfix) Fix Go routine leak
- (Feature) Extend Pod Security context
- (Improvement) Update DeploymentReplicationStatus on configuration error
- (Feature) Pod Scheduled condition

## [1.2.19](https://github.com/arangodb/kube-arangodb/tree/1.2.19) (2022-10-05)
- (Bugfix) Prevent changes when UID is wrong

## [1.2.18](https://github.com/arangodb/kube-arangodb/tree/1.2.18) (2022-09-28)
- (Feature) Define Actions PlaceHolder
- (Feature) Add Member Update helpers
- (Feature) Active Member condition
- (Bugfix) Accept Initial Spec
- (Bugfix) Prevent LifeCycle restarts
- (Bugfix) Change SyncWorker Affinity to Soft
- (Feature) Add HostAliases for Sync
- (Bugfix) Always stop Sync if disabled
- (Bugfix) Fix checksum of accepted spec

## [1.2.17](https://github.com/arangodb/kube-arangodb/tree/1.2.17) (2022-09-22)
- (Feature) Add new field to DeploymentReplicationStatus with details on DC2DC sync status=
- (Feature) Early connections support
- (Bugfix) Fix and document action timeouts
- (Feature) Propagate sidecars' ports to a member's service
- (Debug Package) Initial commit
- (Feature) Detach PVC from deployment in Ordered indexing method
- (Feature) OPS Alerts
- (Feature) ScaleDown Candidate

## [1.2.16](https://github.com/arangodb/kube-arangodb/tree/1.2.16) (2022-09-14)
- (Feature) Add ArangoDeployment ServerGroupStatus
- (Feature) (EE) Ordered Member IDs
- (Refactor) Deprecate ForeachServerGroup, ForeachServerInGroups and ForServerGroup functions and refactor code accordingly
- (Feature) Add new GRPC and HTTP API
- (Feature) Add new API endpoints to allow getting and setting operator logging level
- (Bugfix) Memory leaks due to incorrect time.After function usage
- (Feature) Add startup probe for coordinators
- (Feature) Use only connections for healthy members
- (Feature) Set condition to shrink agent volume size
- (Bugfix) Check serving servers
- (Documentation) Add docs on setting timezone for containers
- (Bugfix) Ensure that client cache is initialized before using it
- (Feature) (DBServer Maintenance) Agency adjustments
- (Logging) Internal client trace
- (QA) Member maintenance feature
- (Feature) Extract Pod Details
- (Feature) Add Timezone management
- (Bugfix) Always recreate DBServers if they have a leader on it.
- (Feature) Immutable spec
- (Bugfix) Proper agent cleanout
- (Bugfix) Fix ClusterScaling integration
- (Feature) Sensitive information protection
- (Bugfix) Propagate SecurityContext to the ID Containers
- (Bugfix) Fix for enabling all features
- (Feature) Propagate feature and predefined env variables to members
 
## [1.2.15](https://github.com/arangodb/kube-arangodb/tree/1.2.15) (2022-07-20)
- (Bugfix) Ensure pod names not too long
- (Refactor) Use cached member's clients
- (Feature) Move PVC resize action to high-priority plan
- (Feature) Remove forgotten ArangoDB jobs during restart
- (Feature) Add support for managed services
- (Feature) Recreation member in the high plan
- (Feature) Add 'crd install' subcommand
- (Bugfix) Fix `internal` metrics mode
- (Bugfix) Create agency dump if auth is disabled
- (Bugfix) Prevent deployment removal in case of invalid K8S API response

## [1.2.14](https://github.com/arangodb/kube-arangodb/tree/1.2.14) (2022-07-14)
- (Feature) Add ArangoSync TLS based rotation
- (Bugfix) Fix labels propagation
- (Feature) Add `ArangoDeployment` CRD auto-installer
- (Feature) Add `ArangoMember` CRD auto-installer
- (Feature) Add `ArangoBackup` CRD auto-installer
- (Feature) Add `ArangoBackupPolicy` CRD auto-installer
- (Feature) Add `ArangoJob` CRD auto-installer
- (Feature) Add RestartPolicyAlways to ArangoDeployment in order to restart ArangoDB on failure
- (Feature) Set a leader in active fail-over mode
- (Feature) Use policy/v1 instead policy/v1beta1
- (Feature) OPS CLI with Arango Task
- (Bugfix) Allow ArangoBackup Creation during Upload state
- (Hotfix) Fix `ArangoDeployment` SubResource in CRD auto-installer
- (Bugfix) Fix Operator Logger NPE
- (Bugfix) Fix License RAW value discovery
- (Refactor) Optimize go.mod entries
- (Feature) Add `ArangoLocalStorage` CRD auto-installer
- (Feature) Add `ArangoDeploymentReplication` CRD auto-installer
- (Bugfix) Allow missing `token` key in License secret
- (Feature) Unify agency access
- (Feature) Change DBServer Cleanup Logic
- (Feature) Set Logger format
- (Bugfix) Ensure Wait actions to be present after AddMember
- (Documentation) Refactor metrics (Part 1)
- (Bugfix) Extend Agency HealthCheck for replace
- (Bugfix) Allow to remove resources (CPU & Memory) on the managed pods
- (Bugfix) Add DistributeShardsLike support
- (Feature) Member restarts metric
- (Bugfix) Infinite loop fix in ArangoD AsyncClient
- (Bugfix) Add Panic Handler
- (Bugfix) Unify yaml packages

## [1.2.13](https://github.com/arangodb/kube-arangodb/tree/1.2.13) (2022-06-07)
- (Bugfix) Fix arangosync members state inspection
- (Feature) (ACS) Improve Reconciliation Loop
- (Bugfix) Allow missing Monitoring CRD
- (Feature) (ACS) Add Resource plan
- (Feature) Allow raw json value for license token-v2
- (Update) Replace `beta.kubernetes.io/arch` to `kubernetes.io/arch` in Operator Chart
- (Feature) Add operator shutdown handler for graceful termination
- (Feature) Add agency leader discovery
- (Feature) Add `ACSDeploymentSynced` condition type and fix comparison of `SecretHashes` method
- (Feature) Add agency leader service
- (Feature) Add HostPath and PVC Volume types and allow templating
- (Feature) Replace mod

## [1.2.12](https://github.com/arangodb/kube-arangodb/tree/1.2.12) (2022-05-10)
- (Feature) Add CoreV1 Endpoints Inspector
- (Feature) Add Current ArangoDeployment Inspector
- (Refactor) Anonymous inspector functions
- (Feature) Recursive OwnerReference discovery
- (Maintenance) Add check make targets
- (Feature) Create support for local variables in actions.
- (Feature) Support for asynchronous ArangoD resquests.
- (Feature) Change Restore in Cluster mode to Async Request

## [1.2.11](https://github.com/arangodb/kube-arangodb/tree/1.2.11) (2022-04-30)
- (Bugfix) Orphan PVC are not removed
- (Bugfix) Remove LocalStorage Deadlock
- (Bugfix) Skip arangosync members state inspection checks
- (Feature) Add LocalStorage DaemonSet Priority support

## [1.2.10](https://github.com/arangodb/kube-arangodb/tree/1.2.10) (2022-04-27)
- (Feature) Allow configuration for securityContext.runAsUser value
- (Bugfix) Fix Satellite collections in Agency
- (Bugfix) Fix backup creation timeout
- (Bugfix) ArangoSync port fix
- (Bugfix) Fix GetClient lock system
- (Feature) Backup InProgress Agency key discovery
- (Feature) Backup & Maintenance Conditions
- (Bugfix) Disable member removal in case of health failure
- (Bugfix) Reorder Topology management plan steps
- (Feature) UpdateInProgress & UpgradeInProgress Conditions
- (Bugfix) Fix Maintenance switch and HotBackup race
- (Bugfix) Fix Maintenance Condition typo

## [1.2.9](https://github.com/arangodb/kube-arangodb/tree/1.2.9) (2022-03-30)
- (Feature) Improve Kubernetes clientsets management
- Migrate storage-operator CustomResourceDefinition apiVersion to apiextensions.k8s.io/v1
- (Feature) Add CRD Installer
- (Bugfix) Assign imagePullSecrets to LocalStorage
- (Update) Bump K8S API to 1.21.10
- (Feature) (ACS) Add ACS handler
- (Feature) Allow to restart DBServers in cases when WriteConcern will be satisfied
- (Feature) Allow to configure action timeouts
- (Feature) (AT) Add ArangoTask API
- (Bugfix) Fix NPE in State fetcher
- (Refactor) Configurable throttle inspector
- (Bugfix) Skip Replace operation on DBServer if they need to be scaled down
- (Feature) Upgrade procedure steps
- (Refactor) Remove API and Core cross-dependency
- (Bugfix) Allow to have nil architecture (NPE fix)

## [1.2.8](https://github.com/arangodb/kube-arangodb/tree/1.2.8) (2022-02-24)
- Do not check License V2 on Community images
- Add status.members.<group>.
- Don't replace pod immediately when storage class changes
- Define MemberReplacementRequired condition
- Remove pod immediately when annotation is turned on
- (ARM64) Add support for ARM64 enablement
- (Cleanup) Reorganize main reconciliation context
- (Bugfix) Unreachable condition
- (Feature) Allow to disable external port (sidecar managed connection)
- (Bugfix) Fix 3.6 -> 3.7 Upgrade procedure
- (Bugfix) Add missing finalizer
- (Bugfix) Add graceful to kill command
- (Bugfix) Add reachable condition to deployment. Mark as UpToDate only of cluster is reachable.
- (Bugfix) Add toleration's for network failures in action start procedure

## [1.2.7](https://github.com/arangodb/kube-arangodb/tree/1.2.7) (2022-01-17)
- Add Plan BackOff functionality
- Fix Core InitContainers check
- Remove unused `status.members.<group>.sidecars-specs` variable
- Keep only recent terminations
- Add endpoint into member status
- Add debug mode (Golang DLV)
- License V2 for ArangoDB 3.9.0+
- Add ArangoClusterSynchronization v1 API
- Add core containers names to follow their terminations
- Add ArangoJob and Apps Operator
- Use Go 1.17
- Add metrics for the plan actions
- Add ArangoClusterSynchronization Operator
- Update licenses
- Fix restart procedure in case of failing members
- Fix status propagation race condition

## [1.2.6](https://github.com/arangodb/kube-arangodb/tree/1.2.6) (2021-12-15)
- Add ArangoBackup backoff functionality
- Allow to abort ArangoBackup uploads by removing spec.upload
- Add Agency Cache internally
- Add Recovery during PlanBuild operation
- Fix Exporter in Deployments without authentication
- Allow to disable ClusterScalingIntegration and add proper Scheduled label to pods
- Add additional timeout parameters and kubernetes batch size
- Limit parallel Backup uploads
- Bugfix - Adjust Cluster Scaling Integration logic

## [1.2.5](https://github.com/arangodb/kube-arangodb/tree/1.2.5) (2021-10-25)
- Split & Unify Lifecycle management functionality
- Drop support for ArangoDB <= 3.5 (versions already EOL)
- Add new admin commands to fetch agency dump and agency state
- Add Graceful shutdown as finalizer (supports kubectl delete)
- Add Watch to Lifecycle command
- Add Topology Discovery
- Add Support for StartupProbe
- Add ARM64 support for Operator Docker image
- Add ALPHA Rebalancer support

## [1.2.4](https://github.com/arangodb/kube-arangodb/tree/1.2.4) (2021-10-22)
- Replace `beta.kubernetes.io/arch` Pod label with `kubernetes.io/arch` using Silent Rotation
- Add "Short Names" feature
- Switch ArangoDB Image Discovery process from Headless Service to Pod IP
- Fix PVC Resize for Single servers
- Add Topology support
- Add ARANGODB_ZONE env to Topology Managed pods
- Add "Random pod names" feature
- Rotate TLS Secrets on ALT Names change

## [1.2.3](https://github.com/arangodb/kube-arangodb/tree/1.2.3) (2021-09-24)
- Update UBI Image to 8.4
- Fix ArangoSync Liveness Probe
- Allow runtime update of Sidecar images
- Allow Agent recreation with preserved IDs
- The internal metrics exporter can not be disabled
- Changing the topics' log level without restarting the container.
  When the topic is removed from the argument list then it will not 
  be turned off in the ArangoDB automatically.
- Allow to customize SchedulerName inside Member Pod
- Add Enterprise Edition support

## [1.2.2](https://github.com/arangodb/kube-arangodb/tree/1.2.2) (2021-09-09)
- Update 'github.com/arangodb/arangosync-client' dependency to v0.7.0
- Add HighPriorityPlan to ArangoDeployment Status
- Add Pending Member phase
- Add Ephemeral Volumes for apps feature
- Check if the DB server is cleaned out.
- Render Pod Template in ArangoMember Spec and Status
- Add Pod PropagationModes
- Fix MemberUp action for ActiveFailover

## [1.2.1](https://github.com/arangodb/kube-arangodb/tree/1.2.1) (2021-07-28)
- Fix ArangoMember race with multiple ArangoDeployments within single namespace
- Allow to define Member Recreation Policy within group
- Replace 'github.com/dgrijalva/jwt-go' with 'github.com/golang-jwt/jwt'
- Update 'github.com/gin-gonic/gin' dependency to v1.7.2

## [1.2.0](https://github.com/arangodb/kube-arangodb/tree/1.2.0) (2021-07-16)
- Enable "Operator Internal Metrics Exporter" by default
- Enable "Operator Maintenance Management Support" by default
- Add Operator `/api/v1/version` endpoint

## [1.1.10](https://github.com/arangodb/kube-arangodb/tree/1.1.10) (2021-07-06)
- Switch K8S CRD API to V1
- Deprecate Alpine image usage
- Use persistent name and namespace in ArangoDeployment reconcilation loop
- Remove finalizers when Server container is already terminated and reduce initial reconciliation delay
- Add new logger services - reconciliation and event

## [1.1.9](https://github.com/arangodb/kube-arangodb/tree/1.1.9) (2021-05-28)
- Add IP, DNS, ShortDNS, HeadlessService (Default) communication methods
- Migrate ArangoExporter into Operator code

## [1.1.8](https://github.com/arangodb/kube-arangodb/tree/1.1.8) (2021-04-21)
- Prevent Single member recreation
- Add OwnerReference to ClusterIP member service
- Add InternalPort to ServerGroupSpec to allow user to expose tcp connection over localhost for sidecars

## [1.1.7](https://github.com/arangodb/kube-arangodb/tree/1.1.7) (2021-04-14)
- Bump Kubernetes Dependencies to 1.19.x
- Add ArangoMember status propagation
- Add ShutdownMethod option for members
- Fix Maintenance Plan actions

## [1.1.6](https://github.com/arangodb/kube-arangodb/tree/1.1.6) (2021-03-02)
- Add ArangoMember Resource and required RBAC rules

## [1.1.5](https://github.com/arangodb/kube-arangodb/tree/1.1.5) (2021-02-20)
- Fix AKS Volume Resize mode
- Use cached status in member client creation
- Remove failed DBServers
- Remove deadlock in internal cache
- Replace CleanOut action with ResignLeadership on rotate PVC resize mode

## [1.1.4](https://github.com/arangodb/kube-arangodb/tree/1.1.4) (2021-02-15)
- Add support for spec.ClusterDomain to be able to use FQDN in ArangoDB cluster communication
- Add Version Check feature with extended Upgrade checks
- Fix Upgrade failures recovery
- Add ResignLeadership action before Upgrade, Restart and Shutdown actions

## [1.1.3](https://github.com/arangodb/kube-arangodb/tree/1.1.3) (2020-12-16)
- Add v2alpha1 API for ArangoDeployment and ArangoDeploymentReplication
- Migrate CRD to apiextensions.k8s.io/v1
- Add customizable log levels per service
- Move Upgrade as InitContainer and fix Direct Image discovery mode
- Allow to remove currently executed plan by annotation

## [1.1.2](https://github.com/arangodb/kube-arangodb/tree/1.1.2) (2020-11-11)
- Fix Bootstrap phase and move it under Plan

## [1.1.1](https://github.com/arangodb/kube-arangodb/tree/1.1.1) (2020-11-04)
- Allow to mount EmptyDir
- Allow to specify initContainers in pods
- Add serviceAccount, resources and securityContext fields to ID Group
- Allow to override Entrypoint
- Add NodeSelector to Deployment Helm Chart

## [1.1.0](https://github.com/arangodb/kube-arangodb/tree/1.1.0) (2020-10-14)
- Change NumberOfCores and MemoryOverride flags to be set to true by default
- Enable by default and promote to Production Ready - JWT Rotation Feature, TLS Rotation Feature
- Deprecate K8S < 1.16
- Fix Upgrade procedure to safely evict pods during upgrade
- Fix Panics in Deployments without authentication
- Fix ChaosMonkey mode
- Allow append on empty annotations
- Add annotations and labels on pod creation

## [1.0.8](https://github.com/arangodb/kube-arangodb/tree/1.0.8) (2020-09-10)
- Fix Volume rotation on AKS

## [1.0.7](https://github.com/arangodb/kube-arangodb/tree/1.0.7) (2020-09-09)
- Always use JWT Authorized requests in internal communication
- Add Operator Maintenance Management feature
- Add support for ARANGODB_OVERRIDE_DETECTED_NUMBER_OF_CORES ArangoDB Environment Variable
- Allow to use privileged pods in ArangoStorage

## [1.0.6](https://github.com/arangodb/kube-arangodb/tree/1.0.6) (2020-08-19)
- Add Operator Namespaced mode (Alpha)
- Fix ActiveFailover Upgrade procedure

## [1.0.5](https://github.com/arangodb/kube-arangodb/tree/1.0.5) (2020-08-05)
- Add Labels and Annotations to ServiceMonitor
- Allow to expose Exporter in HTTP with secured Deployments
- Change rotation by annotation order (coordinator before dbserver)
- Fix NodeAffinity propagation
- Allow to disable Foxx Queues on Cluster mode

## [1.0.4](https://github.com/arangodb/kube-arangodb/tree/1.0.4) (2020-07-28)
- Add Encryption Key rotation feature for ArangoDB EE 3.7+
- Improve TLS CA and Keyfile rotation for CE and EE
- Add runtime TLS rotation for ArangoDB EE 3.7+
- Add Kustomize support
- Improve Helm 3 support
- Allow to customize ID Pod selectors
- Add Label and Envs Pod customization
- Improved JWT Rotation
- Allow to customize Security Context in pods
- Remove dead Coordinators in Cluster mode
- Add AutoRecovery flag to recover cluster in case of deadlock
- Add Operator Single mode
- Improve SecurityContext settings
- Update k8s dependency to 1.15.11
- Add Scope parameter to Operator

## [1.0.3](https://github.com/arangodb/kube-arangodb/tree/1.0.3) (2020-05-25)
- Prevent deletion of not known PVC's
- Move Restore as Plan

## [1.0.2](https://github.com/arangodb/kube-arangodb/tree/1.0.2) (2020-04-16)
- Added additional checks in UpToDate condition
- Added extended Rotation check for Cluster mode
- Removed old rotation logic (rotation of ArangoDeployment may be enforced after Operator upgrade)
- Added UpToDate condition in ArangoDeployment Status

## [1.0.1](https://github.com/arangodb/kube-arangodb/tree/1.0.1) (2020-03-25)
- Added Customizable Affinity settings for ArangoDB Member Pods
- Added possibility to override default images used by ArangoDeployment
- Added possibility to set probes on all groups
- Added Image Discovery type in ArangoDeployment spec
- Prevent Agency Members recreation
- Added Customizable Volumes and VolumeMounts for ArangoDB server container
- Added MemoryOverride flag for ArangoDB >= 3.6.3
- Improved Rotation discovery process
- Added annotation to rotate ArangoDeployment in secure way

## [1.0.0](https://github.com/arangodb/kube-arangodb/tree/1.0.0) (2020-03-03)
- Removal of v1alpha support for ArangoDeployment, ArangoDeploymentReplication, ArangoBackup
- Added new command to operator - version

## [0.4.5](https://github.com/arangodb/kube-arangodb/tree/0.4.5) (2020-03-02)
- Add Customizable SecurityContext for ArangoDeployment pods

## [0.4.4](https://github.com/arangodb/kube-arangodb/tree/0.4.4) (2020-02-27)
- Add new VolumeResize mode to be compatible with Azure flow
- Allow to customize probe configuration options
- Add new upgrade flag for ArangoDB 3.6.0<=

## [0.4.3](https://github.com/arangodb/kube-arangodb/tree/0.4.3) (2020-01-31)
- Prevent DBServer deletion if there are any shards active on it
- Add Maintenance mode annotation for ArangoDeployment

## [0.4.2](https://github.com/arangodb/kube-arangodb/tree/0.4.2) (2019-11-12)
- AntiAffinity for operator pods.
- Add CRD API v1 with support for v1alpha.
- Allow to set annotations in ArangoDeployment resources.
- Add UBI based image.

## [0.4.0](https://github.com/arangodb/kube-arangodb/tree/0.4.0) (2019-10-09)
- Further helm chart fixes for linter.
- Support hot backup.
- Disable scaling buttons if scaling is not possible.

## [0.3.16](https://github.com/arangodb/kube-arangodb/tree/0.3.16) (2019-09-25)
- Revised helm charts.
- Use separate service account for operator.
- Support for ResignLeadership job.
- Allow to set ImagePullSecrets in pods.
- Bug fixes.

## [0.3.15]() (never released, only previews existed)

## [0.3.14](https://github.com/arangodb/kube-arangodb/tree/0.3.14) (2019-08-07)
- Bug fixes for custom sidecars.
- More tests

## [0.3.13](https://github.com/arangodb/kube-arangodb/tree/0.3.13) (2019-08-02)
- Added side car changed to pod rotation criterium
- Added ArangoDB version and image id to member status
- Fix bug with MemberOfCluster condition
- Added test for resource change

## [0.3.12](https://github.com/arangodb/kube-arangodb/tree/0.3.12) (2019-07-04)
- Limit source IP ranges for external services

## [0.3.11](https://github.com/arangodb/kube-arangodb/tree/0.3.11) (2019-06-07)
- Introduced volume claim templates for all server groups that require volume.
- Added arangodb-exporter support as sidecar to all arangodb pods.
- Fixed a bug in the case that all coordinators failed.
- Increase some timeouts in cluster observation.
- Ignore connection errors when removing servers.
- Switch to go 1.12 and modules.
- User sidecars.

## [0.3.10](https://github.com/arangodb/kube-arangodb/tree/0.3.10) (2019-04-04)
- Added Pod Disruption Budgets for all server groups in production mode.
- Added Priority Class Name to be specified per server group.
- Forward resource requirements to k8s.
- Automatic creation of randomized root password on demand.
- Volume resizing (only enlarge).
- Allow to disable liveness probes, increase timeouts in defaults.
- Handle case of all coordinators gone better.
- Added `MY_NODE_NAME` and `NODE_NAME` env vars for all pods.
- Internal communications with ArangoDB more secure through tokens which
  are limited to certain API paths.
- Rolling upgrade waits till all shards are in sync before proceeding to
  next dbserver, even if it takes longer than 15 min.
- Improve installation and upgrade instructions in README.

## [0.3.9](https://github.com/arangodb/kube-arangodb/tree/0.3.9) (2019-02-28)
[Full Changelog](https://github.com/arangodb/kube-arangodb/compare/0.3.8...0.3.9)
- Fixed a serious bug in rolling upgrades which was introduced in 0.3.8.
- Document the drain procedure for k8s nodes.
- Wait for shards to be in sync before continuing upgrade process.
- Rotate members when patch-level upgrade.
- Don't trigger cleanout server during upgrade.
- More robust remove-server actions.

## [0.3.8](https://github.com/arangodb/kube-arangodb/tree/0.3.8) (2019-02-19)
[Full Changelog](https://github.com/arangodb/kube-arangodb/compare/0.3.7...0.3.8)

- Added scaling limits to spec and enforce in operator.
- npm update for dashboard to alleviate security problems.
- Added bare metal walk through to documentation.
- Wait for coordinator to be ready in kubernetes.
- Schedule only one CleanOutServer job in drain scenario, introduce
  Drain phase.
- Take care of case that server is terminated by drain before cleanout
  has completed.
- Added undocumented force-status-reload status field.
- Take care of case that all coordinators have failed: delete all
  coordinator pods and create new ones.
- Updated lodash for dashboard.
- Try harder to remove server from cluster if it does not work right away.
- Update member status, if once decided to drain, continue draining.
  This takes care of more corner cases.

## [0.3.7](https://github.com/arangodb/kube-arangodb/tree/0.3.7) (2019-01-03)
[Full Changelog](https://github.com/arangodb/kube-arangodb/compare/0.3.6...0.3.7)

**Merged pull requests:**

- Use jwt-keyfile option if available. [\#318](https://github.com/arangodb/kube-arangodb/pull/318)
- StorageOperator Volume Size Fix [\#316](https://github.com/arangodb/kube-arangodb/pull/316)

## [0.3.6](https://github.com/arangodb/kube-arangodb/tree/0.3.6) (2018-12-06)
[Full Changelog](https://github.com/arangodb/kube-arangodb/compare/0.3.5...0.3.6)

**Closed issues:**

- Dashboards not aware of kube-proxy [\#278](https://github.com/arangodb/kube-arangodb/issues/278)

**Merged pull requests:**

- Link to k8s platform tutorials. [\#313](https://github.com/arangodb/kube-arangodb/pull/313)
- Updated Go-Driver to latest version. [\#312](https://github.com/arangodb/kube-arangodb/pull/312)
- NodeSelector [\#311](https://github.com/arangodb/kube-arangodb/pull/311)
- Docs: Formatting [\#310](https://github.com/arangodb/kube-arangodb/pull/310)
- Doc: remove duplicate chapter [\#309](https://github.com/arangodb/kube-arangodb/pull/309)
- Doc: remove blanks after tripple tics [\#308](https://github.com/arangodb/kube-arangodb/pull/308)
- License Key [\#307](https://github.com/arangodb/kube-arangodb/pull/307)
- Updated packages containing vulnerabilities [\#306](https://github.com/arangodb/kube-arangodb/pull/306)
- Advertised Endpoints [\#299](https://github.com/arangodb/kube-arangodb/pull/299)

## [0.3.5](https://github.com/arangodb/kube-arangodb/tree/0.3.5) (2018-11-20)
[Full Changelog](https://github.com/arangodb/kube-arangodb/compare/0.3.4...0.3.5)

**Closed issues:**

- Istio compatibility issue [\#260](https://github.com/arangodb/kube-arangodb/issues/260)

**Merged pull requests:**

- Fixing imageID retrieval issue when sidecars are injected. [\#302](https://github.com/arangodb/kube-arangodb/pull/302)
- Bug fix/fix immutable reset [\#301](https://github.com/arangodb/kube-arangodb/pull/301)
- Fixing small type in readme [\#300](https://github.com/arangodb/kube-arangodb/pull/300)
- Make timeout configurable. [\#298](https://github.com/arangodb/kube-arangodb/pull/298)
- fixed getLoadBalancerIP to also handle hostnames [\#297](https://github.com/arangodb/kube-arangodb/pull/297)

## [0.3.4](https://github.com/arangodb/kube-arangodb/tree/0.3.4) (2018-11-06)
[Full Changelog](https://github.com/arangodb/kube-arangodb/compare/0.3.3...0.3.4)

**Merged pull requests:**

- Try to repair changelog generator. [\#296](https://github.com/arangodb/kube-arangodb/pull/296)
- Fixing uninitialised `lastNumberOfServers`. [\#294](https://github.com/arangodb/kube-arangodb/pull/294)
- Fixes for semiautomation. [\#293](https://github.com/arangodb/kube-arangodb/pull/293)
- add ebs volumes to eks doc [\#295](https://github.com/arangodb/kube-arangodb/pull/295)

## [0.3.3](https://github.com/arangodb/kube-arangodb/tree/0.3.3) (2018-11-02)
[Full Changelog](https://github.com/arangodb/kube-arangodb/compare/0.3.2...0.3.3)

**Closed issues:**

- `manifests/arango-crd.yaml` not in repository [\#292](https://github.com/arangodb/kube-arangodb/issues/292)

**Merged pull requests:**

- Make semiautomation files self-contained. [\#291](https://github.com/arangodb/kube-arangodb/pull/291)

## [0.3.2](https://github.com/arangodb/kube-arangodb/tree/0.3.2) (2018-11-02)
[Full Changelog](https://github.com/arangodb/kube-arangodb/compare/0.3.1...0.3.2)

**Closed issues:**

- Operator redeployed not fully functional [\#273](https://github.com/arangodb/kube-arangodb/issues/273)
- Busy Update Loop on PKS [\#272](https://github.com/arangodb/kube-arangodb/issues/272)
- scaling down in production starts pending pods to terminate them immediately [\#267](https://github.com/arangodb/kube-arangodb/issues/267)
- crd inclusion in helm chart prevents subsequent deployments to alternate namespaces [\#261](https://github.com/arangodb/kube-arangodb/issues/261)
- Tutorials with real world examples [\#229](https://github.com/arangodb/kube-arangodb/issues/229)

**Merged pull requests:**

- UI Fix [\#290](https://github.com/arangodb/kube-arangodb/pull/290)
- Revisited scale up and scale down. [\#288](https://github.com/arangodb/kube-arangodb/pull/288)
- Bug fix/extra crd yaml [\#287](https://github.com/arangodb/kube-arangodb/pull/287)
- Documentation/add aks tutorial [\#286](https://github.com/arangodb/kube-arangodb/pull/286)
- IPv6 revisited [\#285](https://github.com/arangodb/kube-arangodb/pull/285)
- Bug fix/readiness upgrade fix [\#283](https://github.com/arangodb/kube-arangodb/pull/283)
- Revert "Skip LoadBalancer Test" [\#282](https://github.com/arangodb/kube-arangodb/pull/282)
- Updated node modules to fix vulnerabilities [\#281](https://github.com/arangodb/kube-arangodb/pull/281)
- First stab at semiautomation. [\#280](https://github.com/arangodb/kube-arangodb/pull/280)
- When doing tests, always pull the image. [\#279](https://github.com/arangodb/kube-arangodb/pull/279)
- Break PKS Loop [\#277](https://github.com/arangodb/kube-arangodb/pull/277)
- Fixed readiness route. [\#276](https://github.com/arangodb/kube-arangodb/pull/276)
- Bug fix/scale up error [\#275](https://github.com/arangodb/kube-arangodb/pull/275)
- minor fix in template generation [\#274](https://github.com/arangodb/kube-arangodb/pull/274)
- Added `disableIPV6` Spec entry. [\#271](https://github.com/arangodb/kube-arangodb/pull/271)
- Test Image Option [\#270](https://github.com/arangodb/kube-arangodb/pull/270)
- Skip LoadBalancer Test [\#269](https://github.com/arangodb/kube-arangodb/pull/269)
- Test/templates [\#266](https://github.com/arangodb/kube-arangodb/pull/266)
- Updated examples to use version 3.3.17. [\#265](https://github.com/arangodb/kube-arangodb/pull/265)
- Unified Readiness Test [\#264](https://github.com/arangodb/kube-arangodb/pull/264)
- Use correct templateoptions for helm charts [\#258](https://github.com/arangodb/kube-arangodb/pull/258)
- Add advanced dc2dc to acceptance test. [\#252](https://github.com/arangodb/kube-arangodb/pull/252)
- adding EKS tutorial [\#289](https://github.com/arangodb/kube-arangodb/pull/289)

## [0.3.1](https://github.com/arangodb/kube-arangodb/tree/0.3.1) (2018-09-25)
[Full Changelog](https://github.com/arangodb/kube-arangodb/compare/0.3.0...0.3.1)

**Closed issues:**

- Helm chart not deploying custom resource definitions [\#254](https://github.com/arangodb/kube-arangodb/issues/254)
- `go get` failing due to nonexistent arangodb/arangosync repo [\#249](https://github.com/arangodb/kube-arangodb/issues/249)
- Helm chart download links broken \(404\) [\#248](https://github.com/arangodb/kube-arangodb/issues/248)
- Make it easy to deploy in another namespace [\#230](https://github.com/arangodb/kube-arangodb/issues/230)
- Deployment Failed to Start in different Namespace other than Default [\#223](https://github.com/arangodb/kube-arangodb/issues/223)

**Merged pull requests:**

- Bugfix/sed on linux [\#259](https://github.com/arangodb/kube-arangodb/pull/259)
- README updates, removing `kubectl apply -f crd.yaml` [\#256](https://github.com/arangodb/kube-arangodb/pull/256)
- Include CRD in helm chart [\#255](https://github.com/arangodb/kube-arangodb/pull/255)

## [0.3.0](https://github.com/arangodb/kube-arangodb/tree/0.3.0) (2018-09-07)
[Full Changelog](https://github.com/arangodb/kube-arangodb/compare/0.2.2...0.3.0)

**Closed issues:**

- Provide an option to add SubjectAltName or option to disable SSL [\#239](https://github.com/arangodb/kube-arangodb/issues/239)
- Use go-upgrade-rules [\#234](https://github.com/arangodb/kube-arangodb/issues/234)
- Spot the difference [\#225](https://github.com/arangodb/kube-arangodb/issues/225)
- How to Delete ArangoDeployment [\#224](https://github.com/arangodb/kube-arangodb/issues/224)
- Unable to delete pods, stuck in terminating state [\#220](https://github.com/arangodb/kube-arangodb/issues/220)
- Do not allow "critical" cmdline arguments to be overwritten [\#207](https://github.com/arangodb/kube-arangodb/issues/207)

**Merged pull requests:**

- Avoid use of arangosync packages [\#250](https://github.com/arangodb/kube-arangodb/pull/250)
- Fixed PV creation on kubernetes 1.11 [\#247](https://github.com/arangodb/kube-arangodb/pull/247)
- Resilience improvements [\#246](https://github.com/arangodb/kube-arangodb/pull/246)
- Adding GKE tutorial [\#245](https://github.com/arangodb/kube-arangodb/pull/245)
- Reject critical options during validation fixes \#207 [\#243](https://github.com/arangodb/kube-arangodb/pull/243)
- Trying to stabalize resilience tests [\#242](https://github.com/arangodb/kube-arangodb/pull/242)
- Adding helm charts for deploying the operators [\#238](https://github.com/arangodb/kube-arangodb/pull/238)
- Include license in upgrade check [\#237](https://github.com/arangodb/kube-arangodb/pull/237)
- Use new CurrentImage field to prevent unintended upgrades. [\#236](https://github.com/arangodb/kube-arangodb/pull/236)
- Use go-upgrade-rules to make "is upgrade allowed" decision fixes \#234 [\#235](https://github.com/arangodb/kube-arangodb/pull/235)
- Updated versions to known "proper" versions [\#233](https://github.com/arangodb/kube-arangodb/pull/233)
- Applying defaults after immutable fields have been reset [\#232](https://github.com/arangodb/kube-arangodb/pull/232)
- Updated go-driver to latest version [\#231](https://github.com/arangodb/kube-arangodb/pull/231)
- EE note for Kubernetes DC2DC [\#222](https://github.com/arangodb/kube-arangodb/pull/222)
- Documented dashboard usage [\#219](https://github.com/arangodb/kube-arangodb/pull/219)
- Load balancing tests [\#218](https://github.com/arangodb/kube-arangodb/pull/218)
- Add links to other operators in dashboard menu [\#217](https://github.com/arangodb/kube-arangodb/pull/217)
- Grouping style elements in 1 place [\#216](https://github.com/arangodb/kube-arangodb/pull/216)
- Adding ArangoDeploymentReplication dashboard. [\#215](https://github.com/arangodb/kube-arangodb/pull/215)
- Do not build initcontainer for imageid pod [\#214](https://github.com/arangodb/kube-arangodb/pull/214)
- Dashboard for ArangoLocalStorage operator [\#213](https://github.com/arangodb/kube-arangodb/pull/213)
- Adjust documentation based on new load balancer support. [\#212](https://github.com/arangodb/kube-arangodb/pull/212)
- Feature/dashboard [\#211](https://github.com/arangodb/kube-arangodb/pull/211)
- Use gin as HTTP server framework [\#210](https://github.com/arangodb/kube-arangodb/pull/210)
- Dashboard design concept [\#209](https://github.com/arangodb/kube-arangodb/pull/209)

## [0.2.2](https://github.com/arangodb/kube-arangodb/tree/0.2.2) (2018-06-29)
[Full Changelog](https://github.com/arangodb/kube-arangodb/compare/0.2.1...0.2.2)

**Closed issues:**

- Unable to unset standard storage class in GKE using kubectl [\#200](https://github.com/arangodb/kube-arangodb/issues/200)
- Fix operators Deployment spec wrt minimum availability [\#198](https://github.com/arangodb/kube-arangodb/issues/198)
- Rotate server when cmdline arguments change [\#189](https://github.com/arangodb/kube-arangodb/issues/189)

**Merged pull requests:**

- Set a `role=leader` label on the Pod who won the leader election [\#208](https://github.com/arangodb/kube-arangodb/pull/208)
- Rotate server on changed arguments [\#206](https://github.com/arangodb/kube-arangodb/pull/206)
- Documentation fixes [\#205](https://github.com/arangodb/kube-arangodb/pull/205)
- Fixed get/set Default flag for StorageClasses [\#204](https://github.com/arangodb/kube-arangodb/pull/204)
- Log improvements [\#203](https://github.com/arangodb/kube-arangodb/pull/203)
- All operator Pods will now reach the Ready state. [\#201](https://github.com/arangodb/kube-arangodb/pull/201)

## [0.2.1](https://github.com/arangodb/kube-arangodb/tree/0.2.1) (2018-06-19)
[Full Changelog](https://github.com/arangodb/kube-arangodb/compare/0.2.0...0.2.1)

## [0.2.0](https://github.com/arangodb/kube-arangodb/tree/0.2.0) (2018-06-19)
[Full Changelog](https://github.com/arangodb/kube-arangodb/compare/0.1.0...0.2.0)

**Closed issues:**

- Guard operations that yield downtime with an `downtimeAllowed` field [\#190](https://github.com/arangodb/kube-arangodb/issues/190)
- Require at least 2 dbservers for `Cluster` deployment [\#178](https://github.com/arangodb/kube-arangodb/issues/178)
- Resource re-deployments when changing specific specs [\#164](https://github.com/arangodb/kube-arangodb/issues/164)
- PVC's can get stuck in Terminating state [\#157](https://github.com/arangodb/kube-arangodb/issues/157)
- PVC [\#156](https://github.com/arangodb/kube-arangodb/issues/156)
- Add timeout for reconciliation plan\(items\) [\#154](https://github.com/arangodb/kube-arangodb/issues/154)
- Add setting to specify ServiceAccount for deployment [\#146](https://github.com/arangodb/kube-arangodb/issues/146)
- Finalizers TODO [\#138](https://github.com/arangodb/kube-arangodb/issues/138)
- Prevent deleting pods \(manually\) using finalizers [\#134](https://github.com/arangodb/kube-arangodb/issues/134)
- Set controller of pods to support `kubectl drain` [\#132](https://github.com/arangodb/kube-arangodb/issues/132)
- Add option to taint pods [\#131](https://github.com/arangodb/kube-arangodb/issues/131)
- OpenShift: No DB is getting deployed [\#128](https://github.com/arangodb/kube-arangodb/issues/128)
- ArangoDeploymentTasks [\#34](https://github.com/arangodb/kube-arangodb/issues/34)
- ArangoLocalStorage tasks [\#33](https://github.com/arangodb/kube-arangodb/issues/33)

**Merged pull requests:**

- Adding downtimeAllowed field [\#194](https://github.com/arangodb/kube-arangodb/pull/194)
- Added tutorial for configuring DC2DC of Kubernetes [\#187](https://github.com/arangodb/kube-arangodb/pull/187)
- Various TLS & Sync related fixes [\#186](https://github.com/arangodb/kube-arangodb/pull/186)
- Use standard EventRecord to use event compression [\#185](https://github.com/arangodb/kube-arangodb/pull/185)
- Fixed ID prefix for single servers [\#184](https://github.com/arangodb/kube-arangodb/pull/184)
- Allow changing server group storage class. [\#183](https://github.com/arangodb/kube-arangodb/pull/183)
- Added test timeouts to all stages [\#182](https://github.com/arangodb/kube-arangodb/pull/182)
- Added renewal of deployment TLS CA certificate [\#181](https://github.com/arangodb/kube-arangodb/pull/181)
- Min dbserver count is 2. Revert phase when cleanout has failed [\#180](https://github.com/arangodb/kube-arangodb/pull/180)
- Prefer distinct nodes, even when not required [\#179](https://github.com/arangodb/kube-arangodb/pull/179)
- Added duration test app [\#177](https://github.com/arangodb/kube-arangodb/pull/177)
- Improved readiness probe, database services only use ready pods [\#176](https://github.com/arangodb/kube-arangodb/pull/176)
- Documenting acceptance test [\#175](https://github.com/arangodb/kube-arangodb/pull/175)
- Avoid useless warnings in log [\#174](https://github.com/arangodb/kube-arangodb/pull/174)
- Hide "dangerous" functions of MemberStatusList [\#173](https://github.com/arangodb/kube-arangodb/pull/173)
- Avoid overwriting status changes [\#172](https://github.com/arangodb/kube-arangodb/pull/172)
- Abort reconcilientation plan on failed cleanout server [\#171](https://github.com/arangodb/kube-arangodb/pull/171)
- Improving documentation [\#170](https://github.com/arangodb/kube-arangodb/pull/170)
- Remove service stickyness [\#169](https://github.com/arangodb/kube-arangodb/pull/169)
- Prevent deleting the PV when the PVC has already been attached to it [\#168](https://github.com/arangodb/kube-arangodb/pull/168)
- Various test improvements [\#167](https://github.com/arangodb/kube-arangodb/pull/167)
- Added unit tests for pv\_creator.go [\#166](https://github.com/arangodb/kube-arangodb/pull/166)
- Added finalizer on deployment, used to remove child finalizers on delete [\#165](https://github.com/arangodb/kube-arangodb/pull/165)
- Fix endless rotation because of serviceAccount `default` [\#163](https://github.com/arangodb/kube-arangodb/pull/163)
- Force volumes to unique nodes for production environments [\#162](https://github.com/arangodb/kube-arangodb/pull/162)
- Improved Service documentation [\#161](https://github.com/arangodb/kube-arangodb/pull/161)
- Reconciliation plan-item timeout [\#160](https://github.com/arangodb/kube-arangodb/pull/160)
- Operator high-availability [\#155](https://github.com/arangodb/kube-arangodb/pull/155)
- Cleanup long terminating stateful pods [\#153](https://github.com/arangodb/kube-arangodb/pull/153)
- Allow customization of serviceAccountName for pods [\#152](https://github.com/arangodb/kube-arangodb/pull/152)
- Cleanup stateless pods that are in terminating state for a long time [\#151](https://github.com/arangodb/kube-arangodb/pull/151)
- Added no-execute tolerations on operators to failover quicker [\#150](https://github.com/arangodb/kube-arangodb/pull/150)
- Replication shard status in ArangoDeploymentReplication status [\#148](https://github.com/arangodb/kube-arangodb/pull/148)
- Sync access packages [\#147](https://github.com/arangodb/kube-arangodb/pull/147)
- Adding syncmaster&worker reconciliation support. [\#145](https://github.com/arangodb/kube-arangodb/pull/145)
- Fixes needed to run on latest openshift. [\#144](https://github.com/arangodb/kube-arangodb/pull/144)
- `ArangoDeploymentReplication` resource [\#143](https://github.com/arangodb/kube-arangodb/pull/143)
- Adding deployment replication spec [\#142](https://github.com/arangodb/kube-arangodb/pull/142)
- No stickyness for EA service of type LoadBalancer [\#141](https://github.com/arangodb/kube-arangodb/pull/141)
- Added `tolerations` field to configure tolerations of generated pods. [\#140](https://github.com/arangodb/kube-arangodb/pull/140)
- Inspect node schedulable state [\#139](https://github.com/arangodb/kube-arangodb/pull/139)
- Make use of GOCACHE as docker volume for improved build times [\#137](https://github.com/arangodb/kube-arangodb/pull/137)
- Feature: finalizers [\#136](https://github.com/arangodb/kube-arangodb/pull/136)
- Added a spec regarding the rules for eviction & replacement of pods [\#133](https://github.com/arangodb/kube-arangodb/pull/133)
- Added support for running arangosync master & worker servers. [\#130](https://github.com/arangodb/kube-arangodb/pull/130)
- Updated go-certificates & go-driver to latest versions [\#127](https://github.com/arangodb/kube-arangodb/pull/127)
- Added Database external access service feature [\#126](https://github.com/arangodb/kube-arangodb/pull/126)
- Updated to latest go-driver [\#125](https://github.com/arangodb/kube-arangodb/pull/125)
- BREAKING CHANGE: Deployment mode ResilientSingle renamed to ActiveFailover [\#124](https://github.com/arangodb/kube-arangodb/pull/124)
- add persistent-volume tests [\#97](https://github.com/arangodb/kube-arangodb/pull/97)

## [0.1.0](https://github.com/arangodb/kube-arangodb/tree/0.1.0) (2018-04-06)
[Full Changelog](https://github.com/arangodb/kube-arangodb/compare/0.0.1...0.1.0)

**Closed issues:**

- make sure scripts terminate to avoid hanging CI [\#63](https://github.com/arangodb/kube-arangodb/issues/63)
- prefix environment variables [\#62](https://github.com/arangodb/kube-arangodb/issues/62)
- warning when passing string literal "None" as spec.tls.caSecretName [\#60](https://github.com/arangodb/kube-arangodb/issues/60)

**Merged pull requests:**

- Fixed down/upgrading resilient single deployments. [\#123](https://github.com/arangodb/kube-arangodb/pull/123)
- Various docs improvements & fixes [\#122](https://github.com/arangodb/kube-arangodb/pull/122)
- Added tests for query cursors on various deployments. [\#121](https://github.com/arangodb/kube-arangodb/pull/121)
- Remove upgrade resilient single 3.2 -\> 3.3 test. [\#120](https://github.com/arangodb/kube-arangodb/pull/120)
- Various renamings in tests such that common names are used. [\#119](https://github.com/arangodb/kube-arangodb/pull/119)
- Added envvar \(CLEANUPDEPLOYMENTS\) to cleanup failed tests. [\#118](https://github.com/arangodb/kube-arangodb/pull/118)
- Added test that removes PV, PVC & Pod or dbserver. \[ci VERBOSE=1\] \[ci LONG=1\] \[ci TESTOPTIONS="-test.run ^TestResiliencePVDBServer$"\] [\#117](https://github.com/arangodb/kube-arangodb/pull/117)
- Fixed expected value for ENGINE file in init container of dbserver. [\#116](https://github.com/arangodb/kube-arangodb/pull/116)
- Improved liveness detection [\#115](https://github.com/arangodb/kube-arangodb/pull/115)
- Run chaos-monkey in go-routine to avoid blocking the operator [\#114](https://github.com/arangodb/kube-arangodb/pull/114)
- Added examples for exposing metrics to Prometheus [\#113](https://github.com/arangodb/kube-arangodb/pull/113)
- Replace HTTP server with HTTPS server [\#112](https://github.com/arangodb/kube-arangodb/pull/112)
- Disabled colorizing logs [\#111](https://github.com/arangodb/kube-arangodb/pull/111)
- Safe resource watcher [\#110](https://github.com/arangodb/kube-arangodb/pull/110)
- Archive log files [\#109](https://github.com/arangodb/kube-arangodb/pull/109)
- Doc - Follow file name conventions of main docs, move to Tutorials [\#108](https://github.com/arangodb/kube-arangodb/pull/108)
- Quickly fail when deployment no longer exists [\#107](https://github.com/arangodb/kube-arangodb/pull/107)
- BREAKING CHANGE: Renamed all enum values to title case [\#104](https://github.com/arangodb/kube-arangodb/pull/104)
- Changed TLSSpec.TTL to new string based `Duration` type [\#103](https://github.com/arangodb/kube-arangodb/pull/103)
- Added automatic renewal of TLS server certificates [\#102](https://github.com/arangodb/kube-arangodb/pull/102)
- Adding GettingStarted page and structuring docs for website [\#101](https://github.com/arangodb/kube-arangodb/pull/101)
- Added LivenessProbe & Readiness probe [\#100](https://github.com/arangodb/kube-arangodb/pull/100)
- Patch latest version number in README [\#99](https://github.com/arangodb/kube-arangodb/pull/99)
- Adding CHANGELOG.md generation [\#98](https://github.com/arangodb/kube-arangodb/pull/98)
- Adding chaos-monkey for deployments [\#96](https://github.com/arangodb/kube-arangodb/pull/96)
- Check contents of persisted volume when dbserver is restarting [\#95](https://github.com/arangodb/kube-arangodb/pull/95)
- Added helper to prepull arangodb \(enterprise\) image. This allows the normal tests to have decent timeouts while prevent a timeout caused by a long during image pull. [\#94](https://github.com/arangodb/kube-arangodb/pull/94)
- Fixing PV cleanup [\#93](https://github.com/arangodb/kube-arangodb/pull/93)
- Check member failure [\#92](https://github.com/arangodb/kube-arangodb/pull/92)
- Tracking recent pod terminations [\#91](https://github.com/arangodb/kube-arangodb/pull/91)
- Enable LONG on kube-arangodb-long test [\#90](https://github.com/arangodb/kube-arangodb/pull/90)
- Tests/multi deployment [\#89](https://github.com/arangodb/kube-arangodb/pull/89)
- Tests/modes [\#88](https://github.com/arangodb/kube-arangodb/pull/88)
- increase timeout for long running tests [\#87](https://github.com/arangodb/kube-arangodb/pull/87)
- fix rocksdb\_encryption\_test [\#86](https://github.com/arangodb/kube-arangodb/pull/86)
- fix - /api/version will answer on all servers \(not leader only\) [\#85](https://github.com/arangodb/kube-arangodb/pull/85)
- fixes required after merge [\#84](https://github.com/arangodb/kube-arangodb/pull/84)
- Deployment state -\> phase [\#83](https://github.com/arangodb/kube-arangodb/pull/83)
- Added detection on unschedulable pods [\#82](https://github.com/arangodb/kube-arangodb/pull/82)
- AsOwner no longer things the owner refers to a controller. It refers to the ArangoDeployment [\#81](https://github.com/arangodb/kube-arangodb/pull/81)
- Store & compare hash of secrets. [\#80](https://github.com/arangodb/kube-arangodb/pull/80)
- Control jenkins from git commit log. [\#79](https://github.com/arangodb/kube-arangodb/pull/79)
- Fix scale-up [\#78](https://github.com/arangodb/kube-arangodb/pull/78)
- Added terminated-pod cleanup to speed up re-creation of pods. [\#77](https://github.com/arangodb/kube-arangodb/pull/77)
- add upgrade tests [\#76](https://github.com/arangodb/kube-arangodb/pull/76)
- check result of api version call [\#75](https://github.com/arangodb/kube-arangodb/pull/75)
- Also watch changes in PVCs and Services [\#74](https://github.com/arangodb/kube-arangodb/pull/74)
- Feature/test individual pod deletion [\#72](https://github.com/arangodb/kube-arangodb/pull/72)
- Moved low level resource \(pod,pvc,secret,service\) creation & inspection to resources sub-package. [\#71](https://github.com/arangodb/kube-arangodb/pull/71)
- Moved reconciliation code to separate package [\#70](https://github.com/arangodb/kube-arangodb/pull/70)
- Test/different deployments resilient [\#69](https://github.com/arangodb/kube-arangodb/pull/69)
- Store accepted spec [\#68](https://github.com/arangodb/kube-arangodb/pull/68)
- Fixed behavior for scaling UI integration wrt startup of the cluster [\#67](https://github.com/arangodb/kube-arangodb/pull/67)
- Fixed immitable `mode` field. [\#66](https://github.com/arangodb/kube-arangodb/pull/66)
- Integrate with scaling web-UI [\#65](https://github.com/arangodb/kube-arangodb/pull/65)
- add test for different deployments [\#64](https://github.com/arangodb/kube-arangodb/pull/64)
- Fixed validation of tls.caSecretName=None [\#61](https://github.com/arangodb/kube-arangodb/pull/61)
- Feature/add tests for immutable cluster parameters [\#59](https://github.com/arangodb/kube-arangodb/pull/59)
- rename test function [\#58](https://github.com/arangodb/kube-arangodb/pull/58)
- Detecting ImageID & ArangoDB version. [\#57](https://github.com/arangodb/kube-arangodb/pull/57)
- Adds ssl support for scaling test [\#53](https://github.com/arangodb/kube-arangodb/pull/53)
- Rotation support for members. [\#49](https://github.com/arangodb/kube-arangodb/pull/49)
- begin to add tests for `apis/storage/v1alpha` [\#36](https://github.com/arangodb/kube-arangodb/pull/36)

## [0.0.1](https://github.com/arangodb/kube-arangodb/tree/0.0.1) (2018-03-20)
**Merged pull requests:**

- Changed scope of ArangoLocalStorage to Cluster. [\#56](https://github.com/arangodb/kube-arangodb/pull/56)
- External crd creation [\#55](https://github.com/arangodb/kube-arangodb/pull/55)
- Rename default docker image to kube-arangodb [\#54](https://github.com/arangodb/kube-arangodb/pull/54)
- Splitting operator in two parts [\#52](https://github.com/arangodb/kube-arangodb/pull/52)
- Turn on TLS by default [\#51](https://github.com/arangodb/kube-arangodb/pull/51)
- Rename repository to `kube-arangodb` [\#48](https://github.com/arangodb/kube-arangodb/pull/48)
- Use single image tag to prevent polluting the docker hub [\#47](https://github.com/arangodb/kube-arangodb/pull/47)
- Renamed pkg/apis/arangodb to pkg/apis/deployment [\#46](https://github.com/arangodb/kube-arangodb/pull/46)
- Added release code [\#45](https://github.com/arangodb/kube-arangodb/pull/45)
- Cleaning up deployment, avoiding docker overrides [\#44](https://github.com/arangodb/kube-arangodb/pull/44)
- TLS support [\#43](https://github.com/arangodb/kube-arangodb/pull/43)
- Adds "Storage Resource" to user README [\#42](https://github.com/arangodb/kube-arangodb/pull/42)
- Reworked TLS spec [\#41](https://github.com/arangodb/kube-arangodb/pull/41)
- Set sesion affinity for coordinator [\#40](https://github.com/arangodb/kube-arangodb/pull/40)
- Set PublishNotReadyAddresses on coordinator&syncmasters service [\#39](https://github.com/arangodb/kube-arangodb/pull/39)
- Prepare test cluster [\#38](https://github.com/arangodb/kube-arangodb/pull/38)
- Run tests on multiple clusters in parallel [\#37](https://github.com/arangodb/kube-arangodb/pull/37)
- Implemented isDefault behavior of storage class [\#35](https://github.com/arangodb/kube-arangodb/pull/35)
- add some tests for util/k8sutil/erros.go [\#32](https://github.com/arangodb/kube-arangodb/pull/32)
- Adding `ArangoLocalStorage` resource \(wip\) [\#31](https://github.com/arangodb/kube-arangodb/pull/31)
- Added custom resource spec for ArangoDB Storage operator. [\#30](https://github.com/arangodb/kube-arangodb/pull/30)
- Added unit tests for k8s secrets & utility methods [\#28](https://github.com/arangodb/kube-arangodb/pull/28)
- Added unit test for creating affinity [\#27](https://github.com/arangodb/kube-arangodb/pull/27)
- More simple tests [\#26](https://github.com/arangodb/kube-arangodb/pull/26)
- Changed default storage engine to RocksDB [\#24](https://github.com/arangodb/kube-arangodb/pull/24)
- Adding command line tests for arangod commandlines. [\#23](https://github.com/arangodb/kube-arangodb/pull/23)
- UnitTests for plan\_builder [\#22](https://github.com/arangodb/kube-arangodb/pull/22)
- Unit tests for apis/arangodb/v1alpha package [\#21](https://github.com/arangodb/kube-arangodb/pull/21)
- Fix bash error [\#20](https://github.com/arangodb/kube-arangodb/pull/20)
- Renamed Controller to Operator [\#19](https://github.com/arangodb/kube-arangodb/pull/19)
- Cleanup kubernetes after tests [\#18](https://github.com/arangodb/kube-arangodb/pull/18)
- Adding rocksdb encryption key support [\#17](https://github.com/arangodb/kube-arangodb/pull/17)
- Adding test design [\#16](https://github.com/arangodb/kube-arangodb/pull/16)
- avoid sub-shell creation [\#15](https://github.com/arangodb/kube-arangodb/pull/15)
- Adding authentication support [\#14](https://github.com/arangodb/kube-arangodb/pull/14)
- Scaling deployments [\#13](https://github.com/arangodb/kube-arangodb/pull/13)
- Test framework [\#11](https://github.com/arangodb/kube-arangodb/pull/11)
- Change docs to "authentication default on" [\#10](https://github.com/arangodb/kube-arangodb/pull/10)
- Pod monitoring [\#9](https://github.com/arangodb/kube-arangodb/pull/9)
- Pod affinity [\#8](https://github.com/arangodb/kube-arangodb/pull/8)
- Extended storage docs wrt local storage [\#7](https://github.com/arangodb/kube-arangodb/pull/7)
- Adding event support [\#6](https://github.com/arangodb/kube-arangodb/pull/6)
- Added pod probes [\#5](https://github.com/arangodb/kube-arangodb/pull/5)
- Creating pods [\#4](https://github.com/arangodb/kube-arangodb/pull/4)
- Extending spec & status object. Implementing service & pvc creation [\#3](https://github.com/arangodb/kube-arangodb/pull/3)
- Initial API objects & vendoring [\#2](https://github.com/arangodb/kube-arangodb/pull/2)
- Added specification of custom resource [\#1](https://github.com/arangodb/kube-arangodb/pull/1)



\* *This Change Log was automatically generated by [github_changelog_generator](https://github.com/skywinder/Github-Changelog-Generator)*<|MERGE_RESOLUTION|>--- conflicted
+++ resolved
@@ -17,11 +17,8 @@
 - (Feature) (Platform) ArangoRoute Timeout option
 - (Feature) Delay Action
 - (Feature) MigrateMember Action
-<<<<<<< HEAD
+- (Maintenance) Ensure Enum in the UpgradeMode Enum Schema
 - (Feature) Enforce UpgradeByReplace operation by default for ArangoDB from 3.12.2/3 to 3.12.4+
-=======
-- (Maintenance) Ensure Enum in the UpgradeMode Enum Schema
->>>>>>> 829a935e
 
 ## [1.2.44](https://github.com/arangodb/kube-arangodb/tree/1.2.44) (2025-02-03)
 - (Maintenance) Kubernetes 1.31.1 libraries
