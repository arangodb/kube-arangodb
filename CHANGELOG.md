--- conflicted
+++ resolved
@@ -7,13 +7,10 @@
 - (Feature) (ACS) Add Resource plan
 - (Feature) Allow raw json value for license token-v2
 - (Update) Replace `beta.kubernetes.io/arch` to `kubernetes.io/arch` in Operator Chart
-<<<<<<< HEAD
-- (Feature) Add RestartPolicyAlways to ArangoDeployment in order to restart ArangoDB on failure
-=======
 - (Feature) Add operator shutdown handler for graceful termination
 - (Feature) Add agency leader discovery
 - (Feature) Add `ACSDeploymentSynced` condition type and fix comparison of `SecretHashes` method
->>>>>>> b4d44a9f
+- (Feature) Add RestartPolicyAlways to ArangoDeployment in order to restart ArangoDB on failure
 
 ## [1.2.12](https://github.com/arangodb/kube-arangodb/tree/1.2.12) (2022-05-10)
 - (Feature) Add CoreV1 Endpoints Inspector
