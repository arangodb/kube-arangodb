--- conflicted
+++ resolved
@@ -8,12 +8,9 @@
 - (Bugfix) Proper handling of --agency.retries argument
 - (Documentation) Do not use field type name for field URL hash
 - (Maintenance) Bump Go to 1.20.11
-<<<<<<< HEAD
-- (Feature) Add support for CRD validation schemas
-=======
 - (Feature) License ArangoDeployment Fetcher
 - (Feature) K8S Resources Compare Generic
->>>>>>> 934039fb
+- (Feature) Add support for CRD validation schemas
 
 ## [1.2.35](https://github.com/arangodb/kube-arangodb/tree/1.2.35) (2023-11-06)
 - (Maintenance) Update go-driver to v1.6.0, update IsNotFound() checks
