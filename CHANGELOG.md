# Change Log

## [master](https://github.com/arangodb/kube-arangodb/tree/master) (N/A)
- Switch K8S CRD API to V1
- Deprecate Alpine image usage
- Use persistent name and namespace in ArangoDeployment reconcilation loop
<<<<<<< HEAD
- Add new logger services - reconciliation and event
=======
- Remove finalizers when Server container is already terminated and reduce initial reconciliation delay
>>>>>>> b068b884

## [1.1.9](https://github.com/arangodb/kube-arangodb/tree/1.1.9) (2021-05-28)
- Add IP, DNS, ShortDNS, HeadlessService (Default) communication methods
- Migrate ArangoExporter into Operator code

## [1.1.8](https://github.com/arangodb/kube-arangodb/tree/1.1.8) (2021-04-21)
- Prevent Single member recreation
- Add OwnerReference to ClusterIP member service
- Add InternalPort to ServerGroupSpec to allow user to expose tcp connection over localhost for sidecars

## [1.1.7](https://github.com/arangodb/kube-arangodb/tree/1.1.7) (2021-04-14)
- Bump Kubernetes Dependencies to 1.19.x
- Add ArangoMember status propagation
- Add ShutdownMethod option for members
- Fix Maintenance Plan actions

## [1.1.6](https://github.com/arangodb/kube-arangodb/tree/1.1.6) (2021-03-02)
- Add ArangoMember Resource and required RBAC rules

## [1.1.5](https://github.com/arangodb/kube-arangodb/tree/1.1.5) (2021-02-20)
- Fix AKS Volume Resize mode
- Use cached status in member client creation
- Remove failed DBServers
- Remove deadlock in internal cache
- Replace CleanOut action with ResignLeadership on rotate PVC resize mode

## [1.1.4](https://github.com/arangodb/kube-arangodb/tree/1.1.4) (2021-02-15)
- Add support for spec.ClusterDomain to be able to use FQDN in ArangoDB cluster communication
- Add Version Check feature with extended Upgrade checks
- Fix Upgrade failures recovery
- Add ResignLeadership action before Upgrade, Restart and Shutdown actions

## [1.1.3](https://github.com/arangodb/kube-arangodb/tree/1.1.3) (2020-12-16)
- Add v2alpha1 API for ArangoDeployment and ArangoDeploymentReplication
- Migrate CRD to apiextensions.k8s.io/v1
- Add customizable log levels per service
- Move Upgrade as InitContainer and fix Direct Image discovery mode
- Allow to remove currently executed plan by annotation

## [1.1.2](https://github.com/arangodb/kube-arangodb/tree/1.1.2) (2020-11-11)
- Fix Bootstrap phase and move it under Plan

## [1.1.1](https://github.com/arangodb/kube-arangodb/tree/1.1.1) (2020-11-04)
- Allow to mount EmptyDir
- Allow to specify initContainers in pods
- Add serviceAccount, resources and securityContext fields to ID Group
- Allow to override Entrypoint
- Add NodeSelector to Deployment Helm Chart

## [1.1.0](https://github.com/arangodb/kube-arangodb/tree/1.1.0) (2020-10-14)
- Change NumberOfCores and MemoryOverride flags to be set to true by default
- Enable by default and promote to Production Ready - JWT Rotation Feature, TLS Rotation Feature
- Deprecate K8S < 1.16
- Fix Upgrade procedure to safely evict pods during upgrade
- Fix Panics in Deployments without authentication
- Fix ChaosMonkey mode
- Allow append on empty annotations
- Add annotations and labels on pod creation

## [1.0.8](https://github.com/arangodb/kube-arangodb/tree/1.0.8) (2020-09-10)
- Fix Volume rotation on AKS

## [1.0.7](https://github.com/arangodb/kube-arangodb/tree/1.0.7) (2020-09-09)
- Always use JWT Authorized requests in internal communication
- Add Operator Maintenance Management feature
- Add support for ARANGODB_OVERRIDE_DETECTED_NUMBER_OF_CORES ArangoDB Environment Variable
- Allow to use privileged pods in ArangoStorage

## [1.0.6](https://github.com/arangodb/kube-arangodb/tree/1.0.6) (2020-08-19)
- Add Operator Namespaced mode (Alpha)
- Fix ActiveFailover Upgrade procedure

## [1.0.5](https://github.com/arangodb/kube-arangodb/tree/1.0.5) (2020-08-05)
- Add Labels and Annotations to ServiceMonitor
- Allow to expose Exporter in HTTP with secured Deployments
- Change rotation by annotation order (coordinator before dbserver)
- Fix NodeAffinity propagation
- Allow to disable Foxx Queues on Cluster mode

## [1.0.4](https://github.com/arangodb/kube-arangodb/tree/1.0.4) (2020-07-28)
- Add Encryption Key rotation feature for ArangoDB EE 3.7+
- Improve TLS CA and Keyfile rotation for CE and EE
- Add runtime TLS rotation for ArangoDB EE 3.7+
- Add Kustomize support
- Improve Helm 3 support
- Allow to customize ID Pod selectors
- Add Label and Envs Pod customization
- Improved JWT Rotation
- Allow to customize Security Context in pods
- Remove dead Coordinators in Cluster mode
- Add AutoRecovery flag to recover cluster in case of deadlock
- Add Operator Single mode
- Improve SecurityContext settings
- Update k8s dependency to 1.15.11
- Add Scope parameter to Operator

## [1.0.3](https://github.com/arangodb/kube-arangodb/tree/1.0.3) (2020-05-25)
- Prevent deletion of not known PVC's
- Move Restore as Plan

## [1.0.2](https://github.com/arangodb/kube-arangodb/tree/1.0.2) (2020-04-16)
- Added additional checks in UpToDate condition
- Added extended Rotation check for Cluster mode
- Removed old rotation logic (rotation of ArangoDeployment may be enforced after Operator upgrade)
- Added UpToDate condition in ArangoDeployment Status

## [1.0.1](https://github.com/arangodb/kube-arangodb/tree/1.0.1) (2020-03-25)
- Added Customizable Affinity settings for ArangoDB Member Pods
- Added possibility to override default images used by ArangoDeployment
- Added possibility to set probes on all groups
- Added Image Discovery type in ArangoDeployment spec
- Prevent Agency Members recreation
- Added Customizable Volumes and VolumeMounts for ArangoDB server container
- Added MemoryOverride flag for ArangoDB >= 3.6.3
- Improved Rotation discovery process
- Added annotation to rotate ArangoDeployment in secure way

## [1.0.0](https://github.com/arangodb/kube-arangodb/tree/1.0.0) (2020-03-03)
- Removal of v1alpha support for ArangoDeployment, ArangoDeploymentReplication, ArangoBackup
- Added new command to operator - version

## [0.4.5](https://github.com/arangodb/kube-arangodb/tree/0.4.5) (2020-03-02)
- Add Customizable SecurityContext for ArangoDeployment pods

## [0.4.4](https://github.com/arangodb/kube-arangodb/tree/0.4.4) (2020-02-27)
- Add new VolumeResize mode to be compatible with Azure flow
- Allow to customize probe configuration options
- Add new upgrade flag for ArangoDB 3.6.0<=

## [0.4.3](https://github.com/arangodb/kube-arangodb/tree/0.4.3) (2020-01-31)
- Prevent DBServer deletion if there are any shards active on it
- Add Maintenance mode annotation for ArangoDeployment

## [0.4.2](https://github.com/arangodb/kube-arangodb/tree/0.4.2) (2019-11-12)
- AntiAffinity for operator pods.
- Add CRD API v1 with support for v1alpha.
- Allow to set annotations in ArangoDeployment resources.
- Add UBI based image.

## [0.4.0](https://github.com/arangodb/kube-arangodb/tree/0.4.0) (2019-10-09)
- Further helm chart fixes for linter.
- Support hot backup.
- Disable scaling buttons if scaling is not possible.

## [0.3.16](https://github.com/arangodb/kube-arangodb/tree/0.3.16) (2019-09-25)
- Revised helm charts.
- Use separate service account for operator.
- Support for ResignLeadership job.
- Allow to set ImagePullSecrets in pods.
- Bug fixes.

## [0.3.15]() (never released, only previews existed)

## [0.3.14](https://github.com/arangodb/kube-arangodb/tree/0.3.14) (2019-08-07)
- Bug fixes for custom sidecars.
- More tests

## [0.3.13](https://github.com/arangodb/kube-arangodb/tree/0.3.13) (2019-08-02)
- Added side car changed to pod rotation criterium
- Added ArangoDB version and image id to member status
- Fix bug with MemberOfCluster condition
- Added test for resource change

## [0.3.12](https://github.com/arangodb/kube-arangodb/tree/0.3.12) (2019-07-04)
- Limit source IP ranges for external services

## [0.3.11](https://github.com/arangodb/kube-arangodb/tree/0.3.11) (2019-06-07)
- Introduced volume claim templates for all server groups that require volume.
- Added arangodb-exporter support as sidecar to all arangodb pods.
- Fixed a bug in the case that all coordinators failed.
- Increase some timeouts in cluster observation.
- Ignore connection errors when removing servers.
- Switch to go 1.12 and modules.
- User sidecars.

## [0.3.10](https://github.com/arangodb/kube-arangodb/tree/0.3.10) (2019-04-04)
- Added Pod Disruption Budgets for all server groups in production mode.
- Added Priority Class Name to be specified per server group.
- Forward resource requirements to k8s.
- Automatic creation of randomized root password on demand.
- Volume resizing (only enlarge).
- Allow to disable liveness probes, increase timeouts in defaults.
- Handle case of all coordinators gone better.
- Added `MY_NODE_NAME` and `NODE_NAME` env vars for all pods.
- Internal communications with ArangoDB more secure through tokens which
  are limited to certain API paths.
- Rolling upgrade waits till all shards are in sync before proceeding to
  next dbserver, even if it takes longer than 15 min.
- Improve installation and upgrade instructions in README.

## [0.3.9](https://github.com/arangodb/kube-arangodb/tree/0.3.9) (2019-02-28)
[Full Changelog](https://github.com/arangodb/kube-arangodb/compare/0.3.8...0.3.9)
- Fixed a serious bug in rolling upgrades which was introduced in 0.3.8.
- Document the drain procedure for k8s nodes.
- Wait for shards to be in sync before continuing upgrade process.
- Rotate members when patch-level upgrade.
- Don't trigger cleanout server during upgrade.
- More robust remove-server actions.

## [0.3.8](https://github.com/arangodb/kube-arangodb/tree/0.3.8) (2019-02-19)
[Full Changelog](https://github.com/arangodb/kube-arangodb/compare/0.3.7...0.3.8)

- Added scaling limits to spec and enforce in operator.
- npm update for dashboard to alleviate security problems.
- Added bare metal walk through to documentation.
- Wait for coordinator to be ready in kubernetes.
- Schedule only one CleanOutServer job in drain scenario, introduce
  Drain phase.
- Take care of case that server is terminated by drain before cleanout
  has completed.
- Added undocumented force-status-reload status field.
- Take care of case that all coordinators have failed: delete all
  coordinator pods and create new ones.
- Updated lodash for dashboard.
- Try harder to remove server from cluster if it does not work right away.
- Update member status, if once decided to drain, continue draining.
  This takes care of more corner cases.

## [0.3.7](https://github.com/arangodb/kube-arangodb/tree/0.3.7) (2019-01-03)
[Full Changelog](https://github.com/arangodb/kube-arangodb/compare/0.3.6...0.3.7)

**Merged pull requests:**

- Use jwt-keyfile option if available. [\#318](https://github.com/arangodb/kube-arangodb/pull/318)
- StorageOperator Volume Size Fix [\#316](https://github.com/arangodb/kube-arangodb/pull/316)

## [0.3.6](https://github.com/arangodb/kube-arangodb/tree/0.3.6) (2018-12-06)
[Full Changelog](https://github.com/arangodb/kube-arangodb/compare/0.3.5...0.3.6)

**Closed issues:**

- Dashboards not aware of kube-proxy [\#278](https://github.com/arangodb/kube-arangodb/issues/278)

**Merged pull requests:**

- Link to k8s platform tutorials. [\#313](https://github.com/arangodb/kube-arangodb/pull/313)
- Updated Go-Driver to latest version. [\#312](https://github.com/arangodb/kube-arangodb/pull/312)
- NodeSelector [\#311](https://github.com/arangodb/kube-arangodb/pull/311)
- Docs: Formatting [\#310](https://github.com/arangodb/kube-arangodb/pull/310)
- Doc: remove duplicate chapter [\#309](https://github.com/arangodb/kube-arangodb/pull/309)
- Doc: remove blanks after tripple tics [\#308](https://github.com/arangodb/kube-arangodb/pull/308)
- License Key [\#307](https://github.com/arangodb/kube-arangodb/pull/307)
- Updated packages containing vulnerabilities [\#306](https://github.com/arangodb/kube-arangodb/pull/306)
- Advertised Endpoints [\#299](https://github.com/arangodb/kube-arangodb/pull/299)

## [0.3.5](https://github.com/arangodb/kube-arangodb/tree/0.3.5) (2018-11-20)
[Full Changelog](https://github.com/arangodb/kube-arangodb/compare/0.3.4...0.3.5)

**Closed issues:**

- Istio compatibility issue [\#260](https://github.com/arangodb/kube-arangodb/issues/260)

**Merged pull requests:**

- Fixing imageID retrieval issue when sidecars are injected. [\#302](https://github.com/arangodb/kube-arangodb/pull/302)
- Bug fix/fix immutable reset [\#301](https://github.com/arangodb/kube-arangodb/pull/301)
- Fixing small type in readme [\#300](https://github.com/arangodb/kube-arangodb/pull/300)
- Make timeout configurable. [\#298](https://github.com/arangodb/kube-arangodb/pull/298)
- fixed getLoadBalancerIP to also handle hostnames [\#297](https://github.com/arangodb/kube-arangodb/pull/297)

## [0.3.4](https://github.com/arangodb/kube-arangodb/tree/0.3.4) (2018-11-06)
[Full Changelog](https://github.com/arangodb/kube-arangodb/compare/0.3.3...0.3.4)

**Merged pull requests:**

- Try to repair changelog generator. [\#296](https://github.com/arangodb/kube-arangodb/pull/296)
- Fixing uninitialised `lastNumberOfServers`. [\#294](https://github.com/arangodb/kube-arangodb/pull/294)
- Fixes for semiautomation. [\#293](https://github.com/arangodb/kube-arangodb/pull/293)
- add ebs volumes to eks doc [\#295](https://github.com/arangodb/kube-arangodb/pull/295)

## [0.3.3](https://github.com/arangodb/kube-arangodb/tree/0.3.3) (2018-11-02)
[Full Changelog](https://github.com/arangodb/kube-arangodb/compare/0.3.2...0.3.3)

**Closed issues:**

- `manifests/arango-crd.yaml` not in repository [\#292](https://github.com/arangodb/kube-arangodb/issues/292)

**Merged pull requests:**

- Make semiautomation files self-contained. [\#291](https://github.com/arangodb/kube-arangodb/pull/291)

## [0.3.2](https://github.com/arangodb/kube-arangodb/tree/0.3.2) (2018-11-02)
[Full Changelog](https://github.com/arangodb/kube-arangodb/compare/0.3.1...0.3.2)

**Closed issues:**

- Operator redeployed not fully functional [\#273](https://github.com/arangodb/kube-arangodb/issues/273)
- Busy Update Loop on PKS [\#272](https://github.com/arangodb/kube-arangodb/issues/272)
- scaling down in production starts pending pods to terminate them immediately [\#267](https://github.com/arangodb/kube-arangodb/issues/267)
- crd inclusion in helm chart prevents subsequent deployments to alternate namespaces [\#261](https://github.com/arangodb/kube-arangodb/issues/261)
- Tutorials with real world examples [\#229](https://github.com/arangodb/kube-arangodb/issues/229)

**Merged pull requests:**

- UI Fix [\#290](https://github.com/arangodb/kube-arangodb/pull/290)
- Revisited scale up and scale down. [\#288](https://github.com/arangodb/kube-arangodb/pull/288)
- Bug fix/extra crd yaml [\#287](https://github.com/arangodb/kube-arangodb/pull/287)
- Documentation/add aks tutorial [\#286](https://github.com/arangodb/kube-arangodb/pull/286)
- IPv6 revisited [\#285](https://github.com/arangodb/kube-arangodb/pull/285)
- Bug fix/readiness upgrade fix [\#283](https://github.com/arangodb/kube-arangodb/pull/283)
- Revert "Skip LoadBalancer Test" [\#282](https://github.com/arangodb/kube-arangodb/pull/282)
- Updated node modules to fix vulnerabilities [\#281](https://github.com/arangodb/kube-arangodb/pull/281)
- First stab at semiautomation. [\#280](https://github.com/arangodb/kube-arangodb/pull/280)
- When doing tests, always pull the image. [\#279](https://github.com/arangodb/kube-arangodb/pull/279)
- Break PKS Loop [\#277](https://github.com/arangodb/kube-arangodb/pull/277)
- Fixed readiness route. [\#276](https://github.com/arangodb/kube-arangodb/pull/276)
- Bug fix/scale up error [\#275](https://github.com/arangodb/kube-arangodb/pull/275)
- minor fix in template generation [\#274](https://github.com/arangodb/kube-arangodb/pull/274)
- Added `disableIPV6` Spec entry. [\#271](https://github.com/arangodb/kube-arangodb/pull/271)
- Test Image Option [\#270](https://github.com/arangodb/kube-arangodb/pull/270)
- Skip LoadBalancer Test [\#269](https://github.com/arangodb/kube-arangodb/pull/269)
- Test/templates [\#266](https://github.com/arangodb/kube-arangodb/pull/266)
- Updated examples to use version 3.3.17. [\#265](https://github.com/arangodb/kube-arangodb/pull/265)
- Unified Readiness Test [\#264](https://github.com/arangodb/kube-arangodb/pull/264)
- Use correct templateoptions for helm charts [\#258](https://github.com/arangodb/kube-arangodb/pull/258)
- Add advanced dc2dc to acceptance test. [\#252](https://github.com/arangodb/kube-arangodb/pull/252)
- adding EKS tutorial [\#289](https://github.com/arangodb/kube-arangodb/pull/289)

## [0.3.1](https://github.com/arangodb/kube-arangodb/tree/0.3.1) (2018-09-25)
[Full Changelog](https://github.com/arangodb/kube-arangodb/compare/0.3.0...0.3.1)

**Closed issues:**

- Helm chart not deploying custom resource definitions [\#254](https://github.com/arangodb/kube-arangodb/issues/254)
- `go get` failing due to nonexistent arangodb/arangosync repo [\#249](https://github.com/arangodb/kube-arangodb/issues/249)
- Helm chart download links broken \(404\) [\#248](https://github.com/arangodb/kube-arangodb/issues/248)
- Make it easy to deploy in another namespace [\#230](https://github.com/arangodb/kube-arangodb/issues/230)
- Deployment Failed to Start in different Namespace other than Default [\#223](https://github.com/arangodb/kube-arangodb/issues/223)

**Merged pull requests:**

- Bugfix/sed on linux [\#259](https://github.com/arangodb/kube-arangodb/pull/259)
- README updates, removing `kubectl apply -f crd.yaml` [\#256](https://github.com/arangodb/kube-arangodb/pull/256)
- Include CRD in helm chart [\#255](https://github.com/arangodb/kube-arangodb/pull/255)

## [0.3.0](https://github.com/arangodb/kube-arangodb/tree/0.3.0) (2018-09-07)
[Full Changelog](https://github.com/arangodb/kube-arangodb/compare/0.2.2...0.3.0)

**Closed issues:**

- Provide an option to add SubjectAltName or option to disable SSL [\#239](https://github.com/arangodb/kube-arangodb/issues/239)
- Use go-upgrade-rules [\#234](https://github.com/arangodb/kube-arangodb/issues/234)
- Spot the difference [\#225](https://github.com/arangodb/kube-arangodb/issues/225)
- How to Delete ArangoDeployment [\#224](https://github.com/arangodb/kube-arangodb/issues/224)
- Unable to delete pods, stuck in terminating state [\#220](https://github.com/arangodb/kube-arangodb/issues/220)
- Do not allow "critical" cmdline arguments to be overwritten [\#207](https://github.com/arangodb/kube-arangodb/issues/207)

**Merged pull requests:**

- Avoid use of arangosync packages [\#250](https://github.com/arangodb/kube-arangodb/pull/250)
- Fixed PV creation on kubernetes 1.11 [\#247](https://github.com/arangodb/kube-arangodb/pull/247)
- Resilience improvements [\#246](https://github.com/arangodb/kube-arangodb/pull/246)
- Adding GKE tutorial [\#245](https://github.com/arangodb/kube-arangodb/pull/245)
- Reject critical options during validation fixes \#207 [\#243](https://github.com/arangodb/kube-arangodb/pull/243)
- Trying to stabalize resilience tests [\#242](https://github.com/arangodb/kube-arangodb/pull/242)
- Adding helm charts for deploying the operators [\#238](https://github.com/arangodb/kube-arangodb/pull/238)
- Include license in upgrade check [\#237](https://github.com/arangodb/kube-arangodb/pull/237)
- Use new CurrentImage field to prevent unintended upgrades. [\#236](https://github.com/arangodb/kube-arangodb/pull/236)
- Use go-upgrade-rules to make "is upgrade allowed" decision fixes \#234 [\#235](https://github.com/arangodb/kube-arangodb/pull/235)
- Updated versions to known "proper" versions [\#233](https://github.com/arangodb/kube-arangodb/pull/233)
- Applying defaults after immutable fields have been reset [\#232](https://github.com/arangodb/kube-arangodb/pull/232)
- Updated go-driver to latest version [\#231](https://github.com/arangodb/kube-arangodb/pull/231)
- EE note for Kubernetes DC2DC [\#222](https://github.com/arangodb/kube-arangodb/pull/222)
- Documented dashboard usage [\#219](https://github.com/arangodb/kube-arangodb/pull/219)
- Load balancing tests [\#218](https://github.com/arangodb/kube-arangodb/pull/218)
- Add links to other operators in dashboard menu [\#217](https://github.com/arangodb/kube-arangodb/pull/217)
- Grouping style elements in 1 place [\#216](https://github.com/arangodb/kube-arangodb/pull/216)
- Adding ArangoDeploymentReplication dashboard. [\#215](https://github.com/arangodb/kube-arangodb/pull/215)
- Do not build initcontainer for imageid pod [\#214](https://github.com/arangodb/kube-arangodb/pull/214)
- Dashboard for ArangoLocalStorage operator [\#213](https://github.com/arangodb/kube-arangodb/pull/213)
- Adjust documentation based on new load balancer support. [\#212](https://github.com/arangodb/kube-arangodb/pull/212)
- Feature/dashboard [\#211](https://github.com/arangodb/kube-arangodb/pull/211)
- Use gin as HTTP server framework [\#210](https://github.com/arangodb/kube-arangodb/pull/210)
- Dashboard design concept [\#209](https://github.com/arangodb/kube-arangodb/pull/209)

## [0.2.2](https://github.com/arangodb/kube-arangodb/tree/0.2.2) (2018-06-29)
[Full Changelog](https://github.com/arangodb/kube-arangodb/compare/0.2.1...0.2.2)

**Closed issues:**

- Unable to unset standard storage class in GKE using kubectl [\#200](https://github.com/arangodb/kube-arangodb/issues/200)
- Fix operators Deployment spec wrt minimum availability [\#198](https://github.com/arangodb/kube-arangodb/issues/198)
- Rotate server when cmdline arguments change [\#189](https://github.com/arangodb/kube-arangodb/issues/189)

**Merged pull requests:**

- Set a `role=leader` label on the Pod who won the leader election [\#208](https://github.com/arangodb/kube-arangodb/pull/208)
- Rotate server on changed arguments [\#206](https://github.com/arangodb/kube-arangodb/pull/206)
- Documentation fixes [\#205](https://github.com/arangodb/kube-arangodb/pull/205)
- Fixed get/set Default flag for StorageClasses [\#204](https://github.com/arangodb/kube-arangodb/pull/204)
- Log improvements [\#203](https://github.com/arangodb/kube-arangodb/pull/203)
- All operator Pods will now reach the Ready state. [\#201](https://github.com/arangodb/kube-arangodb/pull/201)

## [0.2.1](https://github.com/arangodb/kube-arangodb/tree/0.2.1) (2018-06-19)
[Full Changelog](https://github.com/arangodb/kube-arangodb/compare/0.2.0...0.2.1)

## [0.2.0](https://github.com/arangodb/kube-arangodb/tree/0.2.0) (2018-06-19)
[Full Changelog](https://github.com/arangodb/kube-arangodb/compare/0.1.0...0.2.0)

**Closed issues:**

- Guard operations that yield downtime with an `downtimeAllowed` field [\#190](https://github.com/arangodb/kube-arangodb/issues/190)
- Require at least 2 dbservers for `Cluster` deployment [\#178](https://github.com/arangodb/kube-arangodb/issues/178)
- Resource re-deployments when changing specific specs [\#164](https://github.com/arangodb/kube-arangodb/issues/164)
- PVC's can get stuck in Terminating state [\#157](https://github.com/arangodb/kube-arangodb/issues/157)
- PVC [\#156](https://github.com/arangodb/kube-arangodb/issues/156)
- Add timeout for reconciliation plan\(items\) [\#154](https://github.com/arangodb/kube-arangodb/issues/154)
- Add setting to specify ServiceAccount for deployment [\#146](https://github.com/arangodb/kube-arangodb/issues/146)
- Finalizers TODO [\#138](https://github.com/arangodb/kube-arangodb/issues/138)
- Prevent deleting pods \(manually\) using finalizers [\#134](https://github.com/arangodb/kube-arangodb/issues/134)
- Set controller of pods to support `kubectl drain` [\#132](https://github.com/arangodb/kube-arangodb/issues/132)
- Add option to taint pods [\#131](https://github.com/arangodb/kube-arangodb/issues/131)
- OpenShift: No DB is getting deployed [\#128](https://github.com/arangodb/kube-arangodb/issues/128)
- ArangoDeploymentTasks [\#34](https://github.com/arangodb/kube-arangodb/issues/34)
- ArangoLocalStorage tasks [\#33](https://github.com/arangodb/kube-arangodb/issues/33)

**Merged pull requests:**

- Adding downtimeAllowed field [\#194](https://github.com/arangodb/kube-arangodb/pull/194)
- Added tutorial for configuring DC2DC of Kubernetes [\#187](https://github.com/arangodb/kube-arangodb/pull/187)
- Various TLS & Sync related fixes [\#186](https://github.com/arangodb/kube-arangodb/pull/186)
- Use standard EventRecord to use event compression [\#185](https://github.com/arangodb/kube-arangodb/pull/185)
- Fixed ID prefix for single servers [\#184](https://github.com/arangodb/kube-arangodb/pull/184)
- Allow changing server group storage class. [\#183](https://github.com/arangodb/kube-arangodb/pull/183)
- Added test timeouts to all stages [\#182](https://github.com/arangodb/kube-arangodb/pull/182)
- Added renewal of deployment TLS CA certificate [\#181](https://github.com/arangodb/kube-arangodb/pull/181)
- Min dbserver count is 2. Revert phase when cleanout has failed [\#180](https://github.com/arangodb/kube-arangodb/pull/180)
- Prefer distinct nodes, even when not required [\#179](https://github.com/arangodb/kube-arangodb/pull/179)
- Added duration test app [\#177](https://github.com/arangodb/kube-arangodb/pull/177)
- Improved readiness probe, database services only use ready pods [\#176](https://github.com/arangodb/kube-arangodb/pull/176)
- Documenting acceptance test [\#175](https://github.com/arangodb/kube-arangodb/pull/175)
- Avoid useless warnings in log [\#174](https://github.com/arangodb/kube-arangodb/pull/174)
- Hide "dangerous" functions of MemberStatusList [\#173](https://github.com/arangodb/kube-arangodb/pull/173)
- Avoid overwriting status changes [\#172](https://github.com/arangodb/kube-arangodb/pull/172)
- Abort reconcilientation plan on failed cleanout server [\#171](https://github.com/arangodb/kube-arangodb/pull/171)
- Improving documentation [\#170](https://github.com/arangodb/kube-arangodb/pull/170)
- Remove service stickyness [\#169](https://github.com/arangodb/kube-arangodb/pull/169)
- Prevent deleting the PV when the PVC has already been attached to it [\#168](https://github.com/arangodb/kube-arangodb/pull/168)
- Various test improvements [\#167](https://github.com/arangodb/kube-arangodb/pull/167)
- Added unit tests for pv\_creator.go [\#166](https://github.com/arangodb/kube-arangodb/pull/166)
- Added finalizer on deployment, used to remove child finalizers on delete [\#165](https://github.com/arangodb/kube-arangodb/pull/165)
- Fix endless rotation because of serviceAccount `default` [\#163](https://github.com/arangodb/kube-arangodb/pull/163)
- Force volumes to unique nodes for production environments [\#162](https://github.com/arangodb/kube-arangodb/pull/162)
- Improved Service documentation [\#161](https://github.com/arangodb/kube-arangodb/pull/161)
- Reconciliation plan-item timeout [\#160](https://github.com/arangodb/kube-arangodb/pull/160)
- Operator high-availability [\#155](https://github.com/arangodb/kube-arangodb/pull/155)
- Cleanup long terminating stateful pods [\#153](https://github.com/arangodb/kube-arangodb/pull/153)
- Allow customization of serviceAccountName for pods [\#152](https://github.com/arangodb/kube-arangodb/pull/152)
- Cleanup stateless pods that are in terminating state for a long time [\#151](https://github.com/arangodb/kube-arangodb/pull/151)
- Added no-execute tolerations on operators to failover quicker [\#150](https://github.com/arangodb/kube-arangodb/pull/150)
- Replication shard status in ArangoDeploymentReplication status [\#148](https://github.com/arangodb/kube-arangodb/pull/148)
- Sync access packages [\#147](https://github.com/arangodb/kube-arangodb/pull/147)
- Adding syncmaster&worker reconciliation support. [\#145](https://github.com/arangodb/kube-arangodb/pull/145)
- Fixes needed to run on latest openshift. [\#144](https://github.com/arangodb/kube-arangodb/pull/144)
- `ArangoDeploymentReplication` resource [\#143](https://github.com/arangodb/kube-arangodb/pull/143)
- Adding deployment replication spec [\#142](https://github.com/arangodb/kube-arangodb/pull/142)
- No stickyness for EA service of type LoadBalancer [\#141](https://github.com/arangodb/kube-arangodb/pull/141)
- Added `tolerations` field to configure tolerations of generated pods. [\#140](https://github.com/arangodb/kube-arangodb/pull/140)
- Inspect node schedulable state [\#139](https://github.com/arangodb/kube-arangodb/pull/139)
- Make use of GOCACHE as docker volume for improved build times [\#137](https://github.com/arangodb/kube-arangodb/pull/137)
- Feature: finalizers [\#136](https://github.com/arangodb/kube-arangodb/pull/136)
- Added a spec regarding the rules for eviction & replacement of pods [\#133](https://github.com/arangodb/kube-arangodb/pull/133)
- Added support for running arangosync master & worker servers. [\#130](https://github.com/arangodb/kube-arangodb/pull/130)
- Updated go-certificates & go-driver to latest versions [\#127](https://github.com/arangodb/kube-arangodb/pull/127)
- Added Database external access service feature [\#126](https://github.com/arangodb/kube-arangodb/pull/126)
- Updated to latest go-driver [\#125](https://github.com/arangodb/kube-arangodb/pull/125)
- BREAKING CHANGE: Deployment mode ResilientSingle renamed to ActiveFailover [\#124](https://github.com/arangodb/kube-arangodb/pull/124)
- add persistent-volume tests [\#97](https://github.com/arangodb/kube-arangodb/pull/97)

## [0.1.0](https://github.com/arangodb/kube-arangodb/tree/0.1.0) (2018-04-06)
[Full Changelog](https://github.com/arangodb/kube-arangodb/compare/0.0.1...0.1.0)

**Closed issues:**

- make sure scripts terminate to avoid hanging CI [\#63](https://github.com/arangodb/kube-arangodb/issues/63)
- prefix environment variables [\#62](https://github.com/arangodb/kube-arangodb/issues/62)
- warning when passing string literal "None" as spec.tls.caSecretName [\#60](https://github.com/arangodb/kube-arangodb/issues/60)

**Merged pull requests:**

- Fixed down/upgrading resilient single deployments. [\#123](https://github.com/arangodb/kube-arangodb/pull/123)
- Various docs improvements & fixes [\#122](https://github.com/arangodb/kube-arangodb/pull/122)
- Added tests for query cursors on various deployments. [\#121](https://github.com/arangodb/kube-arangodb/pull/121)
- Remove upgrade resilient single 3.2 -\> 3.3 test. [\#120](https://github.com/arangodb/kube-arangodb/pull/120)
- Various renamings in tests such that common names are used. [\#119](https://github.com/arangodb/kube-arangodb/pull/119)
- Added envvar \(CLEANUPDEPLOYMENTS\) to cleanup failed tests. [\#118](https://github.com/arangodb/kube-arangodb/pull/118)
- Added test that removes PV, PVC & Pod or dbserver. \[ci VERBOSE=1\] \[ci LONG=1\] \[ci TESTOPTIONS="-test.run ^TestResiliencePVDBServer$"\] [\#117](https://github.com/arangodb/kube-arangodb/pull/117)
- Fixed expected value for ENGINE file in init container of dbserver. [\#116](https://github.com/arangodb/kube-arangodb/pull/116)
- Improved liveness detection [\#115](https://github.com/arangodb/kube-arangodb/pull/115)
- Run chaos-monkey in go-routine to avoid blocking the operator [\#114](https://github.com/arangodb/kube-arangodb/pull/114)
- Added examples for exposing metrics to Prometheus [\#113](https://github.com/arangodb/kube-arangodb/pull/113)
- Replace HTTP server with HTTPS server [\#112](https://github.com/arangodb/kube-arangodb/pull/112)
- Disabled colorizing logs [\#111](https://github.com/arangodb/kube-arangodb/pull/111)
- Safe resource watcher [\#110](https://github.com/arangodb/kube-arangodb/pull/110)
- Archive log files [\#109](https://github.com/arangodb/kube-arangodb/pull/109)
- Doc - Follow file name conventions of main docs, move to Tutorials [\#108](https://github.com/arangodb/kube-arangodb/pull/108)
- Quickly fail when deployment no longer exists [\#107](https://github.com/arangodb/kube-arangodb/pull/107)
- BREAKING CHANGE: Renamed all enum values to title case [\#104](https://github.com/arangodb/kube-arangodb/pull/104)
- Changed TLSSpec.TTL to new string based `Duration` type [\#103](https://github.com/arangodb/kube-arangodb/pull/103)
- Added automatic renewal of TLS server certificates [\#102](https://github.com/arangodb/kube-arangodb/pull/102)
- Adding GettingStarted page and structuring docs for website [\#101](https://github.com/arangodb/kube-arangodb/pull/101)
- Added LivenessProbe & Readiness probe [\#100](https://github.com/arangodb/kube-arangodb/pull/100)
- Patch latest version number in README [\#99](https://github.com/arangodb/kube-arangodb/pull/99)
- Adding CHANGELOG.md generation [\#98](https://github.com/arangodb/kube-arangodb/pull/98)
- Adding chaos-monkey for deployments [\#96](https://github.com/arangodb/kube-arangodb/pull/96)
- Check contents of persisted volume when dbserver is restarting [\#95](https://github.com/arangodb/kube-arangodb/pull/95)
- Added helper to prepull arangodb \(enterprise\) image. This allows the normal tests to have decent timeouts while prevent a timeout caused by a long during image pull. [\#94](https://github.com/arangodb/kube-arangodb/pull/94)
- Fixing PV cleanup [\#93](https://github.com/arangodb/kube-arangodb/pull/93)
- Check member failure [\#92](https://github.com/arangodb/kube-arangodb/pull/92)
- Tracking recent pod terminations [\#91](https://github.com/arangodb/kube-arangodb/pull/91)
- Enable LONG on kube-arangodb-long test [\#90](https://github.com/arangodb/kube-arangodb/pull/90)
- Tests/multi deployment [\#89](https://github.com/arangodb/kube-arangodb/pull/89)
- Tests/modes [\#88](https://github.com/arangodb/kube-arangodb/pull/88)
- increase timeout for long running tests [\#87](https://github.com/arangodb/kube-arangodb/pull/87)
- fix rocksdb\_encryption\_test [\#86](https://github.com/arangodb/kube-arangodb/pull/86)
- fix - /api/version will answer on all servers \(not leader only\) [\#85](https://github.com/arangodb/kube-arangodb/pull/85)
- fixes required after merge [\#84](https://github.com/arangodb/kube-arangodb/pull/84)
- Deployment state -\> phase [\#83](https://github.com/arangodb/kube-arangodb/pull/83)
- Added detection on unschedulable pods [\#82](https://github.com/arangodb/kube-arangodb/pull/82)
- AsOwner no longer things the owner refers to a controller. It refers to the ArangoDeployment [\#81](https://github.com/arangodb/kube-arangodb/pull/81)
- Store & compare hash of secrets. [\#80](https://github.com/arangodb/kube-arangodb/pull/80)
- Control jenkins from git commit log. [\#79](https://github.com/arangodb/kube-arangodb/pull/79)
- Fix scale-up [\#78](https://github.com/arangodb/kube-arangodb/pull/78)
- Added terminated-pod cleanup to speed up re-creation of pods. [\#77](https://github.com/arangodb/kube-arangodb/pull/77)
- add upgrade tests [\#76](https://github.com/arangodb/kube-arangodb/pull/76)
- check result of api version call [\#75](https://github.com/arangodb/kube-arangodb/pull/75)
- Also watch changes in PVCs and Services [\#74](https://github.com/arangodb/kube-arangodb/pull/74)
- Feature/test individual pod deletion [\#72](https://github.com/arangodb/kube-arangodb/pull/72)
- Moved low level resource \(pod,pvc,secret,service\) creation & inspection to resources sub-package. [\#71](https://github.com/arangodb/kube-arangodb/pull/71)
- Moved reconciliation code to separate package [\#70](https://github.com/arangodb/kube-arangodb/pull/70)
- Test/different deployments resilient [\#69](https://github.com/arangodb/kube-arangodb/pull/69)
- Store accepted spec [\#68](https://github.com/arangodb/kube-arangodb/pull/68)
- Fixed behavior for scaling UI integration wrt startup of the cluster [\#67](https://github.com/arangodb/kube-arangodb/pull/67)
- Fixed immitable `mode` field. [\#66](https://github.com/arangodb/kube-arangodb/pull/66)
- Integrate with scaling web-UI [\#65](https://github.com/arangodb/kube-arangodb/pull/65)
- add test for different deployments [\#64](https://github.com/arangodb/kube-arangodb/pull/64)
- Fixed validation of tls.caSecretName=None [\#61](https://github.com/arangodb/kube-arangodb/pull/61)
- Feature/add tests for immutable cluster parameters [\#59](https://github.com/arangodb/kube-arangodb/pull/59)
- rename test function [\#58](https://github.com/arangodb/kube-arangodb/pull/58)
- Detecting ImageID & ArangoDB version. [\#57](https://github.com/arangodb/kube-arangodb/pull/57)
- Adds ssl support for scaling test [\#53](https://github.com/arangodb/kube-arangodb/pull/53)
- Rotation support for members. [\#49](https://github.com/arangodb/kube-arangodb/pull/49)
- begin to add tests for `apis/storage/v1alpha` [\#36](https://github.com/arangodb/kube-arangodb/pull/36)

## [0.0.1](https://github.com/arangodb/kube-arangodb/tree/0.0.1) (2018-03-20)
**Merged pull requests:**

- Changed scope of ArangoLocalStorage to Cluster. [\#56](https://github.com/arangodb/kube-arangodb/pull/56)
- External crd creation [\#55](https://github.com/arangodb/kube-arangodb/pull/55)
- Rename default docker image to kube-arangodb [\#54](https://github.com/arangodb/kube-arangodb/pull/54)
- Splitting operator in two parts [\#52](https://github.com/arangodb/kube-arangodb/pull/52)
- Turn on TLS by default [\#51](https://github.com/arangodb/kube-arangodb/pull/51)
- Rename repository to `kube-arangodb` [\#48](https://github.com/arangodb/kube-arangodb/pull/48)
- Use single image tag to prevent polluting the docker hub [\#47](https://github.com/arangodb/kube-arangodb/pull/47)
- Renamed pkg/apis/arangodb to pkg/apis/deployment [\#46](https://github.com/arangodb/kube-arangodb/pull/46)
- Added release code [\#45](https://github.com/arangodb/kube-arangodb/pull/45)
- Cleaning up deployment, avoiding docker overrides [\#44](https://github.com/arangodb/kube-arangodb/pull/44)
- TLS support [\#43](https://github.com/arangodb/kube-arangodb/pull/43)
- Adds "Storage Resource" to user README [\#42](https://github.com/arangodb/kube-arangodb/pull/42)
- Reworked TLS spec [\#41](https://github.com/arangodb/kube-arangodb/pull/41)
- Set sesion affinity for coordinator [\#40](https://github.com/arangodb/kube-arangodb/pull/40)
- Set PublishNotReadyAddresses on coordinator&syncmasters service [\#39](https://github.com/arangodb/kube-arangodb/pull/39)
- Prepare test cluster [\#38](https://github.com/arangodb/kube-arangodb/pull/38)
- Run tests on multiple clusters in parallel [\#37](https://github.com/arangodb/kube-arangodb/pull/37)
- Implemented isDefault behavior of storage class [\#35](https://github.com/arangodb/kube-arangodb/pull/35)
- add some tests for util/k8sutil/erros.go [\#32](https://github.com/arangodb/kube-arangodb/pull/32)
- Adding `ArangoLocalStorage` resource \(wip\) [\#31](https://github.com/arangodb/kube-arangodb/pull/31)
- Added custom resource spec for ArangoDB Storage operator. [\#30](https://github.com/arangodb/kube-arangodb/pull/30)
- Added unit tests for k8s secrets & utility methods [\#28](https://github.com/arangodb/kube-arangodb/pull/28)
- Added unit test for creating affinity [\#27](https://github.com/arangodb/kube-arangodb/pull/27)
- More simple tests [\#26](https://github.com/arangodb/kube-arangodb/pull/26)
- Changed default storage engine to RocksDB [\#24](https://github.com/arangodb/kube-arangodb/pull/24)
- Adding command line tests for arangod commandlines. [\#23](https://github.com/arangodb/kube-arangodb/pull/23)
- UnitTests for plan\_builder [\#22](https://github.com/arangodb/kube-arangodb/pull/22)
- Unit tests for apis/arangodb/v1alpha package [\#21](https://github.com/arangodb/kube-arangodb/pull/21)
- Fix bash error [\#20](https://github.com/arangodb/kube-arangodb/pull/20)
- Renamed Controller to Operator [\#19](https://github.com/arangodb/kube-arangodb/pull/19)
- Cleanup kubernetes after tests [\#18](https://github.com/arangodb/kube-arangodb/pull/18)
- Adding rocksdb encryption key support [\#17](https://github.com/arangodb/kube-arangodb/pull/17)
- Adding test design [\#16](https://github.com/arangodb/kube-arangodb/pull/16)
- avoid sub-shell creation [\#15](https://github.com/arangodb/kube-arangodb/pull/15)
- Adding authentication support [\#14](https://github.com/arangodb/kube-arangodb/pull/14)
- Scaling deployments [\#13](https://github.com/arangodb/kube-arangodb/pull/13)
- Test framework [\#11](https://github.com/arangodb/kube-arangodb/pull/11)
- Change docs to "authentication default on" [\#10](https://github.com/arangodb/kube-arangodb/pull/10)
- Pod monitoring [\#9](https://github.com/arangodb/kube-arangodb/pull/9)
- Pod affinity [\#8](https://github.com/arangodb/kube-arangodb/pull/8)
- Extended storage docs wrt local storage [\#7](https://github.com/arangodb/kube-arangodb/pull/7)
- Adding event support [\#6](https://github.com/arangodb/kube-arangodb/pull/6)
- Added pod probes [\#5](https://github.com/arangodb/kube-arangodb/pull/5)
- Creating pods [\#4](https://github.com/arangodb/kube-arangodb/pull/4)
- Extending spec & status object. Implementing service & pvc creation [\#3](https://github.com/arangodb/kube-arangodb/pull/3)
- Initial API objects & vendoring [\#2](https://github.com/arangodb/kube-arangodb/pull/2)
- Added specification of custom resource [\#1](https://github.com/arangodb/kube-arangodb/pull/1)



\* *This Change Log was automatically generated by [github_changelog_generator](https://github.com/skywinder/Github-Changelog-Generator)*<|MERGE_RESOLUTION|>--- conflicted
+++ resolved
@@ -4,11 +4,8 @@
 - Switch K8S CRD API to V1
 - Deprecate Alpine image usage
 - Use persistent name and namespace in ArangoDeployment reconcilation loop
-<<<<<<< HEAD
+- Remove finalizers when Server container is already terminated and reduce initial reconciliation delay
 - Add new logger services - reconciliation and event
-=======
-- Remove finalizers when Server container is already terminated and reduce initial reconciliation delay
->>>>>>> b068b884
 
 ## [1.1.9](https://github.com/arangodb/kube-arangodb/tree/1.1.9) (2021-05-28)
 - Add IP, DNS, ShortDNS, HeadlessService (Default) communication methods
