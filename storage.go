--- conflicted
+++ resolved
@@ -64,11 +64,7 @@
 func cmdStorageProvisionerRun(cmd *cobra.Command, args []string) {
 	//goflag.CommandLine.Parse([]string{"-logtostderr"})
 	var err error
-<<<<<<< HEAD
-	logService, err = logging.NewService(logLevels)
-=======
 	logService, err = logging.NewService(defaultLogLevel, logLevels)
->>>>>>> 595b78f4
 	if err != nil {
 		cliLog.Fatal().Err(err).Msg("Failed to initialize log service")
 	}
